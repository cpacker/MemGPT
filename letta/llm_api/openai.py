--- conflicted
+++ resolved
@@ -112,11 +112,7 @@
     use_tool_naming: bool,
     max_tokens: Optional[int],
 ) -> ChatCompletionRequest:
-<<<<<<< HEAD
-    if functions and inner_thoughts_in_kwargs:
-=======
     if llm_config.put_inner_thoughts_in_kwargs:
->>>>>>> c51af441
         functions = add_inner_thoughts_to_functions(
             functions=functions,
             inner_thoughts_key=INNER_THOUGHTS_KWARG,
