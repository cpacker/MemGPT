from memgpt.utils import json_dumps, json_loads
<<<<<<< HEAD
=======

>>>>>>> 9acf9318
from ...errors import LLMJSONParsingError
from ..json_parser import clean_json
from .wrapper_base import LLMChatCompletionWrapper


class Airoboros21Wrapper(LLMChatCompletionWrapper):
    """Wrapper for Airoboros 70b v2.1: https://huggingface.co/jondurbin/airoboros-l2-70b-2.1

    Note: this wrapper formats a prompt that only generates JSON, no inner thoughts
    """

    def __init__(
        self,
        simplify_json_content=True,
        clean_function_args=True,
        include_assistant_prefix=True,
        include_opening_brace_in_prefix=True,
        include_section_separators=True,
    ):
        self.simplify_json_content = simplify_json_content
        self.clean_func_args = clean_function_args
        self.include_assistant_prefix = include_assistant_prefix
        self.include_opening_brance_in_prefix = include_opening_brace_in_prefix
        self.include_section_separators = include_section_separators

    def chat_completion_to_prompt(self, messages, functions, function_documentation=None):
        """Example for airoboros: https://huggingface.co/jondurbin/airoboros-l2-70b-2.1#prompt-format

        A chat.
        USER: {prompt}
        ASSISTANT:

        Functions support: https://huggingface.co/jondurbin/airoboros-l2-70b-2.1#agentfunction-calling

            As an AI assistant, please select the most suitable function and parameters from the list of available functions below, based on the user's input. Provide your response in JSON format.

            Input: I want to know how many times 'Python' is mentioned in my text file.

            Available functions:
            file_analytics:
              description: This tool performs various operations on a text file.
              params:
                action: The operation we want to perform on the data, such as "count_occurrences", "find_line", etc.
                filters:
                  keyword: The word or phrase we want to search for.

        OpenAI functions schema style:

            {
                "name": "send_message",
                "description": "Sends a message to the human user",
                "parameters": {
                    "type": "object",
                    "properties": {
                        # https://json-schema.org/understanding-json-schema/reference/array.html
                        "message": {
                            "type": "string",
                            "description": "Message contents. All unicode (including emojis) are supported.",
                        },
                    },
                    "required": ["message"],
                }
            },
        """
        prompt = ""

        # System insturctions go first
        assert messages[0]["role"] == "system"
        prompt += messages[0]["content"]

        # Next is the functions preamble
        def create_function_description(schema):
            # airorobos style
            func_str = ""
            func_str += f"{schema['name']}:"
            func_str += f"\n  description: {schema['description']}"
            func_str += f"\n  params:"
            for param_k, param_v in schema["parameters"]["properties"].items():
                # TODO we're ignoring type
                func_str += f"\n    {param_k}: {param_v['description']}"
            # TODO we're ignoring schema['parameters']['required']
            return func_str

        # prompt += f"\nPlease select the most suitable function and parameters from the list of available functions below, based on the user's input. Provide your response in JSON format."
        prompt += f"\nPlease select the most suitable function and parameters from the list of available functions below, based on the ongoing conversation. Provide your response in JSON format."
        prompt += f"\nAvailable functions:"
        if function_documentation is not None:
            prompt += f"\n{function_documentation}"
        else:
            for function_dict in functions:
                prompt += f"\n{create_function_description(function_dict)}"

        def create_function_call(function_call):
            """Go from ChatCompletion to Airoboros style function trace (in prompt)

            ChatCompletion data (inside message['function_call']):
                "function_call": {
                    "name": ...
                    "arguments": {
                        "arg1": val1,
                        ...
                    }

            Airoboros output:
                {
                  "function": "send_message",
                  "params": {
                    "message": "Hello there! I am Sam, an AI developed by Liminal Corp. How can I assist you today?"
                  }
                }
            """
            airo_func_call = {
                "function": function_call["name"],
                "params": json_loads(function_call["arguments"]),
            }
            return json_dumps(airo_func_call, indent=2)

        # Add a sep for the conversation
        if self.include_section_separators:
            prompt += "\n### INPUT"

        # Last are the user/assistant messages
        for message in messages[1:]:
            assert message["role"] in ["user", "assistant", "function", "tool"], message

            if message["role"] == "user":
                if self.simplify_json_content:
                    try:
                        content_json = json_loads(message["content"])
                        content_simple = content_json["message"]
                        prompt += f"\nUSER: {content_simple}"
                    except:
                        prompt += f"\nUSER: {message['content']}"
            elif message["role"] == "assistant":
                prompt += f"\nASSISTANT: {message['content']}"
                # need to add the function call if there was one
                if "function_call" in message and message["function_call"]:
                    prompt += f"\n{create_function_call(message['function_call'])}"
            elif message["role"] in ["function", "tool"]:
                # TODO find a good way to add this
                # prompt += f"\nASSISTANT: (function return) {message['content']}"
                prompt += f"\nFUNCTION RETURN: {message['content']}"
                continue
            else:
                raise ValueError(message)

        # Add a sep for the response
        if self.include_section_separators:
            prompt += "\n### RESPONSE"

        if self.include_assistant_prefix:
            prompt += f"\nASSISTANT:"
            if self.include_opening_brance_in_prefix:
                prompt += "\n{"

        print(prompt)
        return prompt

    def clean_function_args(self, function_name, function_args):
        """Some basic MemGPT-specific cleaning of function args"""
        cleaned_function_name = function_name
        cleaned_function_args = function_args.copy() if function_args is not None else {}

        if function_name == "send_message":
            # strip request_heartbeat
            cleaned_function_args.pop("request_heartbeat", None)

        # TODO more cleaning to fix errors LLM makes
        return cleaned_function_name, cleaned_function_args

    def output_to_chat_completion_response(self, raw_llm_output):
        """Turn raw LLM output into a ChatCompletion style response with:
        "message" = {
            "role": "assistant",
            "content": ...,
            "function_call": {
                "name": ...
                "arguments": {
                    "arg1": val1,
                    ...
                }
            }
        }
        """
        if self.include_opening_brance_in_prefix and raw_llm_output[0] != "{":
            raw_llm_output = "{" + raw_llm_output

        try:
            function_json_output = clean_json(raw_llm_output)
        except Exception as e:
            raise Exception(f"Failed to decode JSON from LLM output:\n{raw_llm_output} - error\n{str(e)}")
        try:
            function_name = function_json_output["function"]
            function_parameters = function_json_output["params"]
        except KeyError as e:
            raise LLMJSONParsingError(f"Received valid JSON from LLM, but JSON was missing fields: {str(e)}")

        if self.clean_func_args:
            function_name, function_parameters = self.clean_function_args(function_name, function_parameters)

        message = {
            "role": "assistant",
            "content": None,
            "function_call": {
                "name": function_name,
                "arguments": json_dumps(function_parameters),
            },
        }
        return message


class Airoboros21InnerMonologueWrapper(Airoboros21Wrapper):
    """Still expect only JSON outputs from model, but add inner monologue as a field"""

    def __init__(
        self,
        simplify_json_content=True,
        clean_function_args=True,
        include_assistant_prefix=True,
        # include_opening_brace_in_prefix=True,
        # assistant_prefix_extra="\n{"
        # assistant_prefix_extra='\n{\n  "function": ',
        assistant_prefix_extra='\n{\n  "function":',
        include_section_separators=True,
    ):
        self.simplify_json_content = simplify_json_content
        self.clean_func_args = clean_function_args
        self.include_assistant_prefix = include_assistant_prefix
        # self.include_opening_brance_in_prefix = include_opening_brace_in_prefix
        self.assistant_prefix_extra = assistant_prefix_extra
        self.include_section_separators = include_section_separators

    def chat_completion_to_prompt(self, messages, functions, function_documentation=None):
        """Example for airoboros: https://huggingface.co/jondurbin/airoboros-l2-70b-2.1#prompt-format

        A chat.
        USER: {prompt}
        ASSISTANT:

        Functions support: https://huggingface.co/jondurbin/airoboros-l2-70b-2.1#agentfunction-calling

            As an AI assistant, please select the most suitable function and parameters from the list of available functions below, based on the user's input. Provide your response in JSON format.

            Input: I want to know how many times 'Python' is mentioned in my text file.

            Available functions:
            file_analytics:
              description: This tool performs various operations on a text file.
              params:
                action: The operation we want to perform on the data, such as "count_occurrences", "find_line", etc.
                filters:
                  keyword: The word or phrase we want to search for.

        OpenAI functions schema style:

            {
                "name": "send_message",
                "description": "Sends a message to the human user",
                "parameters": {
                    "type": "object",
                    "properties": {
                        # https://json-schema.org/understanding-json-schema/reference/array.html
                        "message": {
                            "type": "string",
                            "description": "Message contents. All unicode (including emojis) are supported.",
                        },
                    },
                    "required": ["message"],
                }
            },
        """
        prompt = ""

        # System insturctions go first
        assert messages[0]["role"] == "system"
        prompt += messages[0]["content"]

        # Next is the functions preamble
        def create_function_description(schema, add_inner_thoughts=True):
            # airorobos style
            func_str = ""
            func_str += f"{schema['name']}:"
            func_str += f"\n  description: {schema['description']}"
            func_str += f"\n  params:"
            if add_inner_thoughts:
                func_str += f"\n    inner_thoughts: Deep inner monologue private to you only."
            for param_k, param_v in schema["parameters"]["properties"].items():
                # TODO we're ignoring type
                func_str += f"\n    {param_k}: {param_v['description']}"
            # TODO we're ignoring schema['parameters']['required']
            return func_str

        # prompt += f"\nPlease select the most suitable function and parameters from the list of available functions below, based on the user's input. Provide your response in JSON format."
        prompt += f"\nPlease select the most suitable function and parameters from the list of available functions below, based on the ongoing conversation. Provide your response in JSON format."
        prompt += f"\nAvailable functions:"
        if function_documentation is not None:
            prompt += f"\n{function_documentation}"
        else:
            for function_dict in functions:
                prompt += f"\n{create_function_description(function_dict)}"

        def create_function_call(function_call, inner_thoughts=None):
            """Go from ChatCompletion to Airoboros style function trace (in prompt)

            ChatCompletion data (inside message['function_call']):
                "function_call": {
                    "name": ...
                    "arguments": {
                        "arg1": val1,
                        ...
                    }

            Airoboros output:
                {
                  "function": "send_message",
                  "params": {
                    "message": "Hello there! I am Sam, an AI developed by Liminal Corp. How can I assist you today?"
                  }
                }
            """
            airo_func_call = {
                "function": function_call["name"],
                "params": {
                    "inner_thoughts": inner_thoughts,
                    **json_loads(function_call["arguments"]),
                },
            }
            return json_dumps(airo_func_call, indent=2)

        # Add a sep for the conversation
        if self.include_section_separators:
            prompt += "\n### INPUT"

        # Last are the user/assistant messages
        for message in messages[1:]:
            assert message["role"] in ["user", "assistant", "function", "tool"], message

            if message["role"] == "user":
                # Support for AutoGen naming of agents
                if "name" in message:
                    user_prefix = message["name"].strip()
                    user_prefix = f"USER ({user_prefix})"
                else:
                    user_prefix = "USER"
                if self.simplify_json_content:
                    try:
                        content_json = json_loads(message["content"])
                        content_simple = content_json["message"]
                        prompt += f"\n{user_prefix}: {content_simple}"
                    except:
                        prompt += f"\n{user_prefix}: {message['content']}"
            elif message["role"] == "assistant":
                # Support for AutoGen naming of agents
                if "name" in message:
                    assistant_prefix = message["name"].strip()
                    assistant_prefix = f"ASSISTANT ({assistant_prefix})"
                else:
                    assistant_prefix = "ASSISTANT"
                prompt += f"\n{assistant_prefix}:"
                # need to add the function call if there was one
                inner_thoughts = message["content"]
                if "function_call" in message and message["function_call"]:
                    prompt += f"\n{create_function_call(message['function_call'], inner_thoughts=inner_thoughts)}"
            elif message["role"] in ["function", "tool"]:
                # TODO find a good way to add this
                # prompt += f"\nASSISTANT: (function return) {message['content']}"
                prompt += f"\nFUNCTION RETURN: {message['content']}"
                continue
            else:
                raise ValueError(message)

        # Add a sep for the response
        if self.include_section_separators:
            prompt += "\n### RESPONSE"

        if self.include_assistant_prefix:
            prompt += f"\nASSISTANT:"
            if self.assistant_prefix_extra:
                prompt += self.assistant_prefix_extra

        return prompt

    def clean_function_args(self, function_name, function_args):
        """Some basic MemGPT-specific cleaning of function args"""
        cleaned_function_name = function_name
        cleaned_function_args = function_args.copy() if function_args is not None else {}

        if function_name == "send_message":
            # strip request_heartbeat
            cleaned_function_args.pop("request_heartbeat", None)

        inner_thoughts = None
        if "inner_thoughts" in function_args:
            inner_thoughts = cleaned_function_args.pop("inner_thoughts")

        # TODO more cleaning to fix errors LLM makes
        return inner_thoughts, cleaned_function_name, cleaned_function_args

    def output_to_chat_completion_response(self, raw_llm_output):
        """Turn raw LLM output into a ChatCompletion style response with:
        "message" = {
            "role": "assistant",
            "content": ...,
            "function_call": {
                "name": ...
                "arguments": {
                    "arg1": val1,
                    ...
                }
            }
        }
        """
        # if self.include_opening_brance_in_prefix and raw_llm_output[0] != "{":
        # raw_llm_output = "{" + raw_llm_output
        if self.assistant_prefix_extra and raw_llm_output[: len(self.assistant_prefix_extra)] != self.assistant_prefix_extra:
            # print(f"adding prefix back to llm, raw_llm_output=\n{raw_llm_output}")
            raw_llm_output = self.assistant_prefix_extra + raw_llm_output
            # print(f"->\n{raw_llm_output}")

        try:
            function_json_output = clean_json(raw_llm_output)
        except Exception as e:
            raise Exception(f"Failed to decode JSON from LLM output:\n{raw_llm_output} - error\n{str(e)}")
        try:
            # NOTE: weird bug can happen where 'function' gets nested if the prefix in the prompt isn't abided by
            if isinstance(function_json_output["function"], dict):
                function_json_output = function_json_output["function"]
            function_name = function_json_output["function"]
            function_parameters = function_json_output["params"]
        except KeyError as e:
            raise LLMJSONParsingError(
                f"Received valid JSON from LLM, but JSON was missing fields: {str(e)}. JSON result was:\n{function_json_output}"
            )

        if self.clean_func_args:
            (
                inner_thoughts,
                function_name,
                function_parameters,
            ) = self.clean_function_args(function_name, function_parameters)

        message = {
            "role": "assistant",
            "content": inner_thoughts,
            "function_call": {
                "name": function_name,
                "arguments": json_dumps(function_parameters),
            },
        }
        return message<|MERGE_RESOLUTION|>--- conflicted
+++ resolved
@@ -1,8 +1,5 @@
 from memgpt.utils import json_dumps, json_loads
-<<<<<<< HEAD
-=======
-
->>>>>>> 9acf9318
+
 from ...errors import LLMJSONParsingError
 from ..json_parser import clean_json
 from .wrapper_base import LLMChatCompletionWrapper
