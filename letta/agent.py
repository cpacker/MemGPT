import datetime
import inspect
import traceback
import warnings
from abc import ABC, abstractmethod
from typing import List, Literal, Optional, Tuple, Union

from tqdm import tqdm

from letta.agent_store.storage import StorageConnector
from letta.constants import (
    BASE_TOOLS,
    CLI_WARNING_PREFIX,
    FIRST_MESSAGE_ATTEMPTS,
    FUNC_FAILED_HEARTBEAT_MESSAGE,
    IN_CONTEXT_MEMORY_KEYWORD,
    LLM_MAX_TOKENS,
    MESSAGE_SUMMARY_TRUNC_KEEP_N_LAST,
    MESSAGE_SUMMARY_TRUNC_TOKEN_FRAC,
    MESSAGE_SUMMARY_WARNING_FRAC,
    REQ_HEARTBEAT_MESSAGE,
)
from letta.errors import LLMError
from letta.helpers import ToolRulesSolver
from letta.interface import AgentInterface
from letta.llm_api.helpers import is_context_overflow_error
from letta.llm_api.llm_api_tools import create
from letta.local_llm.utils import num_tokens_from_functions, num_tokens_from_messages
from letta.memory import ArchivalMemory, RecallMemory, summarize_messages
from letta.metadata import MetadataStore
from letta.orm import User
from letta.persistence_manager import LocalStateManager
from letta.schemas.agent import AgentState, AgentStepResponse, PersistedAgentState
from letta.schemas.block import BlockUpdate
from letta.schemas.embedding_config import EmbeddingConfig
from letta.schemas.enums import MessageRole
from letta.schemas.memory import ContextWindowOverview, Memory
from letta.schemas.message import Message, UpdateMessage
from letta.schemas.openai.chat_completion_request import (
    Tool as ChatCompletionRequestTool,
)
from letta.schemas.openai.chat_completion_response import ChatCompletionResponse
from letta.schemas.openai.chat_completion_response import (
    Message as ChatCompletionMessage,
)
from letta.schemas.openai.chat_completion_response import UsageStatistics
from letta.schemas.passage import Passage
from letta.schemas.tool import Tool
from letta.schemas.tool_rule import TerminalToolRule
from letta.schemas.usage import LettaUsageStatistics
from letta.services.block_manager import BlockManager
from letta.services.source_manager import SourceManager
from letta.services.tool_execution_sandbox import ToolExecutionSandbox
from letta.services.user_manager import UserManager
from letta.streaming_interface import StreamingRefreshCLIInterface
from letta.system import (
    get_heartbeat,
    get_initial_boot_messages,
    get_login_event,
    get_token_limit_warning,
    package_function_response,
    package_summarize_message,
    package_user_message,
)
from letta.utils import (
    count_tokens,
    get_local_time,
    get_tool_call_id,
    get_utc_time,
    is_utc_datetime,
    json_dumps,
    json_loads,
    parse_json,
    printd,
    united_diff,
    validate_function_response,
    verify_first_message_correctness,
)


def compile_memory_metadata_block(
    memory_edit_timestamp: datetime.datetime,
    archival_memory: Optional[ArchivalMemory] = None,
    recall_memory: Optional[RecallMemory] = None,
) -> str:
    # Put the timestamp in the local timezone (mimicking get_local_time())
    timestamp_str = memory_edit_timestamp.astimezone().strftime("%Y-%m-%d %I:%M:%S %p %Z%z").strip()

    # Create a metadata block of info so the agent knows about the metadata of out-of-context memories
    memory_metadata_block = "\n".join(
        [
            f"### Memory [last modified: {timestamp_str}]",
            f"{recall_memory.count() if recall_memory else 0} previous messages between you and the user are stored in recall memory (use functions to access them)",
            f"{archival_memory.count() if archival_memory else 0} total memories you created are stored in archival memory (use functions to access them)",
            "\nCore memory shown below (limited in size, additional information stored in archival / recall memory):",
        ]
    )
    return memory_metadata_block


def compile_system_message(
    system_prompt: str,
    in_context_memory: Memory,
    in_context_memory_last_edit: datetime.datetime,  # TODO move this inside of BaseMemory?
    archival_memory: Optional[ArchivalMemory] = None,
    recall_memory: Optional[RecallMemory] = None,
    user_defined_variables: Optional[dict] = None,
    append_icm_if_missing: bool = True,
    template_format: Literal["f-string", "mustache", "jinja2"] = "f-string",
) -> str:
    """Prepare the final/full system message that will be fed into the LLM API

    The base system message may be templated, in which case we need to render the variables.

    The following are reserved variables:
      - CORE_MEMORY: the in-context memory of the LLM
    """

    if user_defined_variables is not None:
        # TODO eventually support the user defining their own variables to inject
        raise NotImplementedError
    else:
        variables = {}

    # Add the protected memory variable
    if IN_CONTEXT_MEMORY_KEYWORD in variables:
        raise ValueError(f"Found protected variable '{IN_CONTEXT_MEMORY_KEYWORD}' in user-defined vars: {str(user_defined_variables)}")
    else:
        # TODO should this all put into the memory.__repr__ function?
        memory_metadata_string = compile_memory_metadata_block(
            memory_edit_timestamp=in_context_memory_last_edit,
            archival_memory=archival_memory,
            recall_memory=recall_memory,
        )
        full_memory_string = memory_metadata_string + "\n" + in_context_memory.compile()

        # Add to the variables list to inject
        variables[IN_CONTEXT_MEMORY_KEYWORD] = full_memory_string

    if template_format == "f-string":

        # Catch the special case where the system prompt is unformatted
        if append_icm_if_missing:
            memory_variable_string = "{" + IN_CONTEXT_MEMORY_KEYWORD + "}"
            if memory_variable_string not in system_prompt:
                # In this case, append it to the end to make sure memory is still injected
                # warnings.warn(f"{IN_CONTEXT_MEMORY_KEYWORD} variable was missing from system prompt, appending instead")
                system_prompt += "\n" + memory_variable_string

        # render the variables using the built-in templater
        try:
            formatted_prompt = system_prompt.format_map(variables)
        except Exception as e:
            raise ValueError(f"Failed to format system prompt - {str(e)}. System prompt value:\n{system_prompt}")

    else:
        # TODO support for mustache and jinja2
        raise NotImplementedError(template_format)

    return formatted_prompt


def initialize_message_sequence(
    model: str,
    system: str,
    memory: Memory,
    archival_memory: Optional[ArchivalMemory] = None,
    recall_memory: Optional[RecallMemory] = None,
    memory_edit_timestamp: Optional[datetime.datetime] = None,
    include_initial_boot_message: bool = True,
) -> List[dict]:
    if memory_edit_timestamp is None:
        memory_edit_timestamp = get_local_time()

    # full_system_message = construct_system_with_memory(
    # system, memory, memory_edit_timestamp, archival_memory=archival_memory, recall_memory=recall_memory
    # )
    full_system_message = compile_system_message(
        system_prompt=system,
        in_context_memory=memory,
        in_context_memory_last_edit=memory_edit_timestamp,
        archival_memory=archival_memory,
        recall_memory=recall_memory,
        user_defined_variables=None,
        append_icm_if_missing=True,
    )
    first_user_message = get_login_event()  # event letting Letta know the user just logged in

    if include_initial_boot_message:
        if model is not None and "gpt-3.5" in model:
            initial_boot_messages = get_initial_boot_messages("startup_with_send_message_gpt35")
        else:
            initial_boot_messages = get_initial_boot_messages("startup_with_send_message")
        messages = (
            [
                {"role": "system", "content": full_system_message},
            ]
            + initial_boot_messages
            + [
                {"role": "user", "content": first_user_message},
            ]
        )

    else:
        messages = [
            {"role": "system", "content": full_system_message},
            {"role": "user", "content": first_user_message},
        ]

    return messages


class BaseAgent(ABC):
    """
    Abstract class for all agents.
    Only two interfaces are required: step and update_state.
    """

    @abstractmethod
    def step(
        self,
        messages: Union[Message, List[Message]],
    ) -> LettaUsageStatistics:
        """
        Top-level event message handler for the agent.
        """
        raise NotImplementedError

    @abstractmethod
    def update_state(self) -> PersistedAgentState:
        raise NotImplementedError


class Agent(BaseAgent):
    def __init__(
        self,
        interface: Optional[Union[AgentInterface, StreamingRefreshCLIInterface]],
        # agents can be created from providing agent_state
        # agent_state: AgentState,
        # tools: List[Tool],
        # blocks: List[Block],
        agent_state: AgentState,  # in-memory representation of the agent state (read from multiple tables)
        user: User,
        # state managers (TODO: add agent manager)
        block_manager: BlockManager,
        # memory: Memory,
        # extras
        messages_total: Optional[int] = None,  # TODO remove?
        first_message_verify_mono: bool = True,  # TODO move to config?
        initial_message_sequence: Optional[List[Message]] = None,
    ):
        assert isinstance(agent_state.memory, Memory), f"Memory object is not of type Memory: {type(agent_state.memory)}"
        # Hold a copy of the state that was used to init the agent
        self.agent_state = agent_state
        assert isinstance(self.agent_state.memory, Memory), f"Memory object is not of type Memory: {type(self.agent_state.memory)}"

        self.user = user

        # link tools
        self.link_tools(agent_state.tools)

        # initialize a tool rules solver
        if agent_state.tool_rules:
            # if there are tool rules, print out a warning
            for rule in agent_state.tool_rules:
                if not isinstance(rule, TerminalToolRule):
                    warnings.warn("Tool rules only work reliably for the latest OpenAI models that support structured outputs.")
                    break
        # add default rule for having send_message be a terminal tool
        if agent_state.tool_rules is None:
            agent_state.tool_rules = []

        ## Define the rule to add
        # send_message_terminal_rule = TerminalToolRule(tool_name="send_message")
        ## Check if an equivalent rule is already present
        # if not any(
        #    isinstance(rule, TerminalToolRule) and rule.tool_name == send_message_terminal_rule.tool_name for rule in agent_state.tool_rules
        # ):
        #    agent_state.tool_rules.append(send_message_terminal_rule)

        self.tool_rules_solver = ToolRulesSolver(tool_rules=agent_state.tool_rules)

        # gpt-4, gpt-3.5-turbo, ...
        self.model = self.agent_state.llm_config.model

        # state managers
        self.block_manager = block_manager

        # Initialize the memory object
        # self.memory = Memory(blocks)
        # assert isinstance(self.memory, Memory), f"Memory object is not of type Memory: {type(self.memory)}"
        # printd("Initialized memory object", self.memory.compile())

        # Interface must implement:
        # - internal_monologue
        # - assistant_message
        # - function_message
        # ...
        # Different interfaces can handle events differently
        # e.g., print in CLI vs send a discord message with a discord bot
        self.interface = interface

        # Create the persistence manager object based on the AgentState info
        self.persistence_manager = LocalStateManager(agent_state=self.agent_state)

        # State needed for heartbeat pausing
        self.pause_heartbeats_start = None
        self.pause_heartbeats_minutes = 0

        self.first_message_verify_mono = first_message_verify_mono

        # Controls if the convo memory pressure warning is triggered
        # When an alert is sent in the message queue, set this to True (to avoid repeat alerts)
        # When the summarizer is run, set this back to False (to reset)
        self.agent_alerted_about_memory_pressure = False

        self._messages: List[Message] = []

        # Once the memory object is initialized, use it to "bake" the system message
        if self.agent_state.message_ids is not None:
            self.set_message_buffer(message_ids=self.agent_state.message_ids)

        else:
            printd(f"Agent.__init__ :: creating, state={agent_state.message_ids}")
            assert self.agent_state.id is not None and self.agent_state.user_id is not None

            # Generate a sequence of initial messages to put in the buffer
            init_messages = initialize_message_sequence(
                model=self.model,
                system=self.agent_state.system,
                memory=self.agent_state.memory,
                archival_memory=None,
                recall_memory=None,
                memory_edit_timestamp=get_utc_time(),
                include_initial_boot_message=True,
            )

            if initial_message_sequence is not None:
                # We always need the system prompt up front
                system_message_obj = Message.dict_to_message(
                    agent_id=self.agent_state.id,
                    user_id=self.agent_state.user_id,
                    model=self.model,
                    openai_message_dict=init_messages[0],
                )
                # Don't use anything else in the pregen sequence, instead use the provided sequence
                init_messages = [system_message_obj] + initial_message_sequence

            else:
                # Basic "more human than human" initial message sequence
                init_messages = initialize_message_sequence(
                    model=self.model,
                    system=self.agent_state.system,
                    memory=self.agent_state.memory,
                    archival_memory=None,
                    recall_memory=None,
                    memory_edit_timestamp=get_utc_time(),
                    include_initial_boot_message=True,
                )
                # Cast to Message objects
                init_messages = [
                    Message.dict_to_message(
                        agent_id=self.agent_state.id, user_id=self.agent_state.user_id, model=self.model, openai_message_dict=msg
                    )
                    for msg in init_messages
                ]

            # Cast the messages to actual Message objects to be synced to the DB
            init_messages_objs = []
            for msg in init_messages:
                init_messages_objs.append(msg)
            assert all([isinstance(msg, Message) for msg in init_messages_objs]), (init_messages_objs, init_messages)

            # Put the messages inside the message buffer
            self.messages_total = 0
            # self._append_to_messages(added_messages=[cast(Message, msg) for msg in init_messages_objs if msg is not None])
            self._append_to_messages(added_messages=init_messages_objs)
            self._validate_message_buffer_is_utc()

        # Keep track of the total number of messages throughout all time
        self.messages_total = messages_total if messages_total is not None else (len(self._messages) - 1)  # (-system)
        self.messages_total_init = len(self._messages) - 1
        printd(f"Agent initialized, self.messages_total={self.messages_total}")

        # Create the agent in the DB
        self.update_state()

    def update_memory_if_change(self, new_memory: Memory) -> bool:
        """
        Update self.memory if there are any changes to blocks

        Args:
            new_memory (Memory): the new memory object to compare to the current memory object

        Returns:
            modified (bool): whether the memory was updated
        """
        if self.agent_state.memory.compile() != new_memory.compile():
            print("CHANGE IN MEMORY")
            # update the blocks (LRW) in the DB
            for label in self.agent_state.memory.list_block_labels():
                updated_value = new_memory.get_block(label).value
                if updated_value != self.agent_state.memory.get_block(label).value:
                    # update the block if it's changed
                    block_id = self.agent_state.memory.get_block(label).id
                    block = self.block_manager.update_block(
                        block_id=block_id, block_update=BlockUpdate(value=updated_value), actor=self.user
                    )
                    print("Updated", block.id, block.value)

            # refresh memory from DB (using block ids)
            self.agent_state.memory = Memory(
                blocks=[self.block_manager.get_block_by_id(block.id, actor=self.user) for block in self.agent_state.memory.get_blocks()]
            )

            # NOTE: don't do this since re-buildin the memory is handled at the start of the step
            # rebuild memory - this records the last edited timestamp of the memory
            # TODO: pass in update timestamp from block edit time
            self.rebuild_system_prompt()

            return True
        print("MEMORY IS SAME")
        return False

    def execute_tool_and_persist_state(self, function_name, function_to_call, function_args):
        """
        Execute tool modifications and persist the state of the agent.
        Note: only some agent state modifications will be persisted, such as data in the AgentState ORM and block data
        """
        # TODO: add agent manager here
        print("ORIGINAL MEMORY")
        print(self.agent_state.memory.compile())
        orig_memory_str = self.agent_state.memory.compile()

        # TODO: need to have an AgentState object that actually has full access to the block data
        # this is because the sandbox tools need to be able to access block.value to edit this data
        if function_name in BASE_TOOLS:
            # base tools are allowed to access the `Agent` object and run on the database
            function_args["self"] = self  # need to attach self to arg since it's dynamically linked
            function_response = function_to_call(**function_args)
        else:
            # execute tool in a sandbox
            # TODO: allow agent_state to specify which sandbox to execute tools in
            sandbox_run_result = ToolExecutionSandbox(function_name, function_args, self.agent_state.user_id).run(
                agent_state=self.agent_state.__deepcopy__()
            )
            function_response, updated_agent_state = sandbox_run_result.func_return, sandbox_run_result.agent_state
            print("POST TOOL", function_name)
            print(updated_agent_state.memory.compile())
            assert orig_memory_str == self.agent_state.memory.compile(), "Memory should not be modified in a sandbox tool"
            assert updated_agent_state.memory.compile() != self.agent_state.memory.compile(), "Memory should be modified in a sandbox tool"
            self.update_memory_if_change(updated_agent_state.memory)

        return function_response

    @property
    def messages(self) -> List[dict]:
        """Getter method that converts the internal Message list into OpenAI-style dicts"""
        return [msg.to_openai_dict() for msg in self._messages]

    @messages.setter
    def messages(self, value):
        raise Exception("Modifying message list directly not allowed")

    def link_tools(self, tools: List[Tool]):
        """Bind a tool object (schema + python function) to the agent object"""

        # Store the functions schemas (this is passed as an argument to ChatCompletion)
        self.functions = []
        self.functions_python = {}
        env = {}
        env.update(globals())
        for tool in tools:
            try:
                # WARNING: name may not be consistent?
                if tool.module:  # execute the whole module
                    exec(tool.module, env)
                else:
                    exec(tool.source_code, env)
                self.functions_python[tool.json_schema["name"]] = env[tool.json_schema["name"]]
                self.functions.append(tool.json_schema)
            except Exception as e:
                warnings.warn(f"WARNING: tool {tool.name} failed to link")
                print(e)
        assert all([callable(f) for k, f in self.functions_python.items()]), self.functions_python

    def _load_messages_from_recall(self, message_ids: List[str]) -> List[Message]:
        """Load a list of messages from recall storage"""

        # Pull the message objects from the database
        message_objs = []
        for msg_id in message_ids:
            msg_obj = self.persistence_manager.recall_memory.storage.get(msg_id)
            if msg_obj:
                if isinstance(msg_obj, Message):
                    message_objs.append(msg_obj)
                else:
                    printd(f"Warning - message ID {msg_id} is not a Message object")
                    warnings.warn(f"Warning - message ID {msg_id} is not a Message object")
            else:
                printd(f"Warning - message ID {msg_id} not found in recall storage")
                warnings.warn(f"Warning - message ID {msg_id} not found in recall storage")

        return message_objs

    def _validate_message_buffer_is_utc(self):
        """Iterate over the message buffer and force all messages to be UTC stamped"""

        for m in self._messages:
            # assert is_utc_datetime(m.created_at), f"created_at on message for agent {self.agent_state.name} isn't UTC:\n{vars(m)}"
            # TODO eventually do casting via an edit_message function
            if not is_utc_datetime(m.created_at):
                printd(f"Warning - created_at on message for agent {self.agent_state.name} isn't UTC (text='{m.text}')")
                m.created_at = m.created_at.replace(tzinfo=datetime.timezone.utc)

    def set_message_buffer(self, message_ids: List[str], force_utc: bool = True):
        """Set the messages in the buffer to the message IDs list"""

        message_objs = self._load_messages_from_recall(message_ids=message_ids)

        # set the objects in the buffer
        self._messages = message_objs

        # bugfix for old agents that may not have had UTC specified in their timestamps
        if force_utc:
            self._validate_message_buffer_is_utc()

        # also sync the message IDs attribute
        self.agent_state.message_ids = message_ids

    def refresh_message_buffer(self):
        """Refresh the message buffer from the database"""

        messages_to_sync = self.agent_state.message_ids
        assert messages_to_sync and all([isinstance(msg_id, str) for msg_id in messages_to_sync])

        self.set_message_buffer(message_ids=messages_to_sync)

    def _trim_messages(self, num):
        """Trim messages from the front, not including the system message"""
        self.persistence_manager.trim_messages(num)

        new_messages = [self._messages[0]] + self._messages[num:]
        self._messages = new_messages

    def _prepend_to_messages(self, added_messages: List[Message]):
        """Wrapper around self.messages.prepend to allow additional calls to a state/persistence manager"""
        assert all([isinstance(msg, Message) for msg in added_messages])

        self.persistence_manager.prepend_to_messages(added_messages)

        new_messages = [self._messages[0]] + added_messages + self._messages[1:]  # prepend (no system)
        self._messages = new_messages
        self.messages_total += len(added_messages)  # still should increment the message counter (summaries are additions too)

    def _append_to_messages(self, added_messages: List[Message]):
        """Wrapper around self.messages.append to allow additional calls to a state/persistence manager"""
        assert all([isinstance(msg, Message) for msg in added_messages])

        self.persistence_manager.append_to_messages(added_messages)

        # strip extra metadata if it exists
        # for msg in added_messages:
        # msg.pop("api_response", None)
        # msg.pop("api_args", None)
        new_messages = self._messages + added_messages  # append

        self._messages = new_messages
        self.messages_total += len(added_messages)

    def append_to_messages(self, added_messages: List[dict]):
        """An external-facing message append, where dict-like messages are first converted to Message objects"""
        added_messages_objs = [
            Message.dict_to_message(
                agent_id=self.agent_state.id,
                user_id=self.agent_state.user_id,
                model=self.model,
                openai_message_dict=msg,
            )
            for msg in added_messages
        ]
        self._append_to_messages(added_messages_objs)

    def _get_ai_reply(
        self,
        message_sequence: List[Message],
        function_call: str = "auto",
        first_message: bool = False,  # hint
        stream: bool = False,  # TODO move to config?
        fail_on_empty_response: bool = False,
        empty_response_retry_limit: int = 3,
    ) -> ChatCompletionResponse:
        """Get response from LLM API"""
        # Get the allowed tools based on the ToolRulesSolver state
        allowed_tool_names = self.tool_rules_solver.get_allowed_tool_names()

        if not allowed_tool_names:
            # if it's empty, any available tools are fair game
            allowed_functions = self.functions
        else:
            allowed_functions = [func for func in self.functions if func["name"] in allowed_tool_names]

        try:
            print("tools", function_call, [f["name"] for f in allowed_functions])
            response = create(
                # agent_state=self.agent_state,
                llm_config=self.agent_state.llm_config,
                messages=message_sequence,
                user_id=self.agent_state.user_id,
                functions=allowed_functions,
                functions_python=self.functions_python,
                function_call=function_call,
                # hint
                first_message=first_message,
                # streaming
                stream=stream,
                stream_interface=self.interface,
            )

            if len(response.choices) == 0 or response.choices[0] is None:
                empty_api_err_message = f"API call didn't return a message: {response}"
                if fail_on_empty_response or empty_response_retry_limit == 0:
                    raise Exception(empty_api_err_message)
                else:
                    # Decrement retry limit and try again
                    warnings.warn(empty_api_err_message)
                    return self._get_ai_reply(
                        message_sequence, function_call, first_message, stream, fail_on_empty_response, empty_response_retry_limit - 1
                    )

            # special case for 'length'
            if response.choices[0].finish_reason == "length":
                raise Exception("Finish reason was length (maximum context length)")

            # catches for soft errors
            if response.choices[0].finish_reason not in ["stop", "function_call", "tool_calls"]:
                raise Exception(f"API call finish with bad finish reason: {response}")

            # unpack with response.choices[0].message.content
            return response
        except Exception as e:
            raise e

    def _handle_ai_response(
        self,
        response_message: ChatCompletionMessage,  # TODO should we eventually move the Message creation outside of this function?
        override_tool_call_id: bool = False,
        # If we are streaming, we needed to create a Message ID ahead of time,
        # and now we want to use it in the creation of the Message object
        # TODO figure out a cleaner way to do this
        response_message_id: Optional[str] = None,
    ) -> Tuple[List[Message], bool, bool]:
        """Handles parsing and function execution"""

        # Hacky failsafe for now to make sure we didn't implement the streaming Message ID creation incorrectly
        if response_message_id is not None:
            assert response_message_id.startswith("message-"), response_message_id

        messages = []  # append these to the history when done
        function_name = None

        # Step 2: check if LLM wanted to call a function
        if response_message.function_call or (response_message.tool_calls is not None and len(response_message.tool_calls) > 0):
            if response_message.function_call:
                raise DeprecationWarning(response_message)
            if response_message.tool_calls is not None and len(response_message.tool_calls) > 1:
                # raise NotImplementedError(f">1 tool call not supported")
                # TODO eventually support sequential tool calling
                printd(f">1 tool call not supported, using index=0 only\n{response_message.tool_calls}")
                response_message.tool_calls = [response_message.tool_calls[0]]
            assert response_message.tool_calls is not None and len(response_message.tool_calls) > 0

            # generate UUID for tool call
            if override_tool_call_id or response_message.function_call:
                warnings.warn("Overriding the tool call can result in inconsistent tool call IDs during streaming")
                tool_call_id = get_tool_call_id()  # needs to be a string for JSON
                response_message.tool_calls[0].id = tool_call_id
            else:
                tool_call_id = response_message.tool_calls[0].id
                assert tool_call_id is not None  # should be defined

            # only necessary to add the tool_cal_id to a function call (antipattern)
            # response_message_dict = response_message.model_dump()
            # response_message_dict["tool_call_id"] = tool_call_id

            # role: assistant (requesting tool call, set tool call ID)
            messages.append(
                # NOTE: we're recreating the message here
                # TODO should probably just overwrite the fields?
                Message.dict_to_message(
                    id=response_message_id,
                    agent_id=self.agent_state.id,
                    user_id=self.agent_state.user_id,
                    model=self.model,
                    openai_message_dict=response_message.model_dump(),
                )
            )  # extend conversation with assistant's reply
            printd(f"Function call message: {messages[-1]}")

            nonnull_content = False
            if response_message.content:
                # The content if then internal monologue, not chat
                self.interface.internal_monologue(response_message.content, msg_obj=messages[-1])
                # Flag to avoid printing a duplicate if inner thoughts get popped from the function call
                nonnull_content = True

            # Step 3: call the function
            # Note: the JSON response may not always be valid; be sure to handle errors
            function_call = (
                response_message.function_call if response_message.function_call is not None else response_message.tool_calls[0].function
            )

            # Get the name of the function
            function_name = function_call.name
            printd(f"Request to call function {function_name} with tool_call_id: {tool_call_id}")

            # Failure case 1: function name is wrong
            try:
                function_to_call = self.functions_python[function_name]
            except KeyError:
                error_msg = f"No function named {function_name}"
                function_response = package_function_response(False, error_msg)
                messages.append(
                    Message.dict_to_message(
                        agent_id=self.agent_state.id,
                        user_id=self.agent_state.user_id,
                        model=self.model,
                        openai_message_dict={
                            "role": "tool",
                            "name": function_name,
                            "content": function_response,
                            "tool_call_id": tool_call_id,
                        },
                    )
                )  # extend conversation with function response
                self.interface.function_message(f"Error: {error_msg}", msg_obj=messages[-1])
                return messages, False, True  # force a heartbeat to allow agent to handle error

            # Failure case 2: function name is OK, but function args are bad JSON
            try:
                raw_function_args = function_call.arguments
                function_args = parse_json(raw_function_args)
            except Exception:
                error_msg = f"Error parsing JSON for function '{function_name}' arguments: {function_call.arguments}"
                function_response = package_function_response(False, error_msg)
                messages.append(
                    Message.dict_to_message(
                        agent_id=self.agent_state.id,
                        user_id=self.agent_state.user_id,
                        model=self.model,
                        openai_message_dict={
                            "role": "tool",
                            "name": function_name,
                            "content": function_response,
                            "tool_call_id": tool_call_id,
                        },
                    )
                )  # extend conversation with function response
                self.interface.function_message(f"Error: {error_msg}", msg_obj=messages[-1])
                return messages, False, True  # force a heartbeat to allow agent to handle error

            # Check if inner thoughts is in the function call arguments (possible apparently if you are using Azure)
            if "inner_thoughts" in function_args:
                response_message.content = function_args.pop("inner_thoughts")
            # The content if then internal monologue, not chat
            if response_message.content and not nonnull_content:
                self.interface.internal_monologue(response_message.content, msg_obj=messages[-1])

            # (Still parsing function args)
            # Handle requests for immediate heartbeat
            heartbeat_request = function_args.pop("request_heartbeat", None)

            # Edge case: heartbeat_request is returned as a stringified boolean, we will attempt to parse:
            if isinstance(heartbeat_request, str) and heartbeat_request.lower().strip() == "true":
                heartbeat_request = True

            if not isinstance(heartbeat_request, bool) or heartbeat_request is None:
                printd(
                    f"{CLI_WARNING_PREFIX}'request_heartbeat' arg parsed was not a bool or None, type={type(heartbeat_request)}, value={heartbeat_request}"
                )
                heartbeat_request = False

            # Failure case 3: function failed during execution
            # NOTE: the msg_obj associated with the "Running " message is the prior assistant message, not the function/tool role message
            #       this is because the function/tool role message is only created once the function/tool has executed/returned
            print("calling tool")
            self.interface.function_message(f"Running {function_name}({function_args})", msg_obj=messages[-1])
            try:
                spec = inspect.getfullargspec(function_to_call).annotations

                for name, arg in function_args.items():
                    if isinstance(function_args[name], dict):
                        function_args[name] = spec[name](**function_args[name])

                # handle tool execution (sandbox) and state updates
                function_response = self.execute_tool_and_persist_state(function_name, function_to_call, function_args)
                # if function_name in BASE_TOOLS:
                #    function_args["self"] = self  # need to attach self to arg since it's dynamically linked
                #    function_response = function_to_call(**function_args)
                # else:
                #    # execute tool in a sandbox
                #    # TODO: allow agent_state to specify which sandbox to execute tools in
                #    sandbox_run_result = ToolExecutionSandbox(function_name, function_args, self.agent_state.user_id).run(
                #        agent_state=self.agent_state
                #    )
                #    function_response, updated_agent_state = sandbox_run_result.func_return, sandbox_run_result.agent_state
                #    # update agent state
                #    if self.agent_state != updated_agent_state and updated_agent_state is not None:
                #        self.agent_state = updated_agent_state
                #        self.memory = self.agent_state.memory  # TODO: don't duplicate

                #        # rebuild memory
                #        self.rebuild_memory()

                if function_name in ["conversation_search", "conversation_search_date", "archival_memory_search"]:
                    # with certain functions we rely on the paging mechanism to handle overflow
                    truncate = False
                else:
                    # but by default, we add a truncation safeguard to prevent bad functions from
                    # overflow the agent context window
                    truncate = True
                function_response_string = validate_function_response(function_response, truncate=truncate)
                function_args.pop("self", None)
                function_response = package_function_response(True, function_response_string)
                function_failed = False
            except Exception as e:
                function_args.pop("self", None)
                # error_msg = f"Error calling function {function_name} with args {function_args}: {str(e)}"
                # Less detailed - don't provide full args, idea is that it should be in recent context so no need (just adds noise)
                error_msg = f"Error calling function {function_name}: {str(e)}"
                error_msg_user = f"{error_msg}\n{traceback.format_exc()}"
                printd(error_msg_user)
                function_response = package_function_response(False, error_msg)
                # TODO: truncate error message somehow
                messages.append(
                    Message.dict_to_message(
                        agent_id=self.agent_state.id,
                        user_id=self.agent_state.user_id,
                        model=self.model,
                        openai_message_dict={
                            "role": "tool",
                            "name": function_name,
                            "content": function_response,
                            "tool_call_id": tool_call_id,
                        },
                    )
                )  # extend conversation with function response
                self.interface.function_message(f"Ran {function_name}({function_args})", msg_obj=messages[-1])
                self.interface.function_message(f"Error: {error_msg}", msg_obj=messages[-1])
                return messages, False, True  # force a heartbeat to allow agent to handle error

            # If no failures happened along the way: ...
            # Step 4: send the info on the function call and function response to GPT
            messages.append(
                Message.dict_to_message(
                    agent_id=self.agent_state.id,
                    user_id=self.agent_state.user_id,
                    model=self.model,
                    openai_message_dict={
                        "role": "tool",
                        "name": function_name,
                        "content": function_response,
                        "tool_call_id": tool_call_id,
                    },
                )
            )  # extend conversation with function response
            self.interface.function_message(f"Ran {function_name}({function_args})", msg_obj=messages[-1])
            self.interface.function_message(f"Success: {function_response_string}", msg_obj=messages[-1])

        else:
            # Standard non-function reply
            messages.append(
                Message.dict_to_message(
                    id=response_message_id,
                    agent_id=self.agent_state.id,
                    user_id=self.agent_state.user_id,
                    model=self.model,
                    openai_message_dict=response_message.model_dump(),
                )
            )  # extend conversation with assistant's reply
            self.interface.internal_monologue(response_message.content, msg_obj=messages[-1])
            heartbeat_request = False
            function_failed = False

        # rebuild memory
        # TODO: @charles please check this
        self.rebuild_system_prompt()

        # Update ToolRulesSolver state with last called function
        self.tool_rules_solver.update_tool_usage(function_name)
        # Update heartbeat request according to provided tool rules
        if self.tool_rules_solver.has_children_tools(function_name):
            heartbeat_request = True
        elif self.tool_rules_solver.is_terminal_tool(function_name):
            heartbeat_request = False

        return messages, heartbeat_request, function_failed

    def step(
        self,
        messages: Union[Message, List[Message]],
        # additional args
        chaining: bool = True,
        max_chaining_steps: Optional[int] = None,
        ms: Optional[MetadataStore] = None,
        **kwargs,
    ) -> LettaUsageStatistics:
        """Run Agent.step in a loop, handling chaining via heartbeat requests and function failures"""
        # assert ms is not None, "MetadataStore is required"

        next_input_message = messages if isinstance(messages, list) else [messages]
        counter = 0
        total_usage = UsageStatistics()
        step_count = 0
        while True:
            kwargs["ms"] = ms
            kwargs["first_message"] = False
            step_response = self.inner_step(
                messages=next_input_message,
                **kwargs,
            )
            step_response.messages
            heartbeat_request = step_response.heartbeat_request
            function_failed = step_response.function_failed
            token_warning = step_response.in_context_memory_warning
            usage = step_response.usage

            step_count += 1
            total_usage += usage
            counter += 1
            self.interface.step_complete()

            # logger.debug("Saving agent state")
            # save updated state
            if ms:
                save_agent(self, ms)

            # Chain stops
            if not chaining:
                printd("No chaining, stopping after one step")
                break
            elif max_chaining_steps is not None and counter > max_chaining_steps:
                printd(f"Hit max chaining steps, stopping after {counter} steps")
                break
            # Chain handlers
            elif token_warning:
                assert self.agent_state.user_id is not None
                next_input_message = Message.dict_to_message(
                    agent_id=self.agent_state.id,
                    user_id=self.agent_state.user_id,
                    model=self.model,
                    openai_message_dict={
                        "role": "user",  # TODO: change to system?
                        "content": get_token_limit_warning(),
                    },
                )
                continue  # always chain
            elif function_failed:
                assert self.agent_state.user_id is not None
                next_input_message = Message.dict_to_message(
                    agent_id=self.agent_state.id,
                    user_id=self.agent_state.user_id,
                    model=self.model,
                    openai_message_dict={
                        "role": "user",  # TODO: change to system?
                        "content": get_heartbeat(FUNC_FAILED_HEARTBEAT_MESSAGE),
                    },
                )
                continue  # always chain
            elif heartbeat_request:
                assert self.agent_state.user_id is not None
                next_input_message = Message.dict_to_message(
                    agent_id=self.agent_state.id,
                    user_id=self.agent_state.user_id,
                    model=self.model,
                    openai_message_dict={
                        "role": "user",  # TODO: change to system?
                        "content": get_heartbeat(REQ_HEARTBEAT_MESSAGE),
                    },
                )
                continue  # always chain
            # Letta no-op / yield
            else:
                break

        return LettaUsageStatistics(**total_usage.model_dump(), step_count=step_count)

    def inner_step(
        self,
        messages: Union[Message, List[Message]],
        first_message: bool = False,
        first_message_retry_limit: int = FIRST_MESSAGE_ATTEMPTS,
        skip_verify: bool = False,
        stream: bool = False,  # TODO move to config?
        ms: Optional[MetadataStore] = None,
    ) -> AgentStepResponse:
        """Runs a single step in the agent loop (generates at most one LLM call)"""

        try:

            # Step 0: update core memory
            # only pulling latest block data if shared memory is being used
            current_persisted_memory = Memory(
                blocks=[self.block_manager.get_block_by_id(block.id, actor=self.user) for block in self.agent_state.memory.get_blocks()]
            )  # read blocks from DB
            self.update_memory_if_change(current_persisted_memory)
            # TODO: ensure we're passing in metadata store from all surfaces
            # if ms is not None:
            #    should_update = False
            #    for block in self.agent_state.memory.to_dict()["memory"].values():
            #        if not block.get("template", False):
            #            should_update = True
            #    if should_update:
            #        # TODO: the force=True can be optimized away
            #        # once we ensure we're correctly comparing whether in-memory core
            #        # data is different than persisted core data.
            #        self.rebuild_memory(force=True, ms=ms)

            # Step 1: add user message
            if isinstance(messages, Message):
                messages = [messages]

            if not all(isinstance(m, Message) for m in messages):
                raise ValueError(f"messages should be a Message or a list of Message, got {type(messages)}")

            input_message_sequence = self._messages + messages

            if len(input_message_sequence) > 1 and input_message_sequence[-1].role != "user":
                printd(f"{CLI_WARNING_PREFIX}Attempting to run ChatCompletion without user as the last message in the queue")

            # Step 2: send the conversation and available functions to the LLM
            if not skip_verify and (first_message or self.messages_total == self.messages_total_init):
                printd(f"This is the first message. Running extra verifier on AI response.")
                counter = 0
                while True:
                    response = self._get_ai_reply(
                        message_sequence=input_message_sequence, first_message=True, stream=stream  # passed through to the prompt formatter
                    )
                    if verify_first_message_correctness(response, require_monologue=self.first_message_verify_mono):
                        break

                    counter += 1
                    if counter > first_message_retry_limit:
                        raise Exception(f"Hit first message retry limit ({first_message_retry_limit})")

            else:
                response = self._get_ai_reply(
                    message_sequence=input_message_sequence,
                    stream=stream,
                )

            # Step 3: check if LLM wanted to call a function
            # (if yes) Step 4: call the function
            # (if yes) Step 5: send the info on the function call and function response to LLM
            response_message = response.choices[0].message
            response_message.model_copy()  # TODO why are we copying here?
            all_response_messages, heartbeat_request, function_failed = self._handle_ai_response(
                response_message,
                # TODO this is kind of hacky, find a better way to handle this
                # the only time we set up message creation ahead of time is when streaming is on
                response_message_id=response.id if stream else None,
            )

            # Step 6: extend the message history
            if len(messages) > 0:
                all_new_messages = messages + all_response_messages
            else:
                all_new_messages = all_response_messages

            # Check the memory pressure and potentially issue a memory pressure warning
            current_total_tokens = response.usage.total_tokens
            active_memory_warning = False

            # We can't do summarize logic properly if context_window is undefined
            if self.agent_state.llm_config.context_window is None:
                # Fallback if for some reason context_window is missing, just set to the default
                print(f"{CLI_WARNING_PREFIX}could not find context_window in config, setting to default {LLM_MAX_TOKENS['DEFAULT']}")
                print(f"{self.agent_state}")
                self.agent_state.llm_config.context_window = (
                    LLM_MAX_TOKENS[self.model] if (self.model is not None and self.model in LLM_MAX_TOKENS) else LLM_MAX_TOKENS["DEFAULT"]
                )

            if current_total_tokens > MESSAGE_SUMMARY_WARNING_FRAC * int(self.agent_state.llm_config.context_window):
                printd(
                    f"{CLI_WARNING_PREFIX}last response total_tokens ({current_total_tokens}) > {MESSAGE_SUMMARY_WARNING_FRAC * int(self.agent_state.llm_config.context_window)}"
                )

                # Only deliver the alert if we haven't already (this period)
                if not self.agent_alerted_about_memory_pressure:
                    active_memory_warning = True
                    self.agent_alerted_about_memory_pressure = True  # it's up to the outer loop to handle this

            else:
                printd(
                    f"last response total_tokens ({current_total_tokens}) < {MESSAGE_SUMMARY_WARNING_FRAC * int(self.agent_state.llm_config.context_window)}"
                )

            self._append_to_messages(all_new_messages)

            # update state after each step
            self.update_state()

            return AgentStepResponse(
                messages=all_new_messages,
                heartbeat_request=heartbeat_request,
                function_failed=function_failed,
                in_context_memory_warning=active_memory_warning,
                usage=response.usage,
            )

        except Exception as e:
            printd(f"step() failed\nmessages = {messages}\nerror = {e}")

            # If we got a context alert, try trimming the messages length, then try again
            if is_context_overflow_error(e):
                # A separate API call to run a summarizer
                self.summarize_messages_inplace()

                # Try step again
                return self.inner_step(
                    messages=messages,
                    first_message=first_message,
                    first_message_retry_limit=first_message_retry_limit,
                    skip_verify=skip_verify,
                    stream=stream,
                    ms=ms,
                )

            else:
                printd(f"step() failed with an unrecognized exception: '{str(e)}'")
                raise e

    def step_user_message(self, user_message_str: str, **kwargs) -> AgentStepResponse:
        """Takes a basic user message string, turns it into a stringified JSON with extra metadata, then sends it to the agent

        Example:
        -> user_message_str = 'hi'
        -> {'message': 'hi', 'type': 'user_message', ...}
        -> json.dumps(...)
        -> agent.step(messages=[Message(role='user', text=...)])
        """
        # Wrap with metadata, dumps to JSON
        assert user_message_str and isinstance(
            user_message_str, str
        ), f"user_message_str should be a non-empty string, got {type(user_message_str)}"
        user_message_json_str = package_user_message(user_message_str)

        # Validate JSON via save/load
        user_message = validate_json(user_message_json_str)
        cleaned_user_message_text, name = strip_name_field_from_user_message(user_message)

        # Turn into a dict
        openai_message_dict = {"role": "user", "content": cleaned_user_message_text, "name": name}

        # Create the associated Message object (in the database)
        assert self.agent_state.user_id is not None, "User ID is not set"
        user_message = Message.dict_to_message(
            agent_id=self.agent_state.id,
            user_id=self.agent_state.user_id,
            model=self.model,
            openai_message_dict=openai_message_dict,
            # created_at=timestamp,
        )

        return self.inner_step(messages=[user_message], **kwargs)

    def summarize_messages_inplace(self, cutoff=None, preserve_last_N_messages=True, disallow_tool_as_first=True):
        assert self.messages[0]["role"] == "system", f"self.messages[0] should be system (instead got {self.messages[0]})"

        # Start at index 1 (past the system message),
        # and collect messages for summarization until we reach the desired truncation token fraction (eg 50%)
        # Do not allow truncation of the last N messages, since these are needed for in-context examples of function calling
        token_counts = [count_tokens(str(msg)) for msg in self.messages]
        message_buffer_token_count = sum(token_counts[1:])  # no system message
        desired_token_count_to_summarize = int(message_buffer_token_count * MESSAGE_SUMMARY_TRUNC_TOKEN_FRAC)
        candidate_messages_to_summarize = self.messages[1:]
        token_counts = token_counts[1:]

        if preserve_last_N_messages:
            candidate_messages_to_summarize = candidate_messages_to_summarize[:-MESSAGE_SUMMARY_TRUNC_KEEP_N_LAST]
            token_counts = token_counts[:-MESSAGE_SUMMARY_TRUNC_KEEP_N_LAST]

        printd(f"MESSAGE_SUMMARY_TRUNC_TOKEN_FRAC={MESSAGE_SUMMARY_TRUNC_TOKEN_FRAC}")
        printd(f"MESSAGE_SUMMARY_TRUNC_KEEP_N_LAST={MESSAGE_SUMMARY_TRUNC_KEEP_N_LAST}")
        printd(f"token_counts={token_counts}")
        printd(f"message_buffer_token_count={message_buffer_token_count}")
        printd(f"desired_token_count_to_summarize={desired_token_count_to_summarize}")
        printd(f"len(candidate_messages_to_summarize)={len(candidate_messages_to_summarize)}")

        # If at this point there's nothing to summarize, throw an error
        if len(candidate_messages_to_summarize) == 0:
            raise LLMError(
                f"Summarize error: tried to run summarize, but couldn't find enough messages to compress [len={len(self.messages)}, preserve_N={MESSAGE_SUMMARY_TRUNC_KEEP_N_LAST}]"
            )

        # Walk down the message buffer (front-to-back) until we hit the target token count
        tokens_so_far = 0
        cutoff = 0
        for i, msg in enumerate(candidate_messages_to_summarize):
            cutoff = i
            tokens_so_far += token_counts[i]
            if tokens_so_far > desired_token_count_to_summarize:
                break
        # Account for system message
        cutoff += 1

        # Try to make an assistant message come after the cutoff
        try:
            printd(f"Selected cutoff {cutoff} was a 'user', shifting one...")
            if self.messages[cutoff]["role"] == "user":
                new_cutoff = cutoff + 1
                if self.messages[new_cutoff]["role"] == "user":
                    printd(f"Shifted cutoff {new_cutoff} is still a 'user', ignoring...")
                cutoff = new_cutoff
        except IndexError:
            pass

        # Make sure the cutoff isn't on a 'tool' or 'function'
        if disallow_tool_as_first:
            while self.messages[cutoff]["role"] in ["tool", "function"] and cutoff < len(self.messages):
                printd(f"Selected cutoff {cutoff} was a 'tool', shifting one...")
                cutoff += 1

        message_sequence_to_summarize = self._messages[1:cutoff]  # do NOT get rid of the system message
        if len(message_sequence_to_summarize) <= 1:
            # This prevents a potential infinite loop of summarizing the same message over and over
            raise LLMError(
                f"Summarize error: tried to run summarize, but couldn't find enough messages to compress [len={len(message_sequence_to_summarize)} <= 1]"
            )
        else:
            printd(f"Attempting to summarize {len(message_sequence_to_summarize)} messages [1:{cutoff}] of {len(self._messages)}")

        # We can't do summarize logic properly if context_window is undefined
        if self.agent_state.llm_config.context_window is None:
            # Fallback if for some reason context_window is missing, just set to the default
            print(f"{CLI_WARNING_PREFIX}could not find context_window in config, setting to default {LLM_MAX_TOKENS['DEFAULT']}")
            print(f"{self.agent_state}")
            self.agent_state.llm_config.context_window = (
                LLM_MAX_TOKENS[self.model] if (self.model is not None and self.model in LLM_MAX_TOKENS) else LLM_MAX_TOKENS["DEFAULT"]
            )
        summary = summarize_messages(agent_state=self.agent_state, message_sequence_to_summarize=message_sequence_to_summarize)
        printd(f"Got summary: {summary}")

        # Metadata that's useful for the agent to see
        all_time_message_count = self.messages_total
        remaining_message_count = len(self.messages[cutoff:])
        hidden_message_count = all_time_message_count - remaining_message_count
        summary_message_count = len(message_sequence_to_summarize)
        summary_message = package_summarize_message(summary, summary_message_count, hidden_message_count, all_time_message_count)
        printd(f"Packaged into message: {summary_message}")

        prior_len = len(self.messages)
        self._trim_messages(cutoff)
        packed_summary_message = {"role": "user", "content": summary_message}
        self._prepend_to_messages(
            [
                Message.dict_to_message(
                    agent_id=self.agent_state.id,
                    user_id=self.agent_state.user_id,
                    model=self.model,
                    openai_message_dict=packed_summary_message,
                )
            ]
        )

        # reset alert
        self.agent_alerted_about_memory_pressure = False

        printd(f"Ran summarizer, messages length {prior_len} -> {len(self.messages)}")

    def heartbeat_is_paused(self):
        """Check if there's a requested pause on timed heartbeats"""

        # Check if the pause has been initiated
        if self.pause_heartbeats_start is None:
            return False

        # Check if it's been more than pause_heartbeats_minutes since pause_heartbeats_start
        elapsed_time = get_utc_time() - self.pause_heartbeats_start
        return elapsed_time.total_seconds() < self.pause_heartbeats_minutes * 60

    def _swap_system_message_in_buffer(self, new_system_message: str):
        """Update the system message (NOT prompt) of the Agent (requires updating the internal buffer)"""
        assert isinstance(new_system_message, str)
        new_system_message_obj = Message.dict_to_message(
            agent_id=self.agent_state.id,
            user_id=self.agent_state.user_id,
            model=self.model,
            openai_message_dict={"role": "system", "content": new_system_message},
        )

        assert new_system_message_obj.role == "system", new_system_message_obj
        assert self._messages[0].role == "system", self._messages

        self.persistence_manager.swap_system_message(new_system_message_obj)

        new_messages = [new_system_message_obj] + self._messages[1:]  # swap index 0 (system)
        self._messages = new_messages

    # def update_memory_blocks_from_db(self):
    #    for block in self.memory.to_dict()["memory"].values():
    #        if block.get("templates", False):
    #            # we don't expect to update shared memory blocks that
    #            # are templates. this is something we could update in the
    #            # future if we expect templates to change often.
    #            continue
    #        block_id = block.get("id")

    #        # TODO: This is really hacky and we should probably figure out how to
    #        db_block = BlockManager().get_block_by_id(block_id=block_id, actor=self.user)
    #        if db_block is None:
    #            # this case covers if someone has deleted a shared block by interacting
    #            # with some other agent.
    #            # in that case we should remove this shared block from the agent currently being
    #            # evaluated.
    #            printd(f"removing block: {block_id=}")
    #            continue
    #        if not isinstance(db_block.value, str):
    #            printd(f"skipping block update, unexpected value: {block_id=}")
    #            continue
    #        # TODO: we may want to update which columns we're updating from shared memory e.g. the limit
    #        self.memory.update_block_value(label=block.get("label", ""), value=db_block.value)

    def rebuild_system_prompt(self, force=False, update_timestamp=True):
        """Rebuilds the system message with the latest memory object and any shared memory block updates"""
        curr_system_message = self.messages[0]  # this is the system + memory bank, not just the system prompt

        ## NOTE: This is a hacky way to check if the memory has changed
        # memory_repr = self.memory.compile()
        # if not force and memory_repr == curr_system_message["content"][-(len(memory_repr)) :]:
        #    printd(f"Memory has not changed, not rebuilding system")
        #    return

        # if ms:
        #    self.update_memory_blocks_from_db()

        # If the memory didn't update, we probably don't want to update the timestamp inside
        # For example, if we're doing a system prompt swap, this should probably be False
        if update_timestamp:
            memory_edit_timestamp = get_utc_time()
        else:
            # NOTE: a bit of a hack - we pull the timestamp from the message created_by
            memory_edit_timestamp = self._messages[0].created_at

        # update memory (TODO: potentially update recall/archival stats seperately)
        new_system_message_str = compile_system_message(
            system_prompt=self.agent_state.system,
            in_context_memory=self.agent_state.memory,
            in_context_memory_last_edit=memory_edit_timestamp,
            archival_memory=self.persistence_manager.archival_memory,
            recall_memory=self.persistence_manager.recall_memory,
            user_defined_variables=None,
            append_icm_if_missing=True,
        )
        new_system_message = {
            "role": "system",
            "content": new_system_message_str,
        }

        diff = united_diff(curr_system_message["content"], new_system_message["content"])
        if len(diff) > 0:  # there was a diff
            printd(f"Rebuilding system with new memory...\nDiff:\n{diff}")

            # Swap the system message out (only if there is a diff)
            self._swap_system_message_in_buffer(new_system_message=new_system_message_str)
            assert self.messages[0]["content"] == new_system_message["content"], (
                self.messages[0]["content"],
                new_system_message["content"],
            )

    def update_system_prompt(self, new_system_prompt: str):
        """Update the system prompt of the agent (requires rebuilding the memory block if there's a difference)"""
        assert isinstance(new_system_prompt, str)

        if new_system_prompt == self.agent_state.system:
            return

        self.agent_state.system = new_system_prompt

        # updating the system prompt requires rebuilding the memory block inside the compiled system message
        self.rebuild_system_prompt(force=True, update_timestamp=False)

        # make sure to persist the change
        _ = self.update_state()

    def add_function(self, function_name: str) -> str:
        # TODO: refactor
        raise NotImplementedError

    def remove_function(self, function_name: str) -> str:
        # TODO: refactor
        raise NotImplementedError

    def update_state(self) -> PersistedAgentState:
        # TODO: this should be removed and self._messages should be moved into self.agent_state.in_context_messages
        message_ids = [msg.id for msg in self._messages]
<<<<<<< HEAD
=======

        # Assert that these are all strings
        if any(not isinstance(m_id, str) for m_id in message_ids):
            warnings.warn(f"Non-string message IDs found in agent state: {message_ids}")
            message_ids = [m_id for m_id in message_ids if isinstance(m_id, str)]

        assert isinstance(self.memory, Memory), f"Memory is not a Memory object: {type(self.memory)}"
>>>>>>> 80d07482

        # override any fields that may have been updated
        self.agent_state.message_ids = message_ids
        # self.agent_state.memory = self.memory

        return self.agent_state

    def migrate_embedding(self, embedding_config: EmbeddingConfig):
        """Migrate the agent to a new embedding"""
        # TODO: archival memory

        # TODO: recall memory
        raise NotImplementedError()

    def attach_source(self, source_id: str, source_connector: StorageConnector, ms: MetadataStore):
        """Attach data with name `source_name` to the agent from source_connector."""
        # TODO: eventually, adding a data source should just give access to the retriever the source table, rather than modifying archival memory
        user = UserManager().get_user_by_id(self.agent_state.user_id)
        filters = {"user_id": self.agent_state.user_id, "source_id": source_id}
        size = source_connector.size(filters)
        page_size = 100
        generator = source_connector.get_all_paginated(filters=filters, page_size=page_size)  # yields List[Passage]
        all_passages = []
        for i in tqdm(range(0, size, page_size)):
            passages = next(generator)

            # need to associated passage with agent (for filtering)
            for passage in passages:
                assert isinstance(passage, Passage), f"Generate yielded bad non-Passage type: {type(passage)}"
                passage.agent_id = self.agent_state.id

                # regenerate passage ID (avoid duplicates)
                # TODO: need to find another solution to the text duplication issue
                # passage.id = create_uuid_from_string(f"{source_id}_{str(passage.agent_id)}_{passage.text}")

            # insert into agent archival memory
            self.persistence_manager.archival_memory.storage.insert_many(passages)
            all_passages += passages

        assert size == len(all_passages), f"Expected {size} passages, but only got {len(all_passages)}"

        # save destination storage
        self.persistence_manager.archival_memory.storage.save()

        # attach to agent
        source = SourceManager().get_source_by_id(source_id=source_id, actor=user)
        assert source is not None, f"Source {source_id} not found in metadata store"
        ms.attach_source(agent_id=self.agent_state.id, source_id=source_id, user_id=self.agent_state.user_id)

        total_agent_passages = self.persistence_manager.archival_memory.storage.size()

        printd(
            f"Attached data source {source.name} to agent {self.agent_state.name}, consisting of {len(all_passages)}. Agent now has {total_agent_passages} embeddings in archival memory.",
        )

    def update_message(self, request: UpdateMessage) -> Message:
        """Update the details of a message associated with an agent"""

        message = self.persistence_manager.recall_memory.storage.get(id=request.id)
        if message is None:
            raise ValueError(f"Message with id {request.id} not found")
        assert isinstance(message, Message), f"Message is not a Message object: {type(message)}"

        # Override fields
        # NOTE: we try to do some sanity checking here (see asserts), but it's not foolproof
        if request.role:
            message.role = request.role
        if request.text:
            message.text = request.text
        if request.name:
            message.name = request.name
        if request.tool_calls:
            assert message.role == MessageRole.assistant, "Tool calls can only be added to assistant messages"
            message.tool_calls = request.tool_calls
        if request.tool_call_id:
            assert message.role == MessageRole.tool, "tool_call_id can only be added to tool messages"
            message.tool_call_id = request.tool_call_id

        # Save the updated message
        self.persistence_manager.recall_memory.storage.update(record=message)

        # Return the updated message
        updated_message = self.persistence_manager.recall_memory.storage.get(id=message.id)
        if updated_message is None:
            raise ValueError(f"Error persisting message - message with id {request.id} not found")
        return updated_message

    # TODO(sarah): should we be creating a new message here, or just editing a message?
    def rethink_message(self, new_thought: str) -> Message:
        """Rethink / update the last message"""
        for x in range(len(self.messages) - 1, 0, -1):
            msg_obj = self._messages[x]
            if msg_obj.role == MessageRole.assistant:
                updated_message = self.update_message(
                    request=UpdateMessage(
                        id=msg_obj.id,
                        text=new_thought,
                    )
                )
                self.refresh_message_buffer()
                return updated_message
        raise ValueError(f"No assistant message found to update")

    # TODO(sarah): should we be creating a new message here, or just editing a message?
    def rewrite_message(self, new_text: str) -> Message:
        """Rewrite / update the send_message text on the last message"""

        # Walk backwards through the messages until we find an assistant message
        for x in range(len(self._messages) - 1, 0, -1):
            if self._messages[x].role == MessageRole.assistant:
                # Get the current message content
                message_obj = self._messages[x]

                # The rewrite target is the output of send_message
                if message_obj.tool_calls is not None and len(message_obj.tool_calls) > 0:

                    # Check that we hit an assistant send_message call
                    name_string = message_obj.tool_calls[0].function.name
                    if name_string is None or name_string != "send_message":
                        raise ValueError("Assistant missing send_message function call")

                    args_string = message_obj.tool_calls[0].function.arguments
                    if args_string is None:
                        raise ValueError("Assistant missing send_message function arguments")

                    args_json = json_loads(args_string)
                    if "message" not in args_json:
                        raise ValueError("Assistant missing send_message message argument")

                    # Once we found our target, rewrite it
                    args_json["message"] = new_text
                    new_args_string = json_dumps(args_json)
                    message_obj.tool_calls[0].function.arguments = new_args_string

                    # Write the update to the DB
                    updated_message = self.update_message(
                        request=UpdateMessage(
                            id=message_obj.id,
                            tool_calls=message_obj.tool_calls,
                        )
                    )
                    self.refresh_message_buffer()
                    return updated_message

        raise ValueError("No assistant message found to update")

    def pop_message(self, count: int = 1) -> List[Message]:
        """Pop the last N messages from the agent's memory"""
        n_messages = len(self._messages)
        popped_messages = []
        MIN_MESSAGES = 2
        if n_messages <= MIN_MESSAGES:
            raise ValueError(f"Agent only has {n_messages} messages in stack, none left to pop")
        elif n_messages - count < MIN_MESSAGES:
            raise ValueError(f"Agent only has {n_messages} messages in stack, cannot pop more than {n_messages - MIN_MESSAGES}")
        else:
            # print(f"Popping last {count} messages from stack")
            for _ in range(min(count, len(self._messages))):
                # remove the message from the internal state of the agent
                deleted_message = self._messages.pop()
                # then also remove it from recall storage
                try:
                    self.persistence_manager.recall_memory.storage.delete(filters={"id": deleted_message.id})
                    popped_messages.append(deleted_message)
                except Exception as e:
                    warnings.warn(f"Error deleting message {deleted_message.id} from recall memory: {e}")
                    self._messages.append(deleted_message)
                    break

        return popped_messages

    def pop_until_user(self) -> List[Message]:
        """Pop all messages until the last user message"""
        if MessageRole.user not in [msg.role for msg in self._messages]:
            raise ValueError("No user message found in buffer")

        popped_messages = []
        while len(self._messages) > 0:
            if self._messages[-1].role == MessageRole.user:
                # we want to pop up to the last user message
                return popped_messages
            else:
                popped_messages.append(self.pop_message(count=1))

        raise ValueError("No user message found in buffer")

    def retry_message(self) -> List[Message]:
        """Retry / regenerate the last message"""

        self.pop_until_user()
        user_message = self.pop_message(count=1)[0]
        assert user_message.text is not None, "User message text is None"
        step_response = self.step_user_message(user_message_str=user_message.text)
        messages = step_response.messages

        assert messages is not None
        assert all(isinstance(msg, Message) for msg in messages), "step() returned non-Message objects"
        return messages

    def get_context_window(self) -> ContextWindowOverview:
        """Get the context window of the agent"""

        system_prompt = self.agent_state.system  # TODO is this the current system or the initial system?
        num_tokens_system = count_tokens(system_prompt)
        core_memory = self.agent_state.memory.compile()
        num_tokens_core_memory = count_tokens(core_memory)

        # conversion of messages to OpenAI dict format, which is passed to the token counter
        messages_openai_format = self.messages

        # Check if there's a summary message in the message queue
        if (
            len(self._messages) > 1
            and self._messages[1].role == MessageRole.user
            and isinstance(self._messages[1].text, str)
            # TODO remove hardcoding
            and "The following is a summary of the previous " in self._messages[1].text
        ):
            # Summary message exists
            assert self._messages[1].text is not None
            summary_memory = self._messages[1].text
            num_tokens_summary_memory = count_tokens(self._messages[1].text)
            # with a summary message, the real messages start at index 2
            num_tokens_messages = (
                num_tokens_from_messages(messages=messages_openai_format[2:], model=self.model) if len(messages_openai_format) > 2 else 0
            )

        else:
            summary_memory = None
            num_tokens_summary_memory = 0
            # with no summary message, the real messages start at index 1
            num_tokens_messages = (
                num_tokens_from_messages(messages=messages_openai_format[1:], model=self.model) if len(messages_openai_format) > 1 else 0
            )

        num_archival_memory = self.persistence_manager.archival_memory.storage.size()
        num_recall_memory = self.persistence_manager.recall_memory.storage.size()
        external_memory_summary = compile_memory_metadata_block(
            memory_edit_timestamp=get_utc_time(),  # dummy timestamp
            archival_memory=self.persistence_manager.archival_memory,
            recall_memory=self.persistence_manager.recall_memory,
        )
        num_tokens_external_memory_summary = count_tokens(external_memory_summary)

        # tokens taken up by function definitions
        if self.functions:
            available_functions_definitions = [ChatCompletionRequestTool(type="function", function=f) for f in self.functions]
            num_tokens_available_functions_definitions = num_tokens_from_functions(functions=self.functions, model=self.model)
        else:
            available_functions_definitions = []
            num_tokens_available_functions_definitions = 0

        num_tokens_used_total = (
            num_tokens_system  # system prompt
            + num_tokens_available_functions_definitions  # function definitions
            + num_tokens_core_memory  # core memory
            + num_tokens_external_memory_summary  # metadata (statistics) about recall/archival
            + num_tokens_summary_memory  # summary of ongoing conversation
            + num_tokens_messages  # tokens taken by messages
        )
        assert isinstance(num_tokens_used_total, int)

        return ContextWindowOverview(
            # context window breakdown (in messages)
            num_messages=len(self._messages),
            num_archival_memory=num_archival_memory,
            num_recall_memory=num_recall_memory,
            num_tokens_external_memory_summary=num_tokens_external_memory_summary,
            # top-level information
            context_window_size_max=self.agent_state.llm_config.context_window,
            context_window_size_current=num_tokens_used_total,
            # context window breakdown (in tokens)
            num_tokens_system=num_tokens_system,
            system_prompt=system_prompt,
            num_tokens_core_memory=num_tokens_core_memory,
            core_memory=core_memory,
            num_tokens_summary_memory=num_tokens_summary_memory,
            summary_memory=summary_memory,
            num_tokens_messages=num_tokens_messages,
            messages=self._messages,
            # related to functions
            num_tokens_functions_definitions=num_tokens_available_functions_definitions,
            functions_definitions=available_functions_definitions,
        )

    def count_tokens(self) -> int:
        """Count the tokens in the current context window"""
        context_window_breakdown = self.get_context_window()
        return context_window_breakdown.context_window_size_current


def save_agent(agent: Agent, ms: MetadataStore):
    """Save agent to metadata store"""

    agent.update_state()
    agent_state = agent.agent_state
    assert isinstance(agent_state.memory, Memory), f"Memory is not a Memory object: {type(agent_state.memory)}"

    # TODO: move this to agent manager
    # convert to persisted model
    persisted_agent_state = agent.agent_state.to_persisted_agent_state()
    if ms.get_agent(agent_id=persisted_agent_state.id):
        ms.update_agent(persisted_agent_state)
    else:
        ms.create_agent(persisted_agent_state)


# def save_agent_memory(agent: Agent):
#    """
#    Save agent memory to metadata store. Memory is a collection of blocks and each block is persisted to the block table.
#
#    NOTE: we are assuming agent.update_state has already been called.
#    """
#
#    for block_dict in agent.memory.to_dict()["memory"].values():
#        # TODO: block creation should happen in one place to enforce these sort of constraints consistently.
#        block = Block(**block_dict)
#        # FIXME: should we expect for block values to be None? If not, we need to figure out why that is
#        # the case in some tests, if so we should relax the DB constraint.
#        if block.value is None:
#            block.value = ""
#        BlockManager().create_or_update_block(block, actor=agent.user)


def strip_name_field_from_user_message(user_message_text: str) -> Tuple[str, Optional[str]]:
    """If 'name' exists in the JSON string, remove it and return the cleaned text + name value"""
    try:
        user_message_json = dict(json_loads(user_message_text))
        # Special handling for AutoGen messages with 'name' field
        # Treat 'name' as a special field
        # If it exists in the input message, elevate it to the 'message' level
        name = user_message_json.pop("name", None)
        clean_message = json_dumps(user_message_json)
        return clean_message, name

    except Exception as e:
        print(f"{CLI_WARNING_PREFIX}handling of 'name' field failed with: {e}")
        raise e


def validate_json(user_message_text: str) -> str:
    """Make sure that the user input message is valid JSON"""
    try:
        user_message_json = dict(json_loads(user_message_text))
        user_message_json_val = json_dumps(user_message_json)
        return user_message_json_val
    except Exception as e:
        print(f"{CLI_WARNING_PREFIX}couldn't parse user input message as JSON: {e}")
        raise e<|MERGE_RESOLUTION|>--- conflicted
+++ resolved
@@ -1394,8 +1394,6 @@
     def update_state(self) -> PersistedAgentState:
         # TODO: this should be removed and self._messages should be moved into self.agent_state.in_context_messages
         message_ids = [msg.id for msg in self._messages]
-<<<<<<< HEAD
-=======
 
         # Assert that these are all strings
         if any(not isinstance(m_id, str) for m_id in message_ids):
@@ -1403,7 +1401,6 @@
             message_ids = [m_id for m_id in message_ids if isinstance(m_id, str)]
 
         assert isinstance(self.memory, Memory), f"Memory is not a Memory object: {type(self.memory)}"
->>>>>>> 80d07482
 
         # override any fields that may have been updated
         self.agent_state.message_ids = message_ids
