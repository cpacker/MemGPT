# inspecting tools
import json
import os
import traceback
import warnings
from abc import abstractmethod
from asyncio import Lock
from datetime import datetime
from typing import Callable, List, Optional, Tuple, Union

from composio.client import Composio
from composio.client.collections import ActionModel, AppModel
from fastapi import HTTPException

import letta.constants as constants
import letta.server.utils as server_utils
import letta.system as system
from letta.agent import Agent, save_agent
from letta.agent_store.storage import StorageConnector, TableType
from letta.chat_only_agent import ChatOnlyAgent
from letta.credentials import LettaCredentials
from letta.data_sources.connectors import DataConnector, load_data
from letta.errors import LettaAgentNotFoundError, LettaUserNotFoundError

# TODO use custom interface
from letta.interface import AgentInterface  # abstract
from letta.interface import CLIInterface  # for printing to terminal
from letta.log import get_logger
from letta.metadata import MetadataStore
from letta.o1_agent import O1Agent
from letta.offline_memory_agent import OfflineMemoryAgent
from letta.orm import Base
from letta.orm.errors import NoResultFound
from letta.prompts import gpt_system
from letta.providers import (
    AnthropicProvider,
    AzureProvider,
    GoogleAIProvider,
    GroqProvider,
    LettaProvider,
    OllamaProvider,
    OpenAIProvider,
    Provider,
    TogetherProvider,
    VLLMChatCompletionsProvider,
    VLLMCompletionsProvider,
)
from letta.schemas.agent import (
    AgentState,
    AgentType,
    CreateAgent,
    PersistedAgentState,
    UpdateAgentState,
)
from letta.schemas.api_key import APIKey, APIKeyCreate
from letta.schemas.block import Block, BlockUpdate
from letta.schemas.embedding_config import EmbeddingConfig

# openai schemas
from letta.schemas.enums import JobStatus
from letta.schemas.job import Job, JobUpdate
from letta.schemas.letta_message import FunctionReturn, LettaMessage
from letta.schemas.llm_config import LLMConfig
from letta.schemas.memory import (
    ArchivalMemorySummary,
    ContextWindowOverview,
    Memory,
    RecallMemorySummary,
)
from letta.schemas.message import Message, MessageCreate, MessageRole, MessageUpdate
from letta.schemas.organization import Organization
from letta.schemas.passage import Passage as PydanticPassage
from letta.schemas.source import Source
from letta.schemas.tool import Tool, ToolCreate
from letta.schemas.usage import LettaUsageStatistics
from letta.schemas.user import User as PydanticUser
from letta.services.agents_tags_manager import AgentsTagsManager
from letta.services.block_manager import BlockManager
from letta.services.blocks_agents_manager import BlocksAgentsManager
from letta.services.job_manager import JobManager
from letta.services.message_manager import MessageManager
from letta.services.organization_manager import OrganizationManager
from letta.services.passage_manager import PassageManager
from letta.services.per_agent_lock_manager import PerAgentLockManager
from letta.services.sandbox_config_manager import SandboxConfigManager
from letta.services.source_manager import SourceManager
from letta.services.tool_execution_sandbox import ToolExecutionSandbox
from letta.services.tool_manager import ToolManager
from letta.services.tools_agents_manager import ToolsAgentsManager
from letta.services.user_manager import UserManager
from letta.utils import create_random_username, get_utc_time, json_dumps, json_loads

logger = get_logger(__name__)


class Server(object):
    """Abstract server class that supports multi-agent multi-user"""

    @abstractmethod
    def list_agents(self, user_id: str) -> dict:
        """List all available agents to a user"""
        raise NotImplementedError

    @abstractmethod
    def get_agent_memory(self, user_id: str, agent_id: str) -> dict:
        """Return the memory of an agent (core memory + non-core statistics)"""
        raise NotImplementedError

    @abstractmethod
    def get_agent_state(self, user_id: str, agent_id: str) -> dict:
        """Return the config of an agent"""
        raise NotImplementedError

    @abstractmethod
    def get_server_config(self, user_id: str) -> dict:
        """Return the base config"""
        raise NotImplementedError

    @abstractmethod
    def update_agent_core_memory(self, user_id: str, agent_id: str, new_memory_contents: dict) -> dict:
        """Update the agents core memory block, return the new state"""
        raise NotImplementedError

    @abstractmethod
    def create_agent(
        self,
        request: CreateAgent,
        actor: PydanticUser,
        # interface
        interface: Union[AgentInterface, None] = None,
    ) -> AgentState:
        """Create a new agent using a config"""
        raise NotImplementedError

    @abstractmethod
    def user_message(self, user_id: str, agent_id: str, message: str) -> None:
        """Process a message from the user, internally calls step"""
        raise NotImplementedError

    @abstractmethod
    def system_message(self, user_id: str, agent_id: str, message: str) -> None:
        """Process a message from the system, internally calls step"""
        raise NotImplementedError

    @abstractmethod
    def send_messages(self, user_id: str, agent_id: str, messages: Union[MessageCreate, List[Message]]) -> None:
        """Send a list of messages to the agent"""
        raise NotImplementedError

    @abstractmethod
    def run_command(self, user_id: str, agent_id: str, command: str) -> Union[str, None]:
        """Run a command on the agent, e.g. /memory

        May return a string with a message generated by the command
        """
        raise NotImplementedError


from contextlib import contextmanager

from rich.console import Console
from rich.panel import Panel
from rich.text import Text
from sqlalchemy import create_engine
from sqlalchemy.orm import sessionmaker

from letta.config import LettaConfig

# NOTE: hack to see if single session management works
from letta.settings import model_settings, settings, tool_settings

config = LettaConfig.load()

<<<<<<< HEAD
attach_base()


def print_sqlite_schema_error():
    """Print a formatted error message for SQLite schema issues"""
    console = Console()
    error_text = Text()
    error_text.append("Existing SQLite DB schema is invalid, and schema migrations are not supported for SQLite. ", style="bold red")
    error_text.append("To have migrations supported between Letta versions, please run Letta with Docker (", style="white")
    error_text.append("https://docs.letta.com/server/docker", style="blue underline")
    error_text.append(") or use Postgres by setting ", style="white")
    error_text.append("LETTA_PG_URI", style="yellow")
    error_text.append(".\n\n", style="white")
    error_text.append("If you wish to keep using SQLite, you can reset your database by removing the DB file with ", style="white")
    error_text.append("rm ~/.letta/sqlite.db", style="yellow")
    error_text.append(" or downgrade to your previous version of Letta.", style="white")

    console.print(Panel(error_text, border_style="red"))


@contextmanager
def db_error_handler():
    """Context manager for handling database errors"""
    try:
        yield
    except Exception as e:
        # Handle other SQLAlchemy errors
        print(e)
        print_sqlite_schema_error()
        # raise ValueError(f"SQLite DB error: {str(e)}")
        exit(1)


=======
>>>>>>> d0dbb9de
if settings.letta_pg_uri_no_default:
    config.recall_storage_type = "postgres"
    config.recall_storage_uri = settings.letta_pg_uri_no_default
    config.archival_storage_type = "postgres"
    config.archival_storage_uri = settings.letta_pg_uri_no_default

    # create engine
    engine = create_engine(settings.letta_pg_uri)
else:
    # TODO: don't rely on config storage
    engine = create_engine("sqlite:///" + os.path.join(config.recall_storage_path, "sqlite.db"))

    # Store the original connect method
    original_connect = engine.connect

    def wrapped_connect(*args, **kwargs):
        with db_error_handler():
            # Get the connection
            connection = original_connect(*args, **kwargs)

            # Store the original execution method
            original_execute = connection.execute

            # Wrap the execute method of the connection
            def wrapped_execute(*args, **kwargs):
                with db_error_handler():
                    return original_execute(*args, **kwargs)

            # Replace the connection's execute method
            connection.execute = wrapped_execute

            return connection

    # Replace the engine's connect method
    engine.connect = wrapped_connect

    Base.metadata.create_all(bind=engine)

SessionLocal = sessionmaker(autocommit=False, autoflush=False, bind=engine)


# Dependency
def get_db():
    db = SessionLocal()
    try:
        yield db
    finally:
        db.close()


from contextlib import contextmanager

db_context = contextmanager(get_db)


class SyncServer(Server):
    """Simple single-threaded / blocking server process"""

    def __init__(
        self,
        chaining: bool = True,
        max_chaining_steps: Optional[bool] = None,
        default_interface_factory: Callable[[], AgentInterface] = lambda: CLIInterface(),
        init_with_default_org_and_user: bool = True,
        # default_interface: AgentInterface = CLIInterface(),
        # default_persistence_manager_cls: PersistenceManager = LocalStateManager,
        # auth_mode: str = "none",  # "none, "jwt", "external"
    ):
        """Server process holds in-memory agents that are being run"""

        # List of {'user_id': user_id, 'agent_id': agent_id, 'agent': agent_obj} dicts
        self.active_agents = []

        # chaining = whether or not to run again if request_heartbeat=true
        self.chaining = chaining

        # if chaining == true, what's the max number of times we'll chain before yielding?
        # none = no limit, can go on forever
        self.max_chaining_steps = max_chaining_steps

        # The default interface that will get assigned to agents ON LOAD
        self.default_interface_factory = default_interface_factory

        self.credentials = LettaCredentials.load()

        # Locks
        self.send_message_lock = Lock()

        # Initialize the metadata store
        config = LettaConfig.load()
        if settings.letta_pg_uri_no_default:
            config.recall_storage_type = "postgres"
            config.recall_storage_uri = settings.letta_pg_uri_no_default
            config.archival_storage_type = "postgres"
            config.archival_storage_uri = settings.letta_pg_uri_no_default
        config.save()
        self.config = config
        self.ms = MetadataStore(self.config)

        # Managers that interface with data models
        self.organization_manager = OrganizationManager()
        self.passage_manager = PassageManager()
        self.user_manager = UserManager()
        self.tool_manager = ToolManager()
        self.block_manager = BlockManager()
        self.source_manager = SourceManager()
        self.agents_tags_manager = AgentsTagsManager()
        self.sandbox_config_manager = SandboxConfigManager(tool_settings)
        self.blocks_agents_manager = BlocksAgentsManager()
        self.message_manager = MessageManager()
        self.tools_agents_manager = ToolsAgentsManager()
        self.job_manager = JobManager()

        # Managers that interface with parallelism
        self.per_agent_lock_manager = PerAgentLockManager()

        # Make default user and org
        if init_with_default_org_and_user:
            self.default_org = self.organization_manager.create_default_organization()
            self.default_user = self.user_manager.create_default_user()
            self.block_manager.add_default_blocks(actor=self.default_user)
            self.tool_manager.add_base_tools(actor=self.default_user)

            # If there is a default org/user
            # This logic may have to change in the future
            if settings.load_default_external_tools:
                self.add_default_external_tools(actor=self.default_user)

        # collect providers (always has Letta as a default)
        self._enabled_providers: List[Provider] = [LettaProvider()]
        if model_settings.openai_api_key:
            self._enabled_providers.append(
                OpenAIProvider(
                    api_key=model_settings.openai_api_key,
                    base_url=model_settings.openai_api_base,
                )
            )
        if model_settings.anthropic_api_key:
            self._enabled_providers.append(
                AnthropicProvider(
                    api_key=model_settings.anthropic_api_key,
                )
            )
        if model_settings.ollama_base_url:
            self._enabled_providers.append(
                OllamaProvider(
                    base_url=model_settings.ollama_base_url,
                    api_key=None,
                    default_prompt_formatter=model_settings.default_prompt_formatter,
                )
            )
        if model_settings.gemini_api_key:
            self._enabled_providers.append(
                GoogleAIProvider(
                    api_key=model_settings.gemini_api_key,
                )
            )
        if model_settings.azure_api_key and model_settings.azure_base_url:
            assert model_settings.azure_api_version, "AZURE_API_VERSION is required"
            self._enabled_providers.append(
                AzureProvider(
                    api_key=model_settings.azure_api_key,
                    base_url=model_settings.azure_base_url,
                    api_version=model_settings.azure_api_version,
                )
            )
        if model_settings.groq_api_key:
            self._enabled_providers.append(
                GroqProvider(
                    api_key=model_settings.groq_api_key,
                )
            )
        if model_settings.together_api_key:
            self._enabled_providers.append(
                TogetherProvider(
                    api_key=model_settings.together_api_key,
                    default_prompt_formatter=model_settings.default_prompt_formatter,
                )
            )
        if model_settings.vllm_api_base:
            # vLLM exposes both a /chat/completions and a /completions endpoint
            self._enabled_providers.append(
                VLLMCompletionsProvider(
                    base_url=model_settings.vllm_api_base,
                    default_prompt_formatter=model_settings.default_prompt_formatter,
                )
            )
            # NOTE: to use the /chat/completions endpoint, you need to specify extra flags on vLLM startup
            # see: https://docs.vllm.ai/en/latest/getting_started/examples/openai_chat_completion_client_with_tools.html
            # e.g. "... --enable-auto-tool-choice --tool-call-parser hermes"
            self._enabled_providers.append(
                VLLMChatCompletionsProvider(
                    base_url=model_settings.vllm_api_base,
                )
            )

    def save_agents(self):
        """Saves all the agents that are in the in-memory object store"""
        for agent_d in self.active_agents:
            try:
                save_agent(agent_d["agent"], self.ms)
                logger.info(f"Saved agent {agent_d['agent_id']}")
            except Exception as e:
                logger.exception(f"Error occurred while trying to save agent {agent_d['agent_id']}:\n{e}")

    def _get_agent(self, user_id: str, agent_id: str) -> Union[Agent, None]:
        """Get the agent object from the in-memory object store"""
        for d in self.active_agents:
            if d["user_id"] == str(user_id) and d["agent_id"] == str(agent_id):
                return d["agent"]
        return None

    def _add_agent(self, user_id: str, agent_id: str, agent_obj: Agent) -> None:
        """Put an agent object inside the in-memory object store"""
        # Make sure the agent doesn't already exist
        if self._get_agent(user_id=user_id, agent_id=agent_id) is not None:
            # Can be triggered on concucrent request, so don't throw a full error
            logger.exception(f"Agent (user={user_id}, agent={agent_id}) is already loaded")
            return
        # Add Agent instance to the in-memory list
        self.active_agents.append(
            {
                "user_id": str(user_id),
                "agent_id": str(agent_id),
                "agent": agent_obj,
            }
        )

    def initialize_agent(self, agent_id, interface: Union[AgentInterface, None] = None, initial_message_sequence=None) -> Agent:
        """Initialize an agent from the database"""
        agent_state = self.get_agent(agent_id=agent_id)
        actor = self.user_manager.get_user_by_id(user_id=agent_state.user_id)

        interface = interface or self.default_interface_factory()
        if agent_state.agent_type == AgentType.memgpt_agent:
            agent = Agent(agent_state=agent_state, interface=interface, user=actor, initial_message_sequence=initial_message_sequence)
        elif agent_state.agent_type == AgentType.offline_memory_agent:
            agent = OfflineMemoryAgent(
                agent_state=agent_state, interface=interface, user=actor, initial_message_sequence=initial_message_sequence
            )
        else:
            assert initial_message_sequence is None, f"Initial message sequence is not supported for O1Agents"
            agent = O1Agent(agent_state=agent_state, interface=interface, user=actor)

        # Persist to agent
        save_agent(agent, self.ms)
        return agent

    def load_agent(self, agent_id: str, interface: Union[AgentInterface, None] = None) -> Agent:
        """Updated method to load agents from persisted storage"""
        agent_lock = self.per_agent_lock_manager.get_lock(agent_id)
        with agent_lock:
            agent_state = self.get_agent(agent_id=agent_id)
            if agent_state is None:
                raise LettaAgentNotFoundError(f"Agent (agent_id={agent_id}) does not exist")
            elif agent_state.user_id is None:
                raise ValueError(f"Agent (agent_id={agent_id}) does not have a user_id")
            actor = self.user_manager.get_user_by_id(user_id=agent_state.user_id)

            interface = interface or self.default_interface_factory()
            if agent_state.agent_type == AgentType.memgpt_agent:
                agent = Agent(agent_state=agent_state, interface=interface, user=actor)
            elif agent_state.agent_type == AgentType.o1_agent:
                agent = O1Agent(agent_state=agent_state, interface=interface, user=actor)
            elif agent_state.agent_type == AgentType.offline_memory_agent:
                agent = OfflineMemoryAgent(agent_state=agent_state, interface=interface, user=actor)
            elif agent_state.agent_type == AgentType.chat_only_agent:
                agent = ChatOnlyAgent(agent_state=agent_state, interface=interface, user=actor)
            else:
                raise ValueError(f"Invalid agent type {agent_state.agent_type}")

            # Rebuild the system prompt - may be linked to new blocks now
            agent.rebuild_system_prompt()

            # Persist to agent
            save_agent(agent, self.ms)
            return agent

    def _step(
        self,
        user_id: str,
        agent_id: str,
        input_messages: Union[Message, List[Message]],
        interface: Union[AgentInterface, None] = None,  # needed to getting responses
        # timestamp: Optional[datetime],
    ) -> LettaUsageStatistics:
        """Send the input message through the agent"""

        # Input validation
        if isinstance(input_messages, Message):
            input_messages = [input_messages]
        if not all(isinstance(m, Message) for m in input_messages):
            raise ValueError(f"messages should be a Message or a list of Message, got {type(input_messages)}")

        logger.debug(f"Got input messages: {input_messages}")
        letta_agent = None
        try:

            # Get the agent object (loaded in memory)
            # letta_agent = self._get_or_load_agent(agent_id=agent_id)
            letta_agent = self.load_agent(agent_id=agent_id, interface=interface)
            if letta_agent is None:
                raise KeyError(f"Agent (user={user_id}, agent={agent_id}) is not loaded")

            # Determine whether or not to token stream based on the capability of the interface
            token_streaming = letta_agent.interface.streaming_mode if hasattr(letta_agent.interface, "streaming_mode") else False

            logger.debug(f"Starting agent step")
            usage_stats = letta_agent.step(
                messages=input_messages,
                chaining=self.chaining,
                max_chaining_steps=self.max_chaining_steps,
                stream=token_streaming,
                ms=self.ms,
                skip_verify=True,
            )

            # save agent after step
            save_agent(letta_agent, self.ms)

        except Exception as e:
            logger.error(f"Error in server._step: {e}")
            print(traceback.print_exc())
            raise
        finally:
            logger.debug("Calling step_yield()")
            if letta_agent:
                letta_agent.interface.step_yield()

        return usage_stats

    def _command(self, user_id: str, agent_id: str, command: str) -> LettaUsageStatistics:
        """Process a CLI command"""

        logger.debug(f"Got command: {command}")

        # Get the agent object (loaded in memory)
        letta_agent = self.load_agent(agent_id=agent_id)
        usage = None

        if command.lower() == "exit":
            # exit not supported on server.py
            raise ValueError(command)

        elif command.lower() == "save" or command.lower() == "savechat":
            save_agent(letta_agent, self.ms)

        elif command.lower() == "attach":
            # Different from CLI, we extract the data source name from the command
            command = command.strip().split()
            try:
                data_source = int(command[1])
            except:
                raise ValueError(command)

            # attach data to agent from source
            source_connector = StorageConnector.get_storage_connector(TableType.PASSAGES, self.config, user_id=user_id)
            letta_agent.attach_source(
                user=self.user_manager.get_user_by_id(user_id=user_id),
                source_id=data_source,
                source_manager=letta_agent.source_manager, 
                ms=self.ms
            )

        elif command.lower() == "dump" or command.lower().startswith("dump "):
            # Check if there's an additional argument that's an integer
            command = command.strip().split()
            amount = int(command[1]) if len(command) > 1 and command[1].isdigit() else 0
            if amount == 0:
                letta_agent.interface.print_messages(letta_agent.messages, dump=True)
            else:
                letta_agent.interface.print_messages(letta_agent.messages[-min(amount, len(letta_agent.messages)) :], dump=True)

        elif command.lower() == "dumpraw":
            letta_agent.interface.print_messages_raw(letta_agent.messages)

        elif command.lower() == "memory":
            ret_str = f"\nDumping memory contents:\n" + f"\n{str(letta_agent.agent_state.memory)}" + f"\n{str(letta_agent.passage_manager)}"
            return ret_str

        elif command.lower() == "pop" or command.lower().startswith("pop "):
            # Check if there's an additional argument that's an integer
            command = command.strip().split()
            pop_amount = int(command[1]) if len(command) > 1 and command[1].isdigit() else 3
            n_messages = len(letta_agent.messages)
            MIN_MESSAGES = 2
            if n_messages <= MIN_MESSAGES:
                logger.debug(f"Agent only has {n_messages} messages in stack, none left to pop")
            elif n_messages - pop_amount < MIN_MESSAGES:
                logger.debug(f"Agent only has {n_messages} messages in stack, cannot pop more than {n_messages - MIN_MESSAGES}")
            else:
                logger.debug(f"Popping last {pop_amount} messages from stack")
                for _ in range(min(pop_amount, len(letta_agent.messages))):
                    letta_agent.messages.pop()

        elif command.lower() == "retry":
            # TODO this needs to also modify the persistence manager
            logger.debug(f"Retrying for another answer")
            while len(letta_agent.messages) > 0:
                if letta_agent.messages[-1].get("role") == "user":
                    # we want to pop up to the last user message and send it again
                    letta_agent.messages[-1].get("content")
                    letta_agent.messages.pop()
                    break
                letta_agent.messages.pop()

        elif command.lower() == "rethink" or command.lower().startswith("rethink "):
            # TODO this needs to also modify the persistence manager
            if len(command) < len("rethink "):
                logger.warning("Missing text after the command")
            else:
                for x in range(len(letta_agent.messages) - 1, 0, -1):
                    if letta_agent.messages[x].get("role") == "assistant":
                        text = command[len("rethink ") :].strip()
                        letta_agent.messages[x].update({"content": text})
                        break

        elif command.lower() == "rewrite" or command.lower().startswith("rewrite "):
            # TODO this needs to also modify the persistence manager
            if len(command) < len("rewrite "):
                logger.warning("Missing text after the command")
            else:
                for x in range(len(letta_agent.messages) - 1, 0, -1):
                    if letta_agent.messages[x].get("role") == "assistant":
                        text = command[len("rewrite ") :].strip()
                        args = json_loads(letta_agent.messages[x].get("function_call").get("arguments"))
                        args["message"] = text
                        letta_agent.messages[x].get("function_call").update({"arguments": json_dumps(args)})
                        break

        # No skip options
        elif command.lower() == "wipe":
            # exit not supported on server.py
            raise ValueError(command)

        elif command.lower() == "heartbeat":
            input_message = system.get_heartbeat()
            usage = self._step(user_id=user_id, agent_id=agent_id, input_message=input_message)

        elif command.lower() == "memorywarning":
            input_message = system.get_token_limit_warning()
            usage = self._step(user_id=user_id, agent_id=agent_id, input_message=input_message)

        if not usage:
            usage = LettaUsageStatistics()

        return usage

    def user_message(
        self,
        user_id: str,
        agent_id: str,
        message: Union[str, Message],
        timestamp: Optional[datetime] = None,
    ) -> LettaUsageStatistics:
        """Process an incoming user message and feed it through the Letta agent"""
        if self.user_manager.get_user_by_id(user_id=user_id) is None:
            raise ValueError(f"User user_id={user_id} does not exist")
        if self.ms.get_agent(agent_id=agent_id, user_id=user_id) is None:
            raise ValueError(f"Agent agent_id={agent_id} does not exist")

        # Basic input sanitization
        if isinstance(message, str):
            if len(message) == 0:
                raise ValueError(f"Invalid input: '{message}'")

            # If the input begins with a command prefix, reject
            elif message.startswith("/"):
                raise ValueError(f"Invalid input: '{message}'")

            packaged_user_message = system.package_user_message(
                user_message=message,
                time=timestamp.isoformat() if timestamp else None,
            )

            # NOTE: eventually deprecate and only allow passing Message types
            # Convert to a Message object
            if timestamp:
                message = Message(
                    agent_id=agent_id,
                    role="user",
                    text=packaged_user_message,
                    created_at=timestamp,
                )
            else:
                message = Message(
                    agent_id=agent_id,
                    role="user",
                    text=packaged_user_message,
                )

        # Run the agent state forward
        usage = self._step(user_id=user_id, agent_id=agent_id, input_messages=message)
        return usage

    def system_message(
        self,
        user_id: str,
        agent_id: str,
        message: Union[str, Message],
        timestamp: Optional[datetime] = None,
    ) -> LettaUsageStatistics:
        """Process an incoming system message and feed it through the Letta agent"""
        if self.user_manager.get_user_by_id(user_id=user_id) is None:
            raise ValueError(f"User user_id={user_id} does not exist")
        if self.ms.get_agent(agent_id=agent_id, user_id=user_id) is None:
            raise ValueError(f"Agent agent_id={agent_id} does not exist")

        # Basic input sanitization
        if isinstance(message, str):
            if len(message) == 0:
                raise ValueError(f"Invalid input: '{message}'")

            # If the input begins with a command prefix, reject
            elif message.startswith("/"):
                raise ValueError(f"Invalid input: '{message}'")

            packaged_system_message = system.package_system_message(system_message=message)

            # NOTE: eventually deprecate and only allow passing Message types
            # Convert to a Message object

            if timestamp:
                message = Message(
                    agent_id=agent_id,
                    role="system",
                    text=packaged_system_message,
                    created_at=timestamp,
                )
            else:
                message = Message(
                    agent_id=agent_id,
                    role="system",
                    text=packaged_system_message,
                )

        if isinstance(message, Message):
            # Can't have a null text field
            if message.text is None or len(message.text) == 0:
                raise ValueError(f"Invalid input: '{message.text}'")
            # If the input begins with a command prefix, reject
            elif message.text.startswith("/"):
                raise ValueError(f"Invalid input: '{message.text}'")

        else:
            raise TypeError(f"Invalid input: '{message}' - type {type(message)}")

        if timestamp:
            # Override the timestamp with what the caller provided
            message.created_at = timestamp

        # Run the agent state forward
        return self._step(user_id=user_id, agent_id=agent_id, input_messages=message)

    def send_messages(
        self,
        user_id: str,
        agent_id: str,
        messages: Union[List[MessageCreate], List[Message]],
        # whether or not to wrap user and system message as MemGPT-style stringified JSON
        wrap_user_message: bool = True,
        wrap_system_message: bool = True,
        interface: Union[AgentInterface, None] = None,  # needed to getting responses
    ) -> LettaUsageStatistics:
        """Send a list of messages to the agent

        If the messages are of type MessageCreate, we need to turn them into
        Message objects first before sending them through step.

        Otherwise, we can pass them in directly.
        """
        if self.user_manager.get_user_by_id(user_id=user_id) is None:
            raise ValueError(f"User user_id={user_id} does not exist")
        if self.ms.get_agent(agent_id=agent_id, user_id=user_id) is None:
            raise ValueError(f"Agent agent_id={agent_id} does not exist")

        message_objects: List[Message] = []

        if all(isinstance(m, MessageCreate) for m in messages):
            for message in messages:
                assert isinstance(message, MessageCreate)

                # If wrapping is eanbled, wrap with metadata before placing content inside the Message object
                if message.role == MessageRole.user and wrap_user_message:
                    message.text = system.package_user_message(user_message=message.text)
                elif message.role == MessageRole.system and wrap_system_message:
                    message.text = system.package_system_message(system_message=message.text)
                else:
                    raise ValueError(f"Invalid message role: {message.role}")

                # Create the Message object
                message_objects.append(
                    Message(
                        agent_id=agent_id,
                        role=message.role,
                        text=message.text,
                        name=message.name,
                        # assigned later?
                        model=None,
                        # irrelevant
                        tool_calls=None,
                        tool_call_id=None,
                    )
                )

        elif all(isinstance(m, Message) for m in messages):
            for message in messages:
                assert isinstance(message, Message)
                message_objects.append(message)

        else:
            raise ValueError(f"All messages must be of type Message or MessageCreate, got {[type(message) for message in messages]}")

        # Run the agent state forward
        return self._step(user_id=user_id, agent_id=agent_id, input_messages=message_objects, interface=interface)

    # @LockingServer.agent_lock_decorator
    def run_command(self, user_id: str, agent_id: str, command: str) -> LettaUsageStatistics:
        """Run a command on the agent"""
        if self.user_manager.get_user_by_id(user_id=user_id) is None:
            raise ValueError(f"User user_id={user_id} does not exist")
        if self.ms.get_agent(agent_id=agent_id, user_id=user_id) is None:
            raise ValueError(f"Agent agent_id={agent_id} does not exist")

        # If the input begins with a command prefix, attempt to process it as a command
        if command.startswith("/"):
            if len(command) > 1:
                command = command[1:]  # strip the prefix
        return self._command(user_id=user_id, agent_id=agent_id, command=command)

    def create_agent(
        self,
        request: CreateAgent,
        actor: PydanticUser,
        # interface
        interface: Union[AgentInterface, None] = None,
    ) -> AgentState:
        """Create a new agent using a config"""
        user_id = actor.id
        if self.user_manager.get_user_by_id(user_id=user_id) is None:
            raise ValueError(f"User user_id={user_id} does not exist")

        if interface is None:
            interface = self.default_interface_factory()

        # create agent name
        if request.name is None:
            request.name = create_random_username()

        if request.agent_type is None:
            request.agent_type = AgentType.memgpt_agent

        # system debug
        if request.system is None:
            # TODO: don't hardcode
            if request.agent_type == AgentType.memgpt_agent:
                request.system = gpt_system.get_system_text("memgpt_chat")
            elif request.agent_type == AgentType.o1_agent:
                request.system = gpt_system.get_system_text("memgpt_modified_o1")
            elif request.agent_type == AgentType.offline_memory_agent:
                request.system = gpt_system.get_system_text("memgpt_offline_memory")
            elif request.agent_type == AgentType.chat_only_agent:
                request.system = gpt_system.get_system_text("memgpt_convo_only")
            else:
                raise ValueError(f"Invalid agent type: {request.agent_type}")

        # create blocks (note: cannot be linked into the agent_id is created)
        blocks = []
        for create_block in request.memory_blocks:
            block = self.block_manager.create_or_update_block(Block(**create_block.model_dump()), actor=actor)
            blocks.append(block)

        # get tools + only add if they exist
        tool_objs = []
        if request.tools:
            for tool_name in request.tools:
                tool_obj = self.tool_manager.get_tool_by_name(tool_name=tool_name, actor=actor)
                if tool_obj:
                    tool_objs.append(tool_obj)
                else:
                    warnings.warn(f"Attempted to add a nonexistent tool {tool_name} to agent {request.name}, skipping.")
        # reset the request.tools to only valid tools
        request.tools = [t.name for t in tool_objs]

        # get the user
        logger.debug(f"Attempting to find user: {user_id}")
        user = self.user_manager.get_user_by_id(user_id=user_id)
        if not user:
            raise ValueError(f"cannot find user with associated client id: {user_id}")

        if request.llm_config is None:
            raise ValueError("llm_config is required")

        if request.embedding_config is None:
            raise ValueError("embedding_config is required")

        # created and persist the agent state in the DB
        agent_state = PersistedAgentState(
            name=request.name,
            user_id=user_id,
            tool_names=request.tools if request.tools else [],
            tool_rules=request.tool_rules,
            agent_type=request.agent_type or AgentType.memgpt_agent,
            llm_config=request.llm_config,
            embedding_config=request.embedding_config,
            system=request.system,
            # other metadata
            description=request.description,
            metadata_=request.metadata_,
        )
        # TODO: move this to agent ORM
        # this saves the agent ID and state into the DB
        self.ms.create_agent(agent_state)

        # create the agent object
        if request.initial_message_sequence is not None:
            # init_messages = [Message(user_id=user_id, agent_id=agent_state.id, role=message.role, text=message.text) for message in request.initial_message_sequence]
            init_messages = []
            for message in request.initial_message_sequence:

                if message.role == MessageRole.user:
                    packed_message = system.package_user_message(
                        user_message=message.text,
                    )
                elif message.role == MessageRole.system:
                    packed_message = system.package_system_message(
                        system_message=message.text,
                    )
                else:
                    raise ValueError(f"Invalid message role: {message.role}")

                init_messages.append(Message(role=message.role, text=packed_message, agent_id=agent_state.id))
            # init_messages = [Message.dict_to_message(user_id=user_id, agent_id=agent_state.id, openai_message_dict=message.model_dump()) for message in request.initial_message_sequence]
        else:
            init_messages = None

        # initialize the agent (generates initial message list with system prompt)
        self.initialize_agent(agent_id=agent_state.id, interface=interface, initial_message_sequence=init_messages)

        # Note: mappings (e.g. tags, blocks) are created after the agent is persisted
        # TODO: add source mappings here as well

        # create the tags
        if request.tags:
            for tag in request.tags:
                self.agents_tags_manager.add_tag_to_agent(agent_id=agent_state.id, tag=tag, actor=actor)

        # create block mappins (now that agent is persisted)
        for block in blocks:
            # this links the created block to the agent
            self.blocks_agents_manager.add_block_to_agent(block_id=block.id, agent_id=agent_state.id, block_label=block.label)

        in_memory_agent_state = self.get_agent(agent_state.id)
        return in_memory_agent_state

    def get_agent(self, agent_id: str) -> Optional[AgentState]:
        """
        Retrieve the full agent state from the DB.
        This gathers data accross multiple tables to provide the full state of an agent, which is passed into the `Agent` object for creation.
        """

        # get data persisted from the DB
        agent_state = self.ms.get_agent(agent_id=agent_id)
        if agent_state is None:
            # agent does not exist
            return None
        if agent_state.user_id is None:
            raise ValueError(f"Agent {agent_id} does not have a user_id")
        user = self.user_manager.get_user_by_id(user_id=agent_state.user_id)

        # construct the in-memory, full agent state - this gather data stored in different tables but that needs to be passed to `Agent`
        # we also return this data to the user to provide all the state related to an agent

        # get `Memory` object by getting the linked block IDs and fetching the blocks, then putting that into a `Memory` object
        # this is the "in memory" representation of the in-context memory
        block_ids = self.blocks_agents_manager.list_block_ids_for_agent(agent_id=agent_id)
        blocks = []
        for block_id in block_ids:
            block = self.block_manager.get_block_by_id(block_id=block_id, actor=user)
            assert block, f"Block with ID {block_id} does not exist"
            blocks.append(block)
        memory = Memory(blocks=blocks)

        # get `Tool` objects
        tools = [self.tool_manager.get_tool_by_name(tool_name=tool_name, actor=user) for tool_name in agent_state.tool_names]
        tools = [tool for tool in tools if tool is not None]

        # get `Source` objects
        sources = self.list_attached_sources(agent_id=agent_id)

        # get the tags
        tags = self.agents_tags_manager.get_tags_for_agent(agent_id=agent_id, actor=user)

        # return the full agent state - this contains all data needed to recreate the agent
        return AgentState(**agent_state.model_dump(), memory=memory, tools=tools, sources=sources, tags=tags)

    def update_agent(
        self,
        request: UpdateAgentState,
        actor: PydanticUser,
    ) -> AgentState:
        """Update the agents core memory block, return the new state"""
        try:
            self.user_manager.get_user_by_id(user_id=actor.id)
        except Exception:
            raise ValueError(f"User user_id={actor.id} does not exist")

        if self.ms.get_agent(agent_id=request.id) is None:
            raise ValueError(f"Agent agent_id={request.id} does not exist")

        # Get the agent object (loaded in memory)
        letta_agent = self.load_agent(agent_id=request.id)

        # update the system prompt
        if request.system:
            letta_agent.update_system_prompt(request.system)

        # update in-context messages
        if request.message_ids:
            # This means the user is trying to change what messages are in the message buffer
            # Internally this requires (1) pulling from recall,
            # then (2) setting the attributes ._messages and .state.message_ids
            letta_agent.set_message_buffer(message_ids=request.message_ids)

        # tools
        if request.tool_names:
            # Replace tools and also re-link

            # (1) get tools + make sure they exist
            # Current and target tools as sets of tool names
            current_tools = set(letta_agent.agent_state.tool_names)
            target_tools = set(request.tool_names)

            # Calculate tools to add and remove
            tools_to_add = target_tools - current_tools
            tools_to_remove = current_tools - target_tools

            # Fetch tool objects for those to add and remove
            tools_to_add = [self.tool_manager.get_tool_by_name(tool_name=tool, actor=actor) for tool in tools_to_add]
            tools_to_remove = [self.tool_manager.get_tool_by_name(tool_name=tool, actor=actor) for tool in tools_to_remove]

            # update agent tool list
            for tool in tools_to_remove:
                self.remove_tool_from_agent(agent_id=request.id, tool_id=tool.id, user_id=actor.id)
            for tool in tools_to_add:
                self.add_tool_to_agent(agent_id=request.id, tool_id=tool.id, user_id=actor.id)

            # reload agent
            letta_agent = self.load_agent(agent_id=request.id)

        # configs
        if request.llm_config:
            letta_agent.agent_state.llm_config = request.llm_config
        if request.embedding_config:
            letta_agent.agent_state.embedding_config = request.embedding_config

        # other minor updates
        if request.name:
            letta_agent.agent_state.name = request.name
        if request.metadata_:
            letta_agent.agent_state.metadata_ = request.metadata_

        # Manage tag state
        if request.tags is not None:
            current_tags = set(self.agents_tags_manager.get_tags_for_agent(agent_id=letta_agent.agent_state.id, actor=actor))
            target_tags = set(request.tags)

            tags_to_add = target_tags - current_tags
            tags_to_remove = current_tags - target_tags

            for tag in tags_to_add:
                self.agents_tags_manager.add_tag_to_agent(agent_id=letta_agent.agent_state.id, tag=tag, actor=actor)
            for tag in tags_to_remove:
                self.agents_tags_manager.delete_tag_from_agent(agent_id=letta_agent.agent_state.id, tag=tag, actor=actor)

        # save the agent
        save_agent(letta_agent, self.ms)
        # TODO: probably reload the agent somehow?
        return letta_agent.agent_state

    def get_tools_from_agent(self, agent_id: str, user_id: Optional[str]) -> List[Tool]:
        """Get tools from an existing agent"""
        if self.user_manager.get_user_by_id(user_id=user_id) is None:
            raise ValueError(f"User user_id={user_id} does not exist")
        if self.ms.get_agent(agent_id=agent_id) is None:
            raise ValueError(f"Agent agent_id={agent_id} does not exist")

        # Get the agent object (loaded in memory)
        letta_agent = self.load_agent(agent_id=agent_id)
        return letta_agent.agent_state.tools

    def add_tool_to_agent(
        self,
        agent_id: str,
        tool_id: str,
        user_id: str,
    ):
        """Add tools from an existing agent"""
        try:
            user = self.user_manager.get_user_by_id(user_id=user_id)
        except NoResultFound:
            raise ValueError(f"User user_id={user_id} does not exist")

        if self.ms.get_agent(agent_id=agent_id) is None:
            raise ValueError(f"Agent agent_id={agent_id} does not exist")

        # Get the agent object (loaded in memory)
        letta_agent = self.load_agent(agent_id=agent_id)

        # Get all the tool objects from the request
        tool_objs = []
        tool_obj = self.tool_manager.get_tool_by_id(tool_id=tool_id, actor=user)
        assert tool_obj, f"Tool with id={tool_id} does not exist"
        tool_objs.append(tool_obj)

        for tool in letta_agent.agent_state.tools:
            tool_obj = self.tool_manager.get_tool_by_id(tool_id=tool.id, actor=user)
            assert tool_obj, f"Tool with id={tool.id} does not exist"

            # If it's not the already added tool
            if tool_obj.id != tool_id:
                tool_objs.append(tool_obj)

        # replace the list of tool names ("ids") inside the agent state
        letta_agent.agent_state.tool_names = [tool.name for tool in tool_objs]

        # then attempt to link the tools modules
        letta_agent.link_tools(tool_objs)

        # save the agent
        save_agent(letta_agent, self.ms)
        return letta_agent.agent_state

    def remove_tool_from_agent(
        self,
        agent_id: str,
        tool_id: str,
        user_id: str,
    ):
        """Remove tools from an existing agent"""
        try:
            user = self.user_manager.get_user_by_id(user_id=user_id)
        except NoResultFound:
            raise ValueError(f"User user_id={user_id} does not exist")

        if self.ms.get_agent(agent_id=agent_id) is None:
            raise ValueError(f"Agent agent_id={agent_id} does not exist")

        # Get the agent object (loaded in memory)
        letta_agent = self.load_agent(agent_id=agent_id)

        # Get all the tool_objs
        tool_objs = []
        for tool in letta_agent.agent_state.tools:
            tool_obj = self.tool_manager.get_tool_by_id(tool_id=tool.id, actor=user)
            assert tool_obj, f"Tool with id={tool.id} does not exist"

            # If it's not the tool we want to remove
            if tool_obj.id != tool_id:
                tool_objs.append(tool_obj)

        # replace the list of tool names ("ids") inside the agent state
        letta_agent.agent_state.tool_names = [tool.name for tool in tool_objs]

        # then attempt to link the tools modules
        letta_agent.link_tools(tool_objs)

        # save the agent
        save_agent(letta_agent, self.ms)
        return letta_agent.agent_state

    def get_agent_state(self, user_id: str, agent_id: str) -> AgentState:
        # TODO: duplicate, remove
        return self.get_agent(agent_id=agent_id)

    def list_agents(self, user_id: str, tags: Optional[List[str]] = None) -> List[AgentState]:
        """List all available agents to a user"""
        user = self.user_manager.get_user_by_id(user_id=user_id)

        if tags is None:
            agents_states = self.ms.list_agents(user_id=user_id)
            agent_ids = [agent.id for agent in agents_states]
        else:
            agent_ids = []
            for tag in tags:
                agent_ids += self.agents_tags_manager.get_agents_by_tag(tag=tag, actor=user)

        return [self.get_agent(agent_id=agent_id) for agent_id in agent_ids]

    # convert name->id

    def get_agent_id(self, name: str, user_id: str):
        agent_state = self.ms.get_agent(agent_name=name, user_id=user_id)
        if not agent_state:
            return None
        return agent_state.id

    def get_source(self, source_id: str, user_id: str) -> Source:
        existing_source = self.ms.get_source(source_id=source_id, user_id=user_id)
        if not existing_source:
            raise ValueError("Source does not exist")
        return existing_source

    def get_source_id(self, source_name: str, user_id: str) -> str:
        existing_source = self.ms.get_source(source_name=source_name, user_id=user_id)
        if not existing_source:
            raise ValueError("Source does not exist")
        return existing_source.id

    def get_agent_memory(self, agent_id: str) -> Memory:
        """Return the memory of an agent (core memory)"""
        agent = self.load_agent(agent_id=agent_id)
        return agent.agent_state.memory

    def get_archival_memory_summary(self, agent_id: str) -> ArchivalMemorySummary:
        agent = self.load_agent(agent_id=agent_id)
        return ArchivalMemorySummary(size=agent.passage_manager.size(actor=self.default_user))

    def get_recall_memory_summary(self, agent_id: str) -> RecallMemorySummary:
        agent = self.load_agent(agent_id=agent_id)
        return RecallMemorySummary(size=len(agent.message_manager))

    def get_in_context_message_ids(self, agent_id: str) -> List[str]:
        """Get the message ids of the in-context messages in the agent's memory"""
        # Get the agent object (loaded in memory)
        agent = self.load_agent(agent_id=agent_id)
        return [m.id for m in agent._messages]

    def get_in_context_messages(self, agent_id: str) -> List[Message]:
        """Get the in-context messages in the agent's memory"""
        # Get the agent object (loaded in memory)
        agent = self.load_agent(agent_id=agent_id)
        return agent._messages

    def get_agent_message(self, agent_id: str, message_id: str) -> Message:
        """Get a single message from the agent's memory"""
        # Get the agent object (loaded in memory)
        agent = self.load_agent(agent_id=agent_id)
        message = agent.message_manager.get_message_by_id(id=message_id, actor=self.default_user)
        return message

    def get_agent_messages(
        self,
        agent_id: str,
        start: int,
        count: int,
    ) -> Union[List[Message], List[LettaMessage]]:
        """Paginated query of all messages in agent message queue"""
        # Get the agent object (loaded in memory)
        letta_agent = self.load_agent(agent_id=agent_id)

        if start < 0 or count < 0:
            raise ValueError("Start and count values should be non-negative")

        if start + count < len(letta_agent._messages):  # messages can be returned from whats in memory
            # Reverse the list to make it in reverse chronological order
            reversed_messages = letta_agent._messages[::-1]
            # Check if start is within the range of the list
            if start >= len(reversed_messages):
                raise IndexError("Start index is out of range")

            # Calculate the end index, ensuring it does not exceed the list length
            end_index = min(start + count, len(reversed_messages))

            # Slice the list for pagination
            messages = reversed_messages[start:end_index]

        else:
            # need to access persistence manager for additional messages

            # get messages using message manager
            page = letta_agent.message_manager.list_user_messages_for_agent(
                agent_id=agent_id,
                actor=self.default_user,
                cursor=start,
                limit=count,
            )

            messages = page
            assert all(isinstance(m, Message) for m in messages)

            ## Convert to json
            ## Add a tag indicating in-context or not
            # json_messages = [record.to_json() for record in messages]
            # in_context_message_ids = [str(m.id) for m in letta_agent._messages]
            # for d in json_messages:
            #    d["in_context"] = True if str(d["id"]) in in_context_message_ids else False

        return messages

    def get_agent_archival(self, user_id: str, agent_id: str, cursor: Optional[str] = None, limit: int = 50) -> List[PydanticPassage]:
        """Paginated query of all messages in agent archival memory"""
        if self.user_manager.get_user_by_id(user_id=user_id) is None:
            raise ValueError(f"User user_id={user_id} does not exist")
        if self.ms.get_agent(agent_id=agent_id, user_id=user_id) is None:
            raise ValueError(f"Agent agent_id={agent_id} does not exist")

        # Get the agent object (loaded in memory)
        letta_agent = self.load_agent(agent_id=agent_id)

        # iterate over records
        records = letta_agent.passage_manager.list_passages(
            actor=self.default_user,
            agent_id=agent_id,
            cursor=cursor,
            limit=limit,
        )

        return records

    def get_agent_archival_cursor(
        self,
        user_id: str,
        agent_id: str,
        cursor: Optional[str] = None,
        limit: Optional[int] = 100,
    ) -> List[PydanticPassage]:
        if self.user_manager.get_user_by_id(user_id=user_id) is None:
            raise LettaUserNotFoundError(f"User user_id={user_id} does not exist")
        if self.ms.get_agent(agent_id=agent_id, user_id=user_id) is None:
            raise LettaAgentNotFoundError(f"Agent agent_id={agent_id} does not exist")

        # Get the agent object (loaded in memory)
        letta_agent = self.load_agent(agent_id=agent_id)

        # iterate over records
        records = letta_agent.passage_manager.list_passages(
            actor=self.default_user, agent_id=agent_id, cursor=cursor, limit=limit,
        )
        return records

    def insert_archival_memory(self, user_id: str, agent_id: str, memory_contents: str) -> List[PydanticPassage]:
        actor = self.user_manager.get_user_by_id(user_id=user_id)
        if actor is None:
            raise ValueError(f"User user_id={user_id} does not exist")
        if self.ms.get_agent(agent_id=agent_id, user_id=user_id) is None:
            raise ValueError(f"Agent agent_id={agent_id} does not exist")

        # Get the agent object (loaded in memory)
        letta_agent = self.load_agent(agent_id=agent_id)

        # Insert into archival memory
        passage_ids = self.passage_manager.insert_passage(
            agent_state=letta_agent.agent_state, agent_id=agent_id, text=memory_contents, actor=actor, return_ids=True
        )

        # Update the agent
        # TODO: should this update the system prompt?
        save_agent(letta_agent, self.ms)

        # TODO: this is gross, fix
        return [self.passage_manager.get_passage_by_id(passage_id=passage_id, actor=actor) for passage_id in passage_ids]

    def delete_archival_memory(self, user_id: str, agent_id: str, memory_id: str):
        actor = self.user_manager.get_user_by_id(user_id=user_id)
        if actor is None:
            raise ValueError(f"User user_id={user_id} does not exist")
        if self.ms.get_agent(agent_id=agent_id, user_id=user_id) is None:
            raise ValueError(f"Agent agent_id={agent_id} does not exist")

        # TODO: should return a passage

        # Get the agent object (loaded in memory)
        letta_agent = self.load_agent(agent_id=agent_id)

        # Delete by ID
        # TODO check if it exists first, and throw error if not
        letta_agent.passage_manager.delete_passage_by_id(passage_id=memory_id, actor=actor)

        # TODO: return archival memory

    def get_agent_recall_cursor(
        self,
        user_id: str,
        agent_id: str,
        after: Optional[str] = None,
        before: Optional[str] = None,
        limit: Optional[int] = 100,
        reverse: Optional[bool] = False,
        return_message_object: bool = True,
        assistant_message_tool_name: str = constants.DEFAULT_MESSAGE_TOOL,
        assistant_message_tool_kwarg: str = constants.DEFAULT_MESSAGE_TOOL_KWARG,
    ) -> Union[List[Message], List[LettaMessage]]:
        actor = self.user_manager.get_user_by_id(user_id=user_id)
        if actor is None:
            raise ValueError(f"User user_id={user_id} does not exist")
        if self.ms.get_agent(agent_id=agent_id, user_id=user_id) is None:
            raise ValueError(f"Agent agent_id={agent_id} does not exist")

        # Get the agent object (loaded in memory)
        letta_agent = self.load_agent(agent_id=agent_id)

        # iterate over records
        start_date = self.message_manager.get_message_by_id(after, actor=actor).created_at if after else None
        end_date = self.message_manager.get_message_by_id(before, actor=actor).created_at if before else None
        records = letta_agent.message_manager.list_messages_for_agent(
            agent_id=agent_id,
            actor=actor,
            start_date=start_date,
            end_date=end_date,
            limit=limit,
            ascending=not reverse,
        )

        assert all(isinstance(m, Message) for m in records)

        if not return_message_object:
            # If we're GETing messages in reverse, we need to reverse the inner list (generated by to_letta_message)
            records = [
                msg
                for m in records
                for msg in m.to_letta_message(
                    assistant_message_tool_name=assistant_message_tool_name,
                    assistant_message_tool_kwarg=assistant_message_tool_kwarg,
                )
            ]

        if reverse:
            records = records[::-1]

        return records

    def get_server_config(self, include_defaults: bool = False) -> dict:
        """Return the base config"""

        def clean_keys(config):
            config_copy = config.copy()
            for k, v in config.items():
                if k == "key" or "_key" in k:
                    config_copy[k] = server_utils.shorten_key_middle(v, chars_each_side=5)
            return config_copy

        # TODO: do we need a seperate server config?
        base_config = vars(self.config)
        clean_base_config = clean_keys(base_config)

        response = {"config": clean_base_config}

        if include_defaults:
            default_config = vars(LettaConfig())
            clean_default_config = clean_keys(default_config)
            response["defaults"] = clean_default_config

        return response

    def update_agent_core_memory(self, user_id: str, agent_id: str, label: str, value: str) -> Memory:
        """Update the value of a block in the agent's memory"""

        # get the block id
        block = self.get_agent_block_by_label(user_id=user_id, agent_id=agent_id, label=label)
        block_id = block.id

        # update the block
        self.block_manager.update_block(
            block_id=block_id, block_update=BlockUpdate(value=value), actor=self.user_manager.get_user_by_id(user_id=user_id)
        )

        # load agent
        letta_agent = self.load_agent(agent_id=agent_id)
        return letta_agent.agent_state.memory

    def rename_agent(self, user_id: str, agent_id: str, new_agent_name: str) -> PersistedAgentState:
        """Update the name of the agent in the database"""
        if self.user_manager.get_user_by_id(user_id=user_id) is None:
            raise ValueError(f"User user_id={user_id} does not exist")
        if self.ms.get_agent(agent_id=agent_id, user_id=user_id) is None:
            raise ValueError(f"Agent agent_id={agent_id} does not exist")

        # Get the agent object (loaded in memory)
        letta_agent = self.load_agent(agent_id=agent_id)

        current_name = letta_agent.agent_state.name
        if current_name == new_agent_name:
            raise ValueError(f"New name ({new_agent_name}) is the same as the current name")

        try:
            letta_agent.agent_state.name = new_agent_name
            self.ms.update_agent(agent=letta_agent.agent_state)
        except Exception as e:
            logger.exception(f"Failed to update agent name with:\n{str(e)}")
            raise ValueError(f"Failed to update agent name in database")

        assert isinstance(letta_agent.agent_state.id, str)
        return letta_agent.agent_state

    def delete_agent(self, user_id: str, agent_id: str):
        """Delete an agent in the database"""
        actor = self.user_manager.get_user_by_id(user_id=user_id)
        # TODO: REMOVE THIS ONCE WE MIGRATE AGENTMODEL TO ORM MODEL
        # TODO: EVENTUALLY WE GET AUTO-DELETES WHEN WE SPECIFY RELATIONSHIPS IN THE ORM
        self.agents_tags_manager.delete_all_tags_from_agent(agent_id=agent_id, actor=actor)
        self.blocks_agents_manager.remove_all_agent_blocks(agent_id=agent_id)

        # Verify that the agent exists and belongs to the org of the user
        agent_state = self.ms.get_agent(agent_id=agent_id, user_id=user_id)
        if agent_state is None:
            raise ValueError(f"Could not find agent_id={agent_id} under user_id={user_id}")

        # TODO: REMOVE THIS ONCE WE MIGRATE AGENTMODEL TO ORM MODEL
        messages = self.message_manager.list_messages_for_agent(agent_id=agent_state.id)
        for message in messages:
            self.message_manager.delete_message_by_id(message.id, actor=actor)

        # TODO: REMOVE THIS ONCE WE MIGRATE AGENTMODEL TO ORM
        try:
            agent_state_user = self.user_manager.get_user_by_id(user_id=agent_state.user_id)
            if agent_state_user.organization_id != actor.organization_id:
                raise ValueError(
                    f"Could not authorize agent_id={agent_id} with user_id={user_id} because of differing organizations; agent_id was created in {agent_state_user.organization_id} while user belongs to {actor.organization_id}. How did they get the agent id?"
                )
        except NoResultFound:
            logger.error(f"Agent with id {agent_state.id} has nonexistent user {agent_state.user_id}")

        # delete all passages associated with this agent
        # TODO: REMOVE THIS ONCE WE MIGRATE AGENTMODEL TO ORM
        passages = self.passage_manager.list_passages(actor=actor, agent_id=agent_state.id)
        for passage in passages:
            self.passage_manager.delete_passage_by_id(passage.id, actor=actor)

        # First, if the agent is in the in-memory cache we should remove it
        # List of {'user_id': user_id, 'agent_id': agent_id, 'agent': agent_obj} dicts
        try:
            self.active_agents = [d for d in self.active_agents if str(d["agent_id"]) != str(agent_id)]
        except Exception as e:
            logger.exception(f"Failed to delete agent {agent_id} from cache via ID with:\n{str(e)}")
            raise ValueError(f"Failed to delete agent {agent_id} from cache")

        # Next, attempt to delete it from the actual database
        try:
            self.ms.delete_agent(agent_id=agent_id, per_agent_lock_manager=self.per_agent_lock_manager)
        except Exception as e:
            logger.exception(f"Failed to delete agent {agent_id} via ID with:\n{str(e)}")
            raise ValueError(f"Failed to delete agent {agent_id} in database")

    def api_key_to_user(self, api_key: str) -> str:
        """Decode an API key to a user"""
        token = self.ms.get_api_key(api_key=api_key)
        user = self.user_manager.get_user_by_id(token.user_id)
        if user is None:
            raise HTTPException(status_code=403, detail="Invalid credentials")
        else:
            return user.id

    def create_api_key(self, request: APIKeyCreate) -> APIKey:  # TODO: add other fields
        """Create a new API key for a user"""
        if request.name is None:
            request.name = f"API Key {datetime.now().strftime('%Y-%m-%d %H:%M:%S')}"
        token = self.ms.create_api_key(user_id=request.user_id, name=request.name)
        return token

    def list_api_keys(self, user_id: str) -> List[APIKey]:
        """List all API keys for a user"""
        return self.ms.get_all_api_keys_for_user(user_id=user_id)

    def delete_api_key(self, api_key: str) -> APIKey:
        api_key_obj = self.ms.get_api_key(api_key=api_key)
        if api_key_obj is None:
            raise ValueError("API key does not exist")
        self.ms.delete_api_key(api_key=api_key)
        return api_key_obj

    def delete_source(self, source_id: str, actor: PydanticUser):
        """Delete a data source"""
        self.source_manager.delete_source(source_id=source_id, actor=actor)

        # delete data from passage store
        passage_store = StorageConnector.get_storage_connector(TableType.PASSAGES, self.config, user_id=actor.id)
        passage_store.delete({"source_id": source_id})

        # TODO: delete data from agent passage stores (?)

    def load_file_to_source(self, source_id: str, file_path: str, job_id: str, actor: PydanticUser) -> Job:

        # update job
        job = self.job_manager.get_job_by_id(job_id, actor=actor)
        job.status = JobStatus.running
        self.job_manager.update_job_by_id(job_id=job_id, job_update=JobUpdate(**job.model_dump()), actor=actor)

        # try:
        from letta.data_sources.connectors import DirectoryConnector

        source = self.source_manager.get_source_by_id(source_id=source_id)
        connector = DirectoryConnector(input_files=[file_path])
        num_passages, num_documents = self.load_data(user_id=source.created_by_id, source_name=source.name, connector=connector)

        # update job status
        job.status = JobStatus.completed
        job.metadata_["num_passages"] = num_passages
        job.metadata_["num_documents"] = num_documents
        self.job_manager.update_job_by_id(job_id=job_id, job_update=JobUpdate(**job.model_dump()), actor=actor)

        return job

    def load_data(
        self,
        user_id: str,
        connector: DataConnector,
        source_name: str,
        agent_id: Optional[str] = None,
    ) -> Tuple[int, int]:
        """Load data from a DataConnector into a source for a specified user_id"""
        # TODO: this should be implemented as a batch job or at least async, since it may take a long time

        # load data from a data source into the document store
        user = self.user_manager.get_user_by_id(user_id=user_id)
        source = self.source_manager.get_source_by_name(source_name=source_name, actor=user)
        if source is None:
            raise ValueError(f"Data source {source_name} does not exist for user {user_id}")

        # get the data connectors
        passage_store = StorageConnector.get_storage_connector(TableType.PASSAGES, self.config, user_id=user_id)

        # load data into the document store
        passage_count, document_count = load_data(connector, source, passage_store, self.source_manager, actor=user, agent_id=agent_id)
        return passage_count, document_count

    def attach_source_to_agent(
        self,
        user_id: str,
        agent_id: str,
        source_id: Optional[str] = None,
        source_name: Optional[str] = None,
    ) -> Source:
        # attach a data source to an agent
        user = self.user_manager.get_user_by_id(user_id=user_id)
        if source_id:
            data_source = self.source_manager.get_source_by_id(source_id=source_id, actor=user)
        elif source_name:
            data_source = self.source_manager.get_source_by_name(source_name=source_name, actor=user)
        else:
            raise ValueError(f"Need to provide at least source_id or source_name to find the source.")

        assert data_source, f"Data source with id={source_id} or name={source_name} does not exist"

        # load agent
        agent = self.load_agent(agent_id=agent_id)

        # attach source to agent
        agent.attach_source(user=user, source_id=data_source.id, source_manager=self.source_manager, ms=self.ms)

        return data_source

    def detach_source_from_agent(
        self,
        user_id: str,
        agent_id: str,
        # source_id: str,
        source_id: Optional[str] = None,
        source_name: Optional[str] = None,
    ) -> Source:
        user = self.user_manager.get_user_by_id(user_id=user_id)
        if source_id:
            source = self.source_manager.get_source_by_id(source_id=source_id, actor=user)
        elif source_name:
            source = self.source_manager.get_source_by_name(source_name=source_name, actor=user)
        else:
            raise ValueError(f"Need to provide at least source_id or source_name to find the source.")
        source_id = source.id

        # delete all Passage objects with source_id==source_id from agent's archival memory
        agent = self.load_agent(agent_id=agent_id)
        agent.passage_manager.delete_passages(actor=user, limit=100, source_id=source_id)

        # delete agent-source mapping
        self.ms.detach_source(agent_id=agent_id, source_id=source_id)

        # return back source data
        return source

    def list_attached_sources(self, agent_id: str) -> List[Source]:
        # list all attached sources to an agent
        source_ids = self.ms.list_attached_source_ids(agent_id)

        return [self.source_manager.get_source_by_id(source_id=id) for id in source_ids]

    def list_data_source_passages(self, user_id: str, source_id: str) -> List[PydanticPassage]:
        warnings.warn("list_data_source_passages is not yet implemented, returning empty list.", category=UserWarning)
        return []

    def list_all_sources(self, actor: PydanticUser) -> List[Source]:
        """List all sources (w/ extra metadata) belonging to a user"""

        sources = self.source_manager.list_sources(actor=actor)

        # Add extra metadata to the sources
        sources_with_metadata = []
        for source in sources:

            # count number of passages
            passage_conn = StorageConnector.get_storage_connector(TableType.PASSAGES, self.config, user_id=actor.id)
            num_passages = passage_conn.size({"source_id": source.id})

            # TODO: add when files table implemented
            ## count number of files
            # document_conn = StorageConnector.get_storage_connector(TableType.FILES, self.config, user_id=user_id)
            # num_documents = document_conn.size({"data_source": source.name})
            num_documents = 0

            agent_ids = self.ms.list_attached_agents(source_id=source.id)
            # add the agent name information
            attached_agents = [
                {
                    "id": str(a_id),
                    "name": self.ms.get_agent(user_id=actor.id, agent_id=a_id).name,
                }
                for a_id in agent_ids
            ]

            # Overwrite metadata field, should be empty anyways
            source.metadata_ = dict(
                num_documents=num_documents,
                num_passages=num_passages,
                attached_agents=attached_agents,
            )

            sources_with_metadata.append(source)

        return sources_with_metadata

    def add_default_external_tools(self, actor: PydanticUser) -> bool:
        """Add default langchain tools. Return true if successful, false otherwise."""
        success = True
        tool_creates = ToolCreate.load_default_langchain_tools()
        if tool_settings.composio_api_key:
            tool_creates += ToolCreate.load_default_composio_tools()
        for tool_create in tool_creates:
            try:
                self.tool_manager.create_or_update_tool(Tool(**tool_create.model_dump()), actor=actor)
            except Exception as e:
                warnings.warn(f"An error occurred while creating tool {tool_create}: {e}")
                warnings.warn(traceback.format_exc())
                success = False

        return success

    def get_agent_message(self, agent_id: str, message_id: str) -> Optional[Message]:
        """Get a single message from the agent's memory"""
        # Get the agent object (loaded in memory)
        letta_agent = self.load_agent(agent_id=agent_id)
        message = letta_agent.message_manager.get_message_by_id(id=message_id)
        save_agent(letta_agent, self.ms)
        return message

    def update_agent_message(self, agent_id: str, message_id: str, request: MessageUpdate) -> Message:
        """Update the details of a message associated with an agent"""

        # Get the current message
        letta_agent = self.load_agent(agent_id=agent_id)
        response = letta_agent.update_message(message_id=message_id, request=request)
        save_agent(letta_agent, self.ms)
        return response

    def rewrite_agent_message(self, agent_id: str, new_text: str) -> Message:

        # Get the current message
        letta_agent = self.load_agent(agent_id=agent_id)
        response = letta_agent.rewrite_message(new_text=new_text)
        save_agent(letta_agent, self.ms)
        return response

    def rethink_agent_message(self, agent_id: str, new_thought: str) -> Message:

        # Get the current message
        letta_agent = self.load_agent(agent_id=agent_id)
        response = letta_agent.rethink_message(new_thought=new_thought)
        save_agent(letta_agent, self.ms)
        return response

    def retry_agent_message(self, agent_id: str) -> List[Message]:

        # Get the current message
        letta_agent = self.load_agent(agent_id=agent_id)
        response = letta_agent.retry_message()
        save_agent(letta_agent, self.ms)
        return response

    def get_user_or_default(self, user_id: Optional[str]) -> PydanticUser:
        """Get the user object for user_id if it exists, otherwise return the default user object"""
        if user_id is None:
            user_id = self.user_manager.DEFAULT_USER_ID

        try:
            return self.user_manager.get_user_by_id(user_id=user_id)
        except NoResultFound:
            raise HTTPException(status_code=404, detail=f"User with id {user_id} not found")

    def get_organization_or_default(self, org_id: Optional[str]) -> Organization:
        """Get the organization object for org_id if it exists, otherwise return the default organization object"""
        if org_id is None:
            org_id = self.organization_manager.DEFAULT_ORG_ID

        try:
            return self.organization_manager.get_organization_by_id(org_id=org_id)
        except NoResultFound:
            raise HTTPException(status_code=404, detail=f"Organization with id {org_id} not found")

    def list_llm_models(self) -> List[LLMConfig]:
        """List available models"""

        llm_models = []
        for provider in self._enabled_providers:
            llm_models.extend(provider.list_llm_models())
        return llm_models

    def list_embedding_models(self) -> List[EmbeddingConfig]:
        """List available embedding models"""
        embedding_models = []
        for provider in self._enabled_providers:
            embedding_models.extend(provider.list_embedding_models())
        return embedding_models

    def add_llm_model(self, request: LLMConfig) -> LLMConfig:
        """Add a new LLM model"""

    def add_embedding_model(self, request: EmbeddingConfig) -> EmbeddingConfig:
        """Add a new embedding model"""

    def get_agent_context_window(
        self,
        user_id: str,
        agent_id: str,
    ) -> ContextWindowOverview:
        # Get the current message
        letta_agent = self.load_agent(agent_id=agent_id)
        return letta_agent.get_context_window()

    def link_block_to_agent_memory(self, user_id: str, agent_id: str, block_id: str) -> Memory:
        """Link a block to an agent's memory"""
        block = self.block_manager.get_block_by_id(block_id=block_id, actor=self.user_manager.get_user_by_id(user_id=user_id))
        if block is None:
            raise ValueError(f"Block with id {block_id} not found")
        self.blocks_agents_manager.add_block_to_agent(agent_id, block_id, block_label=block.label)

        # get agent memory
        memory = self.get_agent(agent_id=agent_id).memory
        return memory

    def unlink_block_from_agent_memory(self, user_id: str, agent_id: str, block_label: str, delete_if_no_ref: bool = True) -> Memory:
        """Unlink a block from an agent's memory. If the block is not linked to any agent, delete it."""
        self.blocks_agents_manager.remove_block_with_label_from_agent(agent_id=agent_id, block_label=block_label)

        # get agent memory
        memory = self.get_agent(agent_id=agent_id).memory
        return memory

    def update_agent_memory_limit(self, user_id: str, agent_id: str, block_label: str, limit: int) -> Memory:
        """Update the limit of a block in an agent's memory"""
        block = self.get_agent_block_by_label(user_id=user_id, agent_id=agent_id, label=block_label)
        self.block_manager.update_block(
            block_id=block.id, block_update=BlockUpdate(limit=limit), actor=self.user_manager.get_user_by_id(user_id=user_id)
        )
        # get agent memory
        memory = self.get_agent(agent_id=agent_id).memory
        return memory

    def upate_block(self, user_id: str, block_id: str, block_update: BlockUpdate) -> Block:
        """Update a block"""
        return self.block_manager.update_block(
            block_id=block_id, block_update=block_update, actor=self.user_manager.get_user_by_id(user_id=user_id)
        )

    def get_agent_block_by_label(self, user_id: str, agent_id: str, label: str) -> Block:
        """Get a block by label"""
        # TODO: implement at ORM?
        for block_id in self.blocks_agents_manager.list_block_ids_for_agent(agent_id=agent_id):
            block = self.block_manager.get_block_by_id(block_id=block_id, actor=self.user_manager.get_user_by_id(user_id=user_id))
            if block.label == label:
                return block
        return None

    # def run_tool(self, tool_id: str, tool_args: str, user_id: str) -> FunctionReturn:
    #     """Run a tool using the sandbox and return the result"""

    #     try:
    #         tool_args_dict = json.loads(tool_args)
    #     except json.JSONDecodeError:
    #         raise ValueError("Invalid JSON string for tool_args")

    #     # Get the tool by ID
    #     user = self.user_manager.get_user_by_id(user_id=user_id)
    #     tool = self.tool_manager.get_tool_by_id(tool_id=tool_id, actor=user)
    #     if tool.name is None:
    #         raise ValueError(f"Tool with id {tool_id} does not have a name")

    #     # TODO eventually allow using agent state in tools
    #     agent_state = None

    #     try:
    #         sandbox_run_result = ToolExecutionSandbox(tool.name, tool_args_dict, user_id).run(agent_state=agent_state)
    #         if sandbox_run_result is None:
    #             raise ValueError(f"Tool with id {tool_id} returned execution with None")
    #         function_response = str(sandbox_run_result.func_return)

    #         return FunctionReturn(
    #             id="null",
    #             function_call_id="null",
    #             date=get_utc_time(),
    #             status="success",
    #             function_return=function_response,
    #         )
    #     except Exception as e:
    #         # same as agent.py
    #         from letta.constants import MAX_ERROR_MESSAGE_CHAR_LIMIT

    #         error_msg = f"Error executing tool {tool.name}: {e}"
    #         if len(error_msg) > MAX_ERROR_MESSAGE_CHAR_LIMIT:
    #             error_msg = error_msg[:MAX_ERROR_MESSAGE_CHAR_LIMIT]

    #         return FunctionReturn(
    #             id="null",
    #             function_call_id="null",
    #             date=get_utc_time(),
    #             status="error",
    #             function_return=error_msg,
    #         )

    def run_tool_from_source(
        self,
        user_id: str,
        tool_args: str,
        tool_source: str,
        tool_source_type: Optional[str] = None,
        tool_name: Optional[str] = None,
    ) -> FunctionReturn:
        """Run a tool from source code"""

        try:
            tool_args_dict = json.loads(tool_args)
        except json.JSONDecodeError:
            raise ValueError("Invalid JSON string for tool_args")

        if tool_source_type is not None and tool_source_type != "python":
            raise ValueError("Only Python source code is supported at this time")

        # NOTE: we're creating a floating Tool object and NOT persiting to DB
        tool = Tool(
            name=tool_name,
            source_code=tool_source,
        )
        assert tool.name is not None, "Failed to create tool object"

        # TODO eventually allow using agent state in tools
        agent_state = None

        # Next, attempt to run the tool with the sandbox
        try:
            sandbox_run_result = ToolExecutionSandbox(tool.name, tool_args_dict, user_id, tool_object=tool).run(agent_state=agent_state)
            if sandbox_run_result is None:
                raise ValueError(f"Tool with id {tool.id} returned execution with None")
            function_response = str(sandbox_run_result.func_return)

            return FunctionReturn(
                id="null",
                function_call_id="null",
                date=get_utc_time(),
                status="success",
                function_return=function_response,
                stdout=sandbox_run_result.stdout,
                stderr=sandbox_run_result.stderr,
            )
        except Exception as e:
            # same as agent.py
            from letta.constants import MAX_ERROR_MESSAGE_CHAR_LIMIT

            error_msg = f"Error executing tool {tool.name}: {e}"
            if len(error_msg) > MAX_ERROR_MESSAGE_CHAR_LIMIT:
                error_msg = error_msg[:MAX_ERROR_MESSAGE_CHAR_LIMIT]

            return FunctionReturn(
                id="null",
                function_call_id="null",
                date=get_utc_time(),
                status="error",
                function_return=error_msg,
                stdout=[""],
                stderr=[traceback.format_exc()],
            )

    # Composio wrappers
    def get_composio_client(self, api_key: Optional[str] = None):
        if api_key:
            return Composio(api_key=api_key)
        elif tool_settings.composio_api_key:
            return Composio(api_key=tool_settings.composio_api_key)
        else:
            return Composio()

    def get_composio_apps(self, api_key: Optional[str] = None) -> List["AppModel"]:
        """Get a list of all Composio apps with actions"""
        apps = self.get_composio_client(api_key=api_key).apps.get()
        apps_with_actions = []
        for app in apps:
            # A bit of hacky logic until composio patches this
            if app.meta["actionsCount"] > 0 and not app.name.lower().endswith("_beta"):
                apps_with_actions.append(app)

        return apps_with_actions

    def get_composio_actions_from_app_name(self, composio_app_name: str, api_key: Optional[str] = None) -> List["ActionModel"]:
        actions = self.get_composio_client(api_key=api_key).actions.get(apps=[composio_app_name])
        return actions<|MERGE_RESOLUTION|>--- conflicted
+++ resolved
@@ -171,7 +171,6 @@
 
 config = LettaConfig.load()
 
-<<<<<<< HEAD
 attach_base()
 
 
@@ -205,8 +204,6 @@
         exit(1)
 
 
-=======
->>>>>>> d0dbb9de
 if settings.letta_pg_uri_no_default:
     config.recall_storage_type = "postgres"
     config.recall_storage_uri = settings.letta_pg_uri_no_default
@@ -567,8 +564,8 @@
             letta_agent.attach_source(
                 user=self.user_manager.get_user_by_id(user_id=user_id),
                 source_id=data_source,
-                source_manager=letta_agent.source_manager, 
-                ms=self.ms
+                source_manager=letta_agent.source_manager,
+                ms=self.ms,
             )
 
         elif command.lower() == "dump" or command.lower().startswith("dump "):
@@ -1334,7 +1331,10 @@
 
         # iterate over records
         records = letta_agent.passage_manager.list_passages(
-            actor=self.default_user, agent_id=agent_id, cursor=cursor, limit=limit,
+            actor=self.default_user,
+            agent_id=agent_id,
+            cursor=cursor,
+            limit=limit,
         )
         return records
 
