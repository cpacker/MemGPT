--- conflicted
+++ resolved
@@ -1,433 +1,421 @@
-import json
-
-from .wrapper_base import LLMChatCompletionWrapper
-<<<<<<< HEAD
-from ..json_parser import clean_json
-=======
-from ...errors import LLMJSONParsingError
->>>>>>> 31fd9efc
-
-
-class Airoboros21Wrapper(LLMChatCompletionWrapper):
-    """Wrapper for Airoboros 70b v2.1: https://huggingface.co/jondurbin/airoboros-l2-70b-2.1
-
-    Note: this wrapper formats a prompt that only generates JSON, no inner thoughts
-    """
-
-    def __init__(
-        self,
-        simplify_json_content=True,
-        clean_function_args=True,
-        include_assistant_prefix=True,
-        include_opening_brace_in_prefix=True,
-        include_section_separators=True,
-    ):
-        self.simplify_json_content = simplify_json_content
-        self.clean_func_args = clean_function_args
-        self.include_assistant_prefix = include_assistant_prefix
-        self.include_opening_brance_in_prefix = include_opening_brace_in_prefix
-        self.include_section_separators = include_section_separators
-
-    def chat_completion_to_prompt(self, messages, functions):
-        """Example for airoboros: https://huggingface.co/jondurbin/airoboros-l2-70b-2.1#prompt-format
-
-        A chat.
-        USER: {prompt}
-        ASSISTANT:
-
-        Functions support: https://huggingface.co/jondurbin/airoboros-l2-70b-2.1#agentfunction-calling
-
-            As an AI assistant, please select the most suitable function and parameters from the list of available functions below, based on the user's input. Provide your response in JSON format.
-
-            Input: I want to know how many times 'Python' is mentioned in my text file.
-
-            Available functions:
-            file_analytics:
-              description: This tool performs various operations on a text file.
-              params:
-                action: The operation we want to perform on the data, such as "count_occurrences", "find_line", etc.
-                filters:
-                  keyword: The word or phrase we want to search for.
-
-        OpenAI functions schema style:
-
-            {
-                "name": "send_message",
-                "description": "Sends a message to the human user",
-                "parameters": {
-                    "type": "object",
-                    "properties": {
-                        # https://json-schema.org/understanding-json-schema/reference/array.html
-                        "message": {
-                            "type": "string",
-                            "description": "Message contents. All unicode (including emojis) are supported.",
-                        },
-                    },
-                    "required": ["message"],
-                }
-            },
-        """
-        prompt = ""
-
-        # System insturctions go first
-        assert messages[0]["role"] == "system"
-        prompt += messages[0]["content"]
-
-        # Next is the functions preamble
-        def create_function_description(schema):
-            # airorobos style
-            func_str = ""
-            func_str += f"{schema['name']}:"
-            func_str += f"\n  description: {schema['description']}"
-            func_str += f"\n  params:"
-            for param_k, param_v in schema["parameters"]["properties"].items():
-                # TODO we're ignoring type
-                func_str += f"\n    {param_k}: {param_v['description']}"
-            # TODO we're ignoring schema['parameters']['required']
-            return func_str
-
-        # prompt += f"\nPlease select the most suitable function and parameters from the list of available functions below, based on the user's input. Provide your response in JSON format."
-        prompt += f"\nPlease select the most suitable function and parameters from the list of available functions below, based on the ongoing conversation. Provide your response in JSON format."
-        prompt += f"\nAvailable functions:"
-        for function_dict in functions:
-            prompt += f"\n{create_function_description(function_dict)}"
-
-        def create_function_call(function_call):
-            """Go from ChatCompletion to Airoboros style function trace (in prompt)
-
-            ChatCompletion data (inside message['function_call']):
-                "function_call": {
-                    "name": ...
-                    "arguments": {
-                        "arg1": val1,
-                        ...
-                    }
-
-            Airoboros output:
-                {
-                  "function": "send_message",
-                  "params": {
-                    "message": "Hello there! I am Sam, an AI developed by Liminal Corp. How can I assist you today?"
-                  }
-                }
-            """
-            airo_func_call = {
-                "function": function_call["name"],
-                "params": json.loads(function_call["arguments"]),
-            }
-            return json.dumps(airo_func_call, indent=2)
-
-        # Add a sep for the conversation
-        if self.include_section_separators:
-            prompt += "\n### INPUT"
-
-        # Last are the user/assistant messages
-        for message in messages[1:]:
-            assert message["role"] in ["user", "assistant", "function"], message
-
-            if message["role"] == "user":
-                if self.simplify_json_content:
-                    try:
-                        content_json = json.loads(message["content"])
-                        content_simple = content_json["message"]
-                        prompt += f"\nUSER: {content_simple}"
-                    except:
-                        prompt += f"\nUSER: {message['content']}"
-            elif message["role"] == "assistant":
-                prompt += f"\nASSISTANT: {message['content']}"
-                # need to add the function call if there was one
-                if message["function_call"]:
-                    prompt += f"\n{create_function_call(message['function_call'])}"
-            elif message["role"] == "function":
-                # TODO find a good way to add this
-                # prompt += f"\nASSISTANT: (function return) {message['content']}"
-                prompt += f"\nFUNCTION RETURN: {message['content']}"
-                continue
-            else:
-                raise ValueError(message)
-
-        # Add a sep for the response
-        if self.include_section_separators:
-            prompt += "\n### RESPONSE"
-
-        if self.include_assistant_prefix:
-            prompt += f"\nASSISTANT:"
-            if self.include_opening_brance_in_prefix:
-                prompt += "\n{"
-
-        print(prompt)
-        return prompt
-
-    def clean_function_args(self, function_name, function_args):
-        """Some basic MemGPT-specific cleaning of function args"""
-        cleaned_function_name = function_name
-        cleaned_function_args = function_args.copy()
-
-        if function_name == "send_message":
-            # strip request_heartbeat
-            cleaned_function_args.pop("request_heartbeat", None)
-
-        # TODO more cleaning to fix errors LLM makes
-        return cleaned_function_name, cleaned_function_args
-
-    def output_to_chat_completion_response(self, raw_llm_output):
-        """Turn raw LLM output into a ChatCompletion style response with:
-        "message" = {
-            "role": "assistant",
-            "content": ...,
-            "function_call": {
-                "name": ...
-                "arguments": {
-                    "arg1": val1,
-                    ...
-                }
-            }
-        }
-        """
-        if self.include_opening_brance_in_prefix and raw_llm_output[0] != "{":
-            raw_llm_output = "{" + raw_llm_output
-
-        try:
-            function_json_output = json.loads(raw_llm_output)
-        except Exception as e:
-            raise Exception(f"Failed to decode JSON from LLM output:\n{raw_llm_output}")
-        try:
-            function_name = function_json_output["function"]
-            function_parameters = function_json_output["params"]
-        except KeyError as e:
-            raise LLMJSONParsingError(f"Received valid JSON from LLM, but JSON was missing fields: {str(e)}")
-
-        if self.clean_func_args:
-            function_name, function_parameters = self.clean_function_args(function_name, function_parameters)
-
-        message = {
-            "role": "assistant",
-            "content": None,
-            "function_call": {
-                "name": function_name,
-                "arguments": json.dumps(function_parameters),
-            },
-        }
-        return message
-
-
-class Airoboros21InnerMonologueWrapper(Airoboros21Wrapper):
-    """Still expect only JSON outputs from model, but add inner monologue as a field"""
-
-    def __init__(
-        self,
-        simplify_json_content=True,
-        clean_function_args=True,
-        include_assistant_prefix=True,
-        include_opening_brace_in_prefix=True,
-        include_section_separators=True,
-    ):
-        self.simplify_json_content = simplify_json_content
-        self.clean_func_args = clean_function_args
-        self.include_assistant_prefix = include_assistant_prefix
-        self.include_opening_brance_in_prefix = include_opening_brace_in_prefix
-        self.include_section_separators = include_section_separators
-
-    def chat_completion_to_prompt(self, messages, functions):
-        """Example for airoboros: https://huggingface.co/jondurbin/airoboros-l2-70b-2.1#prompt-format
-
-        A chat.
-        USER: {prompt}
-        ASSISTANT:
-
-        Functions support: https://huggingface.co/jondurbin/airoboros-l2-70b-2.1#agentfunction-calling
-
-            As an AI assistant, please select the most suitable function and parameters from the list of available functions below, based on the user's input. Provide your response in JSON format.
-
-            Input: I want to know how many times 'Python' is mentioned in my text file.
-
-            Available functions:
-            file_analytics:
-              description: This tool performs various operations on a text file.
-              params:
-                action: The operation we want to perform on the data, such as "count_occurrences", "find_line", etc.
-                filters:
-                  keyword: The word or phrase we want to search for.
-
-        OpenAI functions schema style:
-
-            {
-                "name": "send_message",
-                "description": "Sends a message to the human user",
-                "parameters": {
-                    "type": "object",
-                    "properties": {
-                        # https://json-schema.org/understanding-json-schema/reference/array.html
-                        "message": {
-                            "type": "string",
-                            "description": "Message contents. All unicode (including emojis) are supported.",
-                        },
-                    },
-                    "required": ["message"],
-                }
-            },
-        """
-        prompt = ""
-
-        # System insturctions go first
-        assert messages[0]["role"] == "system"
-        prompt += messages[0]["content"]
-
-        # Next is the functions preamble
-        def create_function_description(schema, add_inner_thoughts=True):
-            # airorobos style
-            func_str = ""
-            func_str += f"{schema['name']}:"
-            func_str += f"\n  description: {schema['description']}"
-            func_str += f"\n  params:"
-            if add_inner_thoughts:
-                func_str += f"\n    inner_thoughts: Deep inner monologue private to you only."
-            for param_k, param_v in schema["parameters"]["properties"].items():
-                # TODO we're ignoring type
-                func_str += f"\n    {param_k}: {param_v['description']}"
-            # TODO we're ignoring schema['parameters']['required']
-            return func_str
-
-        # prompt += f"\nPlease select the most suitable function and parameters from the list of available functions below, based on the user's input. Provide your response in JSON format."
-        prompt += f"\nPlease select the most suitable function and parameters from the list of available functions below, based on the ongoing conversation. Provide your response in JSON format."
-        prompt += f"\nAvailable functions:"
-        for function_dict in functions:
-            prompt += f"\n{create_function_description(function_dict)}"
-
-        def create_function_call(function_call, inner_thoughts=None):
-            """Go from ChatCompletion to Airoboros style function trace (in prompt)
-
-            ChatCompletion data (inside message['function_call']):
-                "function_call": {
-                    "name": ...
-                    "arguments": {
-                        "arg1": val1,
-                        ...
-                    }
-
-            Airoboros output:
-                {
-                  "function": "send_message",
-                  "params": {
-                    "message": "Hello there! I am Sam, an AI developed by Liminal Corp. How can I assist you today?"
-                  }
-                }
-            """
-            airo_func_call = {
-                "function": function_call["name"],
-                "params": {
-                    "inner_thoughts": inner_thoughts,
-                    **json.loads(function_call["arguments"]),
-                },
-            }
-            return json.dumps(airo_func_call, indent=2)
-
-        # Add a sep for the conversation
-        if self.include_section_separators:
-            prompt += "\n### INPUT"
-
-        # Last are the user/assistant messages
-        for message in messages[1:]:
-            assert message["role"] in ["user", "assistant", "function"], message
-
-            if message["role"] == "user":
-                if self.simplify_json_content:
-                    try:
-                        content_json = json.loads(message["content"])
-                        content_simple = content_json["message"]
-                        prompt += f"\nUSER: {content_simple}"
-                    except:
-                        prompt += f"\nUSER: {message['content']}"
-            elif message["role"] == "assistant":
-                prompt += f"\nASSISTANT:"
-                # need to add the function call if there was one
-                inner_thoughts = message["content"]
-                if message["function_call"]:
-                    prompt += f"\n{create_function_call(message['function_call'], inner_thoughts=inner_thoughts)}"
-            elif message["role"] == "function":
-                # TODO find a good way to add this
-                # prompt += f"\nASSISTANT: (function return) {message['content']}"
-                prompt += f"\nFUNCTION RETURN: {message['content']}"
-                continue
-            else:
-                raise ValueError(message)
-
-        # Add a sep for the response
-        if self.include_section_separators:
-            prompt += "\n### RESPONSE"
-
-        if self.include_assistant_prefix:
-            prompt += f"\nASSISTANT:"
-            if self.include_opening_brance_in_prefix:
-                prompt += "\n{"
-
-        return prompt
-
-    def clean_function_args(self, function_name, function_args):
-        """Some basic MemGPT-specific cleaning of function args"""
-        cleaned_function_name = function_name
-        cleaned_function_args = function_args.copy()
-
-        if function_name == "send_message":
-            # strip request_heartbeat
-            cleaned_function_args.pop("request_heartbeat", None)
-
-        inner_thoughts = None
-        if "inner_thoughts" in function_args:
-            inner_thoughts = cleaned_function_args.pop("inner_thoughts")
-
-        # TODO more cleaning to fix errors LLM makes
-        return inner_thoughts, cleaned_function_name, cleaned_function_args
-
-    def output_to_chat_completion_response(self, raw_llm_output):
-        """Turn raw LLM output into a ChatCompletion style response with:
-        "message" = {
-            "role": "assistant",
-            "content": ...,
-            "function_call": {
-                "name": ...
-                "arguments": {
-                    "arg1": val1,
-                    ...
-                }
-            }
-        }
-        """
-        if self.include_opening_brance_in_prefix and raw_llm_output[0] != "{":
-            raw_llm_output = "{" + raw_llm_output
-
-        try:
-            function_json_output = clean_json(raw_llm_output)
-        except Exception as e:
-<<<<<<< HEAD
-            raise Exception(f"Failed to decode JSON from LLM output:\n{raw_llm_output} - error\n{str(e)}")
-        function_name = function_json_output["function"]
-        function_parameters = function_json_output["params"]
-=======
-            try:
-                function_json_output = json.loads(raw_llm_output + "\n}")
-            except:
-                raise Exception(f"Failed to decode JSON from LLM output:\n{raw_llm_output}")
-        try:
-            function_name = function_json_output["function"]
-            function_parameters = function_json_output["params"]
-        except KeyError as e:
-            raise LLMJSONParsingError(f"Received valid JSON from LLM, but JSON was missing fields: {str(e)}")
->>>>>>> 31fd9efc
-
-        if self.clean_func_args:
-            (
-                inner_thoughts,
-                function_name,
-                function_parameters,
-            ) = self.clean_function_args(function_name, function_parameters)
-
-        message = {
-            "role": "assistant",
-            "content": inner_thoughts,
-            "function_call": {
-                "name": function_name,
-                "arguments": json.dumps(function_parameters),
-            },
-        }
-        return message
+import json
+
+from .wrapper_base import LLMChatCompletionWrapper
+from ..json_parser import clean_json
+from ...errors import LLMJSONParsingError
+
+
+class Airoboros21Wrapper(LLMChatCompletionWrapper):
+    """Wrapper for Airoboros 70b v2.1: https://huggingface.co/jondurbin/airoboros-l2-70b-2.1
+
+    Note: this wrapper formats a prompt that only generates JSON, no inner thoughts
+    """
+
+    def __init__(
+        self,
+        simplify_json_content=True,
+        clean_function_args=True,
+        include_assistant_prefix=True,
+        include_opening_brace_in_prefix=True,
+        include_section_separators=True,
+    ):
+        self.simplify_json_content = simplify_json_content
+        self.clean_func_args = clean_function_args
+        self.include_assistant_prefix = include_assistant_prefix
+        self.include_opening_brance_in_prefix = include_opening_brace_in_prefix
+        self.include_section_separators = include_section_separators
+
+    def chat_completion_to_prompt(self, messages, functions):
+        """Example for airoboros: https://huggingface.co/jondurbin/airoboros-l2-70b-2.1#prompt-format
+
+        A chat.
+        USER: {prompt}
+        ASSISTANT:
+
+        Functions support: https://huggingface.co/jondurbin/airoboros-l2-70b-2.1#agentfunction-calling
+
+            As an AI assistant, please select the most suitable function and parameters from the list of available functions below, based on the user's input. Provide your response in JSON format.
+
+            Input: I want to know how many times 'Python' is mentioned in my text file.
+
+            Available functions:
+            file_analytics:
+              description: This tool performs various operations on a text file.
+              params:
+                action: The operation we want to perform on the data, such as "count_occurrences", "find_line", etc.
+                filters:
+                  keyword: The word or phrase we want to search for.
+
+        OpenAI functions schema style:
+
+            {
+                "name": "send_message",
+                "description": "Sends a message to the human user",
+                "parameters": {
+                    "type": "object",
+                    "properties": {
+                        # https://json-schema.org/understanding-json-schema/reference/array.html
+                        "message": {
+                            "type": "string",
+                            "description": "Message contents. All unicode (including emojis) are supported.",
+                        },
+                    },
+                    "required": ["message"],
+                }
+            },
+        """
+        prompt = ""
+
+        # System insturctions go first
+        assert messages[0]["role"] == "system"
+        prompt += messages[0]["content"]
+
+        # Next is the functions preamble
+        def create_function_description(schema):
+            # airorobos style
+            func_str = ""
+            func_str += f"{schema['name']}:"
+            func_str += f"\n  description: {schema['description']}"
+            func_str += f"\n  params:"
+            for param_k, param_v in schema["parameters"]["properties"].items():
+                # TODO we're ignoring type
+                func_str += f"\n    {param_k}: {param_v['description']}"
+            # TODO we're ignoring schema['parameters']['required']
+            return func_str
+
+        # prompt += f"\nPlease select the most suitable function and parameters from the list of available functions below, based on the user's input. Provide your response in JSON format."
+        prompt += f"\nPlease select the most suitable function and parameters from the list of available functions below, based on the ongoing conversation. Provide your response in JSON format."
+        prompt += f"\nAvailable functions:"
+        for function_dict in functions:
+            prompt += f"\n{create_function_description(function_dict)}"
+
+        def create_function_call(function_call):
+            """Go from ChatCompletion to Airoboros style function trace (in prompt)
+
+            ChatCompletion data (inside message['function_call']):
+                "function_call": {
+                    "name": ...
+                    "arguments": {
+                        "arg1": val1,
+                        ...
+                    }
+
+            Airoboros output:
+                {
+                  "function": "send_message",
+                  "params": {
+                    "message": "Hello there! I am Sam, an AI developed by Liminal Corp. How can I assist you today?"
+                  }
+                }
+            """
+            airo_func_call = {
+                "function": function_call["name"],
+                "params": json.loads(function_call["arguments"]),
+            }
+            return json.dumps(airo_func_call, indent=2)
+
+        # Add a sep for the conversation
+        if self.include_section_separators:
+            prompt += "\n### INPUT"
+
+        # Last are the user/assistant messages
+        for message in messages[1:]:
+            assert message["role"] in ["user", "assistant", "function"], message
+
+            if message["role"] == "user":
+                if self.simplify_json_content:
+                    try:
+                        content_json = json.loads(message["content"])
+                        content_simple = content_json["message"]
+                        prompt += f"\nUSER: {content_simple}"
+                    except:
+                        prompt += f"\nUSER: {message['content']}"
+            elif message["role"] == "assistant":
+                prompt += f"\nASSISTANT: {message['content']}"
+                # need to add the function call if there was one
+                if message["function_call"]:
+                    prompt += f"\n{create_function_call(message['function_call'])}"
+            elif message["role"] == "function":
+                # TODO find a good way to add this
+                # prompt += f"\nASSISTANT: (function return) {message['content']}"
+                prompt += f"\nFUNCTION RETURN: {message['content']}"
+                continue
+            else:
+                raise ValueError(message)
+
+        # Add a sep for the response
+        if self.include_section_separators:
+            prompt += "\n### RESPONSE"
+
+        if self.include_assistant_prefix:
+            prompt += f"\nASSISTANT:"
+            if self.include_opening_brance_in_prefix:
+                prompt += "\n{"
+
+        print(prompt)
+        return prompt
+
+    def clean_function_args(self, function_name, function_args):
+        """Some basic MemGPT-specific cleaning of function args"""
+        cleaned_function_name = function_name
+        cleaned_function_args = function_args.copy()
+
+        if function_name == "send_message":
+            # strip request_heartbeat
+            cleaned_function_args.pop("request_heartbeat", None)
+
+        # TODO more cleaning to fix errors LLM makes
+        return cleaned_function_name, cleaned_function_args
+
+    def output_to_chat_completion_response(self, raw_llm_output):
+        """Turn raw LLM output into a ChatCompletion style response with:
+        "message" = {
+            "role": "assistant",
+            "content": ...,
+            "function_call": {
+                "name": ...
+                "arguments": {
+                    "arg1": val1,
+                    ...
+                }
+            }
+        }
+        """
+        if self.include_opening_brance_in_prefix and raw_llm_output[0] != "{":
+            raw_llm_output = "{" + raw_llm_output
+
+        try:
+            function_json_output = clean_json(raw_llm_output)
+        except Exception as e:
+            raise Exception(f"Failed to decode JSON from LLM output:\n{raw_llm_output} - error\n{str(e)}")
+        try:
+            function_name = function_json_output["function"]
+            function_parameters = function_json_output["params"]
+        except KeyError as e:
+            raise LLMJSONParsingError(f"Received valid JSON from LLM, but JSON was missing fields: {str(e)}")
+
+        if self.clean_func_args:
+            function_name, function_parameters = self.clean_function_args(function_name, function_parameters)
+
+        message = {
+            "role": "assistant",
+            "content": None,
+            "function_call": {
+                "name": function_name,
+                "arguments": json.dumps(function_parameters),
+            },
+        }
+        return message
+
+
+class Airoboros21InnerMonologueWrapper(Airoboros21Wrapper):
+    """Still expect only JSON outputs from model, but add inner monologue as a field"""
+
+    def __init__(
+        self,
+        simplify_json_content=True,
+        clean_function_args=True,
+        include_assistant_prefix=True,
+        include_opening_brace_in_prefix=True,
+        include_section_separators=True,
+    ):
+        self.simplify_json_content = simplify_json_content
+        self.clean_func_args = clean_function_args
+        self.include_assistant_prefix = include_assistant_prefix
+        self.include_opening_brance_in_prefix = include_opening_brace_in_prefix
+        self.include_section_separators = include_section_separators
+
+    def chat_completion_to_prompt(self, messages, functions):
+        """Example for airoboros: https://huggingface.co/jondurbin/airoboros-l2-70b-2.1#prompt-format
+
+        A chat.
+        USER: {prompt}
+        ASSISTANT:
+
+        Functions support: https://huggingface.co/jondurbin/airoboros-l2-70b-2.1#agentfunction-calling
+
+            As an AI assistant, please select the most suitable function and parameters from the list of available functions below, based on the user's input. Provide your response in JSON format.
+
+            Input: I want to know how many times 'Python' is mentioned in my text file.
+
+            Available functions:
+            file_analytics:
+              description: This tool performs various operations on a text file.
+              params:
+                action: The operation we want to perform on the data, such as "count_occurrences", "find_line", etc.
+                filters:
+                  keyword: The word or phrase we want to search for.
+
+        OpenAI functions schema style:
+
+            {
+                "name": "send_message",
+                "description": "Sends a message to the human user",
+                "parameters": {
+                    "type": "object",
+                    "properties": {
+                        # https://json-schema.org/understanding-json-schema/reference/array.html
+                        "message": {
+                            "type": "string",
+                            "description": "Message contents. All unicode (including emojis) are supported.",
+                        },
+                    },
+                    "required": ["message"],
+                }
+            },
+        """
+        prompt = ""
+
+        # System insturctions go first
+        assert messages[0]["role"] == "system"
+        prompt += messages[0]["content"]
+
+        # Next is the functions preamble
+        def create_function_description(schema, add_inner_thoughts=True):
+            # airorobos style
+            func_str = ""
+            func_str += f"{schema['name']}:"
+            func_str += f"\n  description: {schema['description']}"
+            func_str += f"\n  params:"
+            if add_inner_thoughts:
+                func_str += f"\n    inner_thoughts: Deep inner monologue private to you only."
+            for param_k, param_v in schema["parameters"]["properties"].items():
+                # TODO we're ignoring type
+                func_str += f"\n    {param_k}: {param_v['description']}"
+            # TODO we're ignoring schema['parameters']['required']
+            return func_str
+
+        # prompt += f"\nPlease select the most suitable function and parameters from the list of available functions below, based on the user's input. Provide your response in JSON format."
+        prompt += f"\nPlease select the most suitable function and parameters from the list of available functions below, based on the ongoing conversation. Provide your response in JSON format."
+        prompt += f"\nAvailable functions:"
+        for function_dict in functions:
+            prompt += f"\n{create_function_description(function_dict)}"
+
+        def create_function_call(function_call, inner_thoughts=None):
+            """Go from ChatCompletion to Airoboros style function trace (in prompt)
+
+            ChatCompletion data (inside message['function_call']):
+                "function_call": {
+                    "name": ...
+                    "arguments": {
+                        "arg1": val1,
+                        ...
+                    }
+
+            Airoboros output:
+                {
+                  "function": "send_message",
+                  "params": {
+                    "message": "Hello there! I am Sam, an AI developed by Liminal Corp. How can I assist you today?"
+                  }
+                }
+            """
+            airo_func_call = {
+                "function": function_call["name"],
+                "params": {
+                    "inner_thoughts": inner_thoughts,
+                    **json.loads(function_call["arguments"]),
+                },
+            }
+            return json.dumps(airo_func_call, indent=2)
+
+        # Add a sep for the conversation
+        if self.include_section_separators:
+            prompt += "\n### INPUT"
+
+        # Last are the user/assistant messages
+        for message in messages[1:]:
+            assert message["role"] in ["user", "assistant", "function"], message
+
+            if message["role"] == "user":
+                if self.simplify_json_content:
+                    try:
+                        content_json = json.loads(message["content"])
+                        content_simple = content_json["message"]
+                        prompt += f"\nUSER: {content_simple}"
+                    except:
+                        prompt += f"\nUSER: {message['content']}"
+            elif message["role"] == "assistant":
+                prompt += f"\nASSISTANT:"
+                # need to add the function call if there was one
+                inner_thoughts = message["content"]
+                if message["function_call"]:
+                    prompt += f"\n{create_function_call(message['function_call'], inner_thoughts=inner_thoughts)}"
+            elif message["role"] == "function":
+                # TODO find a good way to add this
+                # prompt += f"\nASSISTANT: (function return) {message['content']}"
+                prompt += f"\nFUNCTION RETURN: {message['content']}"
+                continue
+            else:
+                raise ValueError(message)
+
+        # Add a sep for the response
+        if self.include_section_separators:
+            prompt += "\n### RESPONSE"
+
+        if self.include_assistant_prefix:
+            prompt += f"\nASSISTANT:"
+            if self.include_opening_brance_in_prefix:
+                prompt += "\n{"
+
+        return prompt
+
+    def clean_function_args(self, function_name, function_args):
+        """Some basic MemGPT-specific cleaning of function args"""
+        cleaned_function_name = function_name
+        cleaned_function_args = function_args.copy()
+
+        if function_name == "send_message":
+            # strip request_heartbeat
+            cleaned_function_args.pop("request_heartbeat", None)
+
+        inner_thoughts = None
+        if "inner_thoughts" in function_args:
+            inner_thoughts = cleaned_function_args.pop("inner_thoughts")
+
+        # TODO more cleaning to fix errors LLM makes
+        return inner_thoughts, cleaned_function_name, cleaned_function_args
+
+    def output_to_chat_completion_response(self, raw_llm_output):
+        """Turn raw LLM output into a ChatCompletion style response with:
+        "message" = {
+            "role": "assistant",
+            "content": ...,
+            "function_call": {
+                "name": ...
+                "arguments": {
+                    "arg1": val1,
+                    ...
+                }
+            }
+        }
+        """
+        if self.include_opening_brance_in_prefix and raw_llm_output[0] != "{":
+            raw_llm_output = "{" + raw_llm_output
+
+        try:
+            function_json_output = clean_json(raw_llm_output)
+        except Exception as e:
+            raise Exception(f"Failed to decode JSON from LLM output:\n{raw_llm_output} - error\n{str(e)}")
+        try:
+            function_name = function_json_output["function"]
+            function_parameters = function_json_output["params"]
+        except KeyError as e:
+            raise LLMJSONParsingError(f"Received valid JSON from LLM, but JSON was missing fields: {str(e)}")
+
+        if self.clean_func_args:
+            (
+                inner_thoughts,
+                function_name,
+                function_parameters,
+            ) = self.clean_function_args(function_name, function_parameters)
+
+        message = {
+            "role": "assistant",
+            "content": inner_thoughts,
+            "function_call": {
+                "name": function_name,
+                "arguments": json.dumps(function_parameters),
+            },
+        }
+        return message