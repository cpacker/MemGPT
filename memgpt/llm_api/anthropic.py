--- conflicted
+++ resolved
@@ -255,11 +255,7 @@
                 type="function",
                 function=FunctionCall(
                     name=response_json["content"][1]["name"],
-<<<<<<< HEAD
-                    arguments=json_dumps(response_json["content"][1]["input"]),
-=======
                     arguments=json.dumps(response_json["content"][1]["input"], indent=2),
->>>>>>> 9acf9318
                 ),
             )
         ]
