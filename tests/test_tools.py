import os
import threading
import time
import uuid

import pytest
from dotenv import load_dotenv

from memgpt import Admin, create_client
<<<<<<< HEAD
from memgpt.agent import Agent
=======
from memgpt.config import MemGPTConfig
>>>>>>> 88eb58a9
from memgpt.constants import DEFAULT_PRESET
from memgpt.schemas.memory import ChatMemory

test_agent_name = f"test_client_{str(uuid.uuid4())}"
# test_preset_name = "test_preset"
test_preset_name = DEFAULT_PRESET
test_agent_state = None
client = None

test_agent_state_post_message = None
test_user_id = uuid.uuid4()


# admin credentials
test_server_token = "test_server_token"


def run_server():
    load_dotenv()

    # _reset_config()

    from memgpt.server.rest_api.server import start_server

    print("Starting server...")
    start_server(debug=True)


# Fixture to create clients with different configurations
@pytest.fixture(
    # params=[{"server": True}, {"server": False}],  # whether to use REST API server
    params=[{"server": True}],  # whether to use REST API server
    scope="module",
)
def client(request):
    if request.param["server"]:
        # get URL from enviornment
        server_url = os.getenv("MEMGPT_SERVER_URL")
        if server_url is None:
            # run server in thread
            # NOTE: must set MEMGPT_SERVER_PASS enviornment variable
            server_url = "http://localhost:8283"
            print("Starting server thread")
            thread = threading.Thread(target=run_server, daemon=True)
            thread.start()
            time.sleep(5)
        print("Running client tests with server:", server_url)
        # create user via admin client
        admin = Admin(server_url, test_server_token)
        user = admin.create_user()  # Adjust as per your client's method
        api_key = admin.create_key(user.id)
    else:
        # use local client (no server)
        assert False, "Local client not implemented"
        server_url = None

    assert server_url is not None
    assert api_key.key is not None
    client = create_client(base_url=server_url, token=api_key.key)  # This yields control back to the test function
    try:
        yield client
    finally:
        # cleanup user
        if server_url:
            admin.delete_user(user.id)


# Fixture for test agent
@pytest.fixture(scope="module")
def agent(client):
    agent_state = client.create_agent(name=test_agent_name)
    print("AGENT ID", agent_state.id)
    yield agent_state

    # delete agent
    client.delete_agent(agent_state.id)


def test_create_tool(client):
    """Test creation of a simple tool"""

    def print_tool(message: str):
        """
        Args:
            message (str): The message to print.

        Returns:
            str: The message that was printed.

        """
        print(message)
        return message

    tools = client.list_tools()
    print(f"Original tools {[t.name for t in tools]}")

    tool = client.create_tool(print_tool, tags=["extras"])

    tools = client.list_tools()
    assert tool in tools, f"Expected {tool.name} in {[t.name for t in tools]}"
    print(f"Updated tools {[t.name for t in tools]}")

    # check tool id
    tool = client.get_tool(tool.name)


# TODO: add back once we fix admin client tool creation
# def test_create_agent_tool_admin(admin_client):
#    if admin_client is None:
#        return
#
#    def print_tool(message: str):
#        """
#        Args:
#            message (str): The message to print.
#
#        Returns:
#            str: The message that was printed.
#
#        """
#        print(message)
#        return message
#
#    tools = admin_client.list_tools()
#    print(f"Original tools {[t.name for t in tools]}")
#
#    tool = admin_client.create_tool(print_tool, tags=["extras"])
#
#    tools = admin_client.list_tools()
#    assert tool in tools, f"Expected {tool.name} in {[t.name for t in tools]}"
#    print(f"Updated tools {[t.name for t in tools]}")
#
#    # check tool id
#    tool = admin_client.get_tool(tool.name)
#    assert tool.user_id is None, f"Expected {tool.user_id} to be None"


def test_create_agent_tool(client):
    """Test creation of a agent tool"""

    def core_memory_clear(self):
        """
        Args:
            agent (Agent): The agent to delete from memory.

        Returns:
            str: The agent that was deleted.

        """
        self.memory.update_block_value(name="human", value="")
        self.memory.update_block_value(name="persona", value="")
        print("UPDATED MEMORY", self.memory.memory)
        return None

    # TODO: test attaching and using function on agent
    tool = client.create_tool(core_memory_clear, tags=["extras"], update=True)
    print(f"Created tool", tool.name)

    # create agent with tool
    memory = ChatMemory(human="I am a human", persona="You must clear your memory if the human instructs you")
    agent = client.create_agent(name=test_agent_name, tools=[tool.name], memory=memory)
    assert str(tool.user_id) == str(agent.user_id), f"Expected {tool.user_id} to be {agent.user_id}"

    # initial memory
    initial_memory = client.get_in_context_memory(agent.id)
    print("initial memory", initial_memory)
    human = initial_memory.get_block("human")
    persona = initial_memory.get_block("persona")
    print("Initial memory:", human, persona)
    assert len(human) > 0, "Expected human memory to be non-empty"
    assert len(persona) > 0, "Expected persona memory to be non-empty"

    # test agent tool
    response = client.send_message(role="user", agent_id=agent.id, message="clear your memory with the core_memory_clear tool")
    print(response)

    # updated memory
    print("Query agent memory")
    updated_memory = client.get_in_context_memory(agent.id)
    human = updated_memory.get_block("human")
    persona = updated_memory.get_block("persona")
    print("Updated memory:", human, persona)
    assert len(human) == 0, "Expected human memory to be empty"
    assert len(persona) == 0, "Expected persona memory to be empty"


def test_custom_import_tool(client):
    pass<|MERGE_RESOLUTION|>--- conflicted
+++ resolved
@@ -7,11 +7,7 @@
 from dotenv import load_dotenv
 
 from memgpt import Admin, create_client
-<<<<<<< HEAD
 from memgpt.agent import Agent
-=======
-from memgpt.config import MemGPTConfig
->>>>>>> 88eb58a9
 from memgpt.constants import DEFAULT_PRESET
 from memgpt.schemas.memory import ChatMemory
 
