--- conflicted
+++ resolved
@@ -541,7 +541,6 @@
         _test_get_messages_letta_format(server, user_id, agent_id, reverse=reverse)
 
 
-<<<<<<< HEAD
 EXAMPLE_TOOL_SOURCE = '''
 def ingest(message: str):
     """
@@ -656,7 +655,8 @@
     print(result)
     assert result.status == "success"
     assert result.function_return == str(None), result.function_return
-=======
+
+
 def test_composio_client_simple(server):
     apps = server.get_composio_apps()
     # Assert there's some amount of apps returned
@@ -666,5 +666,4 @@
     actions = server.get_composio_actions_from_app_name(composio_app_name=app.name)
 
     # Assert there's some amount of actions
-    assert len(actions) > 0
->>>>>>> aa9dda5c
+    assert len(actions) > 0