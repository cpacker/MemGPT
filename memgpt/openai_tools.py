--- conflicted
+++ resolved
@@ -1,424 +1,421 @@
-import random
-import time
-import requests
-import time
-<<<<<<< HEAD
-from typing import Callable, TypeVar, Union
-=======
->>>>>>> a027794f
-import urllib
-
-from box import Box
-
-from memgpt.local_llm.chat_completion_proxy import get_chat_completion
-from memgpt.constants import CLI_WARNING_PREFIX
-
-MODEL_TO_AZURE_ENGINE = {
-    "gpt-4-1106-preview": "gpt-4",
-    "gpt-4": "gpt-4",
-    "gpt-4-32k": "gpt-4-32k",
-    "gpt-3.5": "gpt-35-turbo",
-    "gpt-3.5-turbo": "gpt-35-turbo",
-    "gpt-3.5-turbo-16k": "gpt-35-turbo-16k",
-}
-
-
-def is_context_overflow_error(exception):
-    from memgpt.utils import printd
-
-    match_string = "maximum context length"
-
-    # Backwards compatability with openai python package/client v0.28 (pre-v1 client migration)
-    if match_string in str(exception):
-        printd(f"Found '{match_string}' in str(exception)={(str(exception))}")
-        return True
-
-    # Based on python requests + OpenAI REST API (/v1)
-    elif isinstance(exception, requests.exceptions.HTTPError):
-        if exception.response is not None and "application/json" in exception.response.headers.get("Content-Type", ""):
-            try:
-                error_details = exception.response.json()
-                if "error" not in error_details:
-                    printd(f"HTTPError occured, but couldn't find error field: {error_details}")
-                    return False
-                else:
-                    error_details = error_details["error"]
-
-                # Check for the specific error code
-                if error_details.get("code") == "context_length_exceeded":
-                    printd(f"HTTPError occured, caught error code {error_details.get('code')}")
-                    return True
-                # Soft-check for "maximum context length" inside of the message
-                elif error_details.get("message") and "maximum context length" in error_details.get("message"):
-                    printd(f"HTTPError occured, found '{match_string}' in error message contents ({error_details})")
-                    return True
-                else:
-                    printd(f"HTTPError occured, but unknown error message: {error_details}")
-                    return False
-            except ValueError:
-                # JSON decoding failed
-                printd(f"HTTPError occurred ({exception}), but no JSON error message.")
-
-    # Generic fail
-    else:
-        return False
-
-
-def smart_urljoin(base_url, relative_url):
-    """urljoin is stupid and wants a trailing / at the end of the endpoint address, or it will chop the suffix off"""
-    if not base_url.endswith("/"):
-        base_url += "/"
-    return urllib.parse.urljoin(base_url, relative_url)
-
-
-def clean_azure_endpoint(raw_endpoint_name):
-    """Make sure the endpoint is of format 'https://YOUR_RESOURCE_NAME.openai.azure.com'"""
-    endpoint_address = raw_endpoint_name.strip("/").replace(".openai.azure.com", "")
-    endpoint_address = endpoint_address.replace("http://", "")
-    endpoint_address = endpoint_address.replace("https://", "")
-    return endpoint_address
-
-
-def openai_get_model_list(url: str, api_key: Union[str, None]) -> dict:
-    """https://platform.openai.com/docs/api-reference/models/list"""
-    from memgpt.utils import printd
-
-    url = smart_urljoin(url, "models")
-
-    headers = {"Content-Type": "application/json"}
-    if api_key is not None:
-        headers["Authorization"] = f"Bearer {api_key}"
-
-    printd(f"Sending request to {url}")
-    try:
-        response = requests.get(url, headers=headers)
-        response.raise_for_status()  # Raises HTTPError for 4XX/5XX status
-        response = response.json()  # convert to dict from string
-        printd(f"response = {response}")
-        return response
-    except requests.exceptions.HTTPError as http_err:
-        # Handle HTTP errors (e.g., response 4XX, 5XX)
-        try:
-            response = response.json()
-        except:
-            pass
-        printd(f"Got HTTPError, exception={http_err}, response={response}")
-        raise http_err
-    except requests.exceptions.RequestException as req_err:
-        # Handle other requests-related errors (e.g., connection error)
-        try:
-            response = response.json()
-        except:
-            pass
-        printd(f"Got RequestException, exception={req_err}, response={response}")
-        raise req_err
-    except Exception as e:
-        # Handle other potential errors
-        try:
-            response = response.json()
-        except:
-            pass
-        printd(f"Got unknown Exception, exception={e}, response={response}")
-        raise e
-
-
-def azure_openai_get_model_list(url: str, api_key: Union[str, None], api_version: str) -> dict:
-    """https://learn.microsoft.com/en-us/rest/api/azureopenai/models/list?view=rest-azureopenai-2023-05-15&tabs=HTTP"""
-    from memgpt.utils import printd
-
-    # https://xxx.openai.azure.com/openai/models?api-version=xxx
-    url = smart_urljoin(url, "openai")
-    url = smart_urljoin(url, f"models?api-version={api_version}")
-
-    headers = {"Content-Type": "application/json"}
-    if api_key is not None:
-        headers["api-key"] = f"{api_key}"
-
-    printd(f"Sending request to {url}")
-    try:
-        response = requests.get(url, headers=headers)
-        response.raise_for_status()  # Raises HTTPError for 4XX/5XX status
-        response = response.json()  # convert to dict from string
-        printd(f"response = {response}")
-        return response
-    except requests.exceptions.HTTPError as http_err:
-        # Handle HTTP errors (e.g., response 4XX, 5XX)
-        try:
-            response = response.json()
-        except:
-            pass
-        printd(f"Got HTTPError, exception={http_err}, response={response}")
-        raise http_err
-    except requests.exceptions.RequestException as req_err:
-        # Handle other requests-related errors (e.g., connection error)
-        try:
-            response = response.json()
-        except:
-            pass
-        printd(f"Got RequestException, exception={req_err}, response={response}")
-        raise req_err
-    except Exception as e:
-        # Handle other potential errors
-        try:
-            response = response.json()
-        except:
-            pass
-        printd(f"Got unknown Exception, exception={e}, response={response}")
-        raise e
-
-
-def openai_chat_completions_request(url, api_key, data):
-    """https://platform.openai.com/docs/guides/text-generation?lang=curl"""
-    from memgpt.utils import printd
-
-    url = smart_urljoin(url, "chat/completions")
-    headers = {"Content-Type": "application/json", "Authorization": f"Bearer {api_key}"}
-
-    # If functions == None, strip from the payload
-    if "functions" in data and data["functions"] is None:
-        data.pop("functions")
-        data.pop("function_call", None)  # extra safe,  should exist always (default="auto")
-
-    printd(f"Sending request to {url}")
-    try:
-        # Example code to trigger a rate limit response:
-        # mock_response = requests.Response()
-        # mock_response.status_code = 429
-        # http_error = requests.exceptions.HTTPError("429 Client Error: Too Many Requests")
-        # http_error.response = mock_response
-        # raise http_error
-
-        # Example code to trigger a context overflow response (for an 8k model)
-        # data["messages"][-1]["content"] = " ".join(["repeat after me this is not a fluke"] * 1000)
-
-        response = requests.post(url, headers=headers, json=data)
-        printd(f"response = {response}")
-        response.raise_for_status()  # Raises HTTPError for 4XX/5XX status
-        response = response.json()  # convert to dict from string
-        printd(f"response.json = {response}")
-        response = Box(response)  # convert to 'dot-dict' style which is the openai python client default
-        return response
-    except requests.exceptions.HTTPError as http_err:
-        # Handle HTTP errors (e.g., response 4XX, 5XX)
-        printd(f"Got HTTPError, exception={http_err}, payload={data}")
-        raise http_err
-    except requests.exceptions.RequestException as req_err:
-        # Handle other requests-related errors (e.g., connection error)
-        printd(f"Got RequestException, exception={req_err}")
-        raise req_err
-    except Exception as e:
-        # Handle other potential errors
-        printd(f"Got unknown Exception, exception={e}")
-        raise e
-
-
-def openai_embeddings_request(url, api_key, data):
-    """https://platform.openai.com/docs/api-reference/embeddings/create"""
-    from memgpt.utils import printd
-
-    url = smart_urljoin(url, "embeddings")
-    headers = {"Content-Type": "application/json", "Authorization": f"Bearer {api_key}"}
-
-    printd(f"Sending request to {url}")
-    try:
-        response = requests.post(url, headers=headers, json=data)
-        printd(f"response = {response}")
-        response.raise_for_status()  # Raises HTTPError for 4XX/5XX status
-        response = response.json()  # convert to dict from string
-        printd(f"response.json = {response}")
-        response = Box(response)  # convert to 'dot-dict' style which is the openai python client default
-        return response
-    except requests.exceptions.HTTPError as http_err:
-        # Handle HTTP errors (e.g., response 4XX, 5XX)
-        printd(f"Got HTTPError, exception={http_err}, payload={data}")
-        raise http_err
-    except requests.exceptions.RequestException as req_err:
-        # Handle other requests-related errors (e.g., connection error)
-        printd(f"Got RequestException, exception={req_err}")
-        raise req_err
-    except Exception as e:
-        # Handle other potential errors
-        printd(f"Got unknown Exception, exception={e}")
-        raise e
-
-
-def azure_openai_chat_completions_request(resource_name, deployment_id, api_version, api_key, data):
-    """https://learn.microsoft.com/en-us/azure/ai-services/openai/reference#chat-completions"""
-    from memgpt.utils import printd
-
-    resource_name = clean_azure_endpoint(resource_name)
-    url = f"https://{resource_name}.openai.azure.com/openai/deployments/{deployment_id}/chat/completions?api-version={api_version}"
-    headers = {"Content-Type": "application/json", "api-key": f"{api_key}"}
-
-    # If functions == None, strip from the payload
-    if "functions" in data and data["functions"] is None:
-        data.pop("functions")
-        data.pop("function_call", None)  # extra safe,  should exist always (default="auto")
-
-    printd(f"Sending request to {url}")
-    try:
-        response = requests.post(url, headers=headers, json=data)
-        printd(f"response = {response}")
-        response.raise_for_status()  # Raises HTTPError for 4XX/5XX status
-        response = response.json()  # convert to dict from string
-        printd(f"response.json = {response}")
-        # NOTE: azure openai does not include "content" in the response when it is None, so we need to add it
-        if "content" not in response["choices"][0].get("message"):
-            response["choices"][0]["message"]["content"] = None
-        response = Box(response)  # convert to 'dot-dict' style which is the openai python client default
-        return response
-    except requests.exceptions.HTTPError as http_err:
-        # Handle HTTP errors (e.g., response 4XX, 5XX)
-        printd(f"Got HTTPError, exception={http_err}, payload={data}")
-        raise http_err
-    except requests.exceptions.RequestException as req_err:
-        # Handle other requests-related errors (e.g., connection error)
-        printd(f"Got RequestException, exception={req_err}")
-        raise req_err
-    except Exception as e:
-        # Handle other potential errors
-        printd(f"Got unknown Exception, exception={e}")
-        raise e
-
-
-def azure_openai_embeddings_request(resource_name, deployment_id, api_version, api_key, data):
-    """https://learn.microsoft.com/en-us/azure/ai-services/openai/reference#embeddings"""
-    from memgpt.utils import printd
-
-    resource_name = clean_azure_endpoint(resource_name)
-    url = f"https://{resource_name}.openai.azure.com/openai/deployments/{deployment_id}/embeddings?api-version={api_version}"
-    headers = {"Content-Type": "application/json", "api-key": f"{api_key}"}
-
-    printd(f"Sending request to {url}")
-    try:
-        response = requests.post(url, headers=headers, json=data)
-        printd(f"response = {response}")
-        response.raise_for_status()  # Raises HTTPError for 4XX/5XX status
-        response = response.json()  # convert to dict from string
-        printd(f"response.json = {response}")
-        response = Box(response)  # convert to 'dot-dict' style which is the openai python client default
-        return response
-    except requests.exceptions.HTTPError as http_err:
-        # Handle HTTP errors (e.g., response 4XX, 5XX)
-        printd(f"Got HTTPError, exception={http_err}, payload={data}")
-        raise http_err
-    except requests.exceptions.RequestException as req_err:
-        # Handle other requests-related errors (e.g., connection error)
-        printd(f"Got RequestException, exception={req_err}")
-        raise req_err
-    except Exception as e:
-        # Handle other potential errors
-        printd(f"Got unknown Exception, exception={e}")
-        raise e
-
-
-def retry_with_exponential_backoff(
-    func,
-    initial_delay: float = 1,
-    exponential_base: float = 2,
-    jitter: bool = True,
-    max_retries: int = 20,
-    # List of OpenAI error codes: https://github.com/openai/openai-python/blob/17ac6779958b2b74999c634c4ea4c7b74906027a/src/openai/_client.py#L227-L250
-    # 429 = rate limit
-    error_codes: tuple = (429,),
-):
-    """Retry a function with exponential backoff."""
-
-    def wrapper(*args, **kwargs):
-        from memgpt.utils import printd
-
-        # Initialize variables
-        num_retries = 0
-        delay = initial_delay
-
-        # Loop until a successful response or max_retries is hit or an exception is raised
-        while True:
-            try:
-                return func(*args, **kwargs)
-
-            except requests.exceptions.HTTPError as http_err:
-                # Retry on specified errors
-                if http_err.response.status_code in error_codes:
-                    # Increment retries
-                    num_retries += 1
-
-                    # Check if max retries has been reached
-                    if num_retries > max_retries:
-                        raise Exception(f"Maximum number of retries ({max_retries}) exceeded.")
-
-                    # Increment the delay
-                    delay *= exponential_base * (1 + jitter * random.random())
-
-                    # Sleep for the delay
-                    # printd(f"Got a rate limit error ('{http_err}') on LLM backend request, waiting {int(delay)}s then retrying...")
-                    print(
-                        f"{CLI_WARNING_PREFIX}Got a rate limit error ('{http_err}') on LLM backend request, waiting {int(delay)}s then retrying..."
-                    )
-                    time.sleep(delay)
-                else:
-                    # For other HTTP errors, re-raise the exception
-                    raise
-
-            # Raise exceptions for any errors not specified
-            except Exception as e:
-                raise e
-
-    return wrapper
-
-
-@retry_with_exponential_backoff
-def create(
-    agent_config,
-    messages,
-    functions=None,
-    function_call="auto",
-):
-    """Return response to chat completion with backoff"""
-    from memgpt.utils import printd
-    from memgpt.config import MemGPTConfig
-
-    config = MemGPTConfig.load()  # load credentials (currently not stored in agent config)
-
-    printd(f"Using model {agent_config.model_endpoint_type}, endpoint: {agent_config.model_endpoint}")
-    if agent_config.model_endpoint_type == "openai":
-        # openai
-        return openai_chat_completions_request(
-            url=agent_config.model_endpoint,  # https://api.openai.com/v1 -> https://api.openai.com/v1/chat/completions
-            api_key=config.openai_key,  # 'sk....'
-            data=dict(
-                model=agent_config.model,
-                messages=messages,
-                functions=functions,
-                function_call=function_call,
-                user=config.anon_clientid,
-            ),
-        )
-    elif agent_config.model_endpoint_type == "azure":
-        # azure
-        azure_deployment = config.azure_deployment if config.azure_deployment is not None else MODEL_TO_AZURE_ENGINE[agent_config.model]
-        return azure_openai_chat_completions_request(
-            resource_name=config.azure_endpoint,
-            deployment_id=azure_deployment,
-            api_version=config.azure_version,
-            api_key=config.azure_key,
-            data=dict(
-                # NOTE: don't pass model to Azure calls, that is the deployment_id
-                # model=agent_config.model,
-                messages=messages,
-                functions=functions,
-                function_call=function_call,
-                user=config.anon_clientid,
-            ),
-        )
-    else:  # local model
-        return get_chat_completion(
-            model=agent_config.model,
-            messages=messages,
-            functions=functions,
-            function_call=function_call,
-            context_window=agent_config.context_window,
-            endpoint=agent_config.model_endpoint,
-            endpoint_type=agent_config.model_endpoint_type,
-            wrapper=agent_config.model_wrapper,
-            user=config.anon_clientid,
-        )
+import random
+import time
+import requests
+import time
+from typing import Callable, TypeVar, Union
+import urllib
+
+from box import Box
+
+from memgpt.local_llm.chat_completion_proxy import get_chat_completion
+from memgpt.constants import CLI_WARNING_PREFIX
+
+MODEL_TO_AZURE_ENGINE = {
+    "gpt-4-1106-preview": "gpt-4",
+    "gpt-4": "gpt-4",
+    "gpt-4-32k": "gpt-4-32k",
+    "gpt-3.5": "gpt-35-turbo",
+    "gpt-3.5-turbo": "gpt-35-turbo",
+    "gpt-3.5-turbo-16k": "gpt-35-turbo-16k",
+}
+
+
+def is_context_overflow_error(exception):
+    from memgpt.utils import printd
+
+    match_string = "maximum context length"
+
+    # Backwards compatability with openai python package/client v0.28 (pre-v1 client migration)
+    if match_string in str(exception):
+        printd(f"Found '{match_string}' in str(exception)={(str(exception))}")
+        return True
+
+    # Based on python requests + OpenAI REST API (/v1)
+    elif isinstance(exception, requests.exceptions.HTTPError):
+        if exception.response is not None and "application/json" in exception.response.headers.get("Content-Type", ""):
+            try:
+                error_details = exception.response.json()
+                if "error" not in error_details:
+                    printd(f"HTTPError occured, but couldn't find error field: {error_details}")
+                    return False
+                else:
+                    error_details = error_details["error"]
+
+                # Check for the specific error code
+                if error_details.get("code") == "context_length_exceeded":
+                    printd(f"HTTPError occured, caught error code {error_details.get('code')}")
+                    return True
+                # Soft-check for "maximum context length" inside of the message
+                elif error_details.get("message") and "maximum context length" in error_details.get("message"):
+                    printd(f"HTTPError occured, found '{match_string}' in error message contents ({error_details})")
+                    return True
+                else:
+                    printd(f"HTTPError occured, but unknown error message: {error_details}")
+                    return False
+            except ValueError:
+                # JSON decoding failed
+                printd(f"HTTPError occurred ({exception}), but no JSON error message.")
+
+    # Generic fail
+    else:
+        return False
+
+
+def smart_urljoin(base_url, relative_url):
+    """urljoin is stupid and wants a trailing / at the end of the endpoint address, or it will chop the suffix off"""
+    if not base_url.endswith("/"):
+        base_url += "/"
+    return urllib.parse.urljoin(base_url, relative_url)
+
+
+def clean_azure_endpoint(raw_endpoint_name):
+    """Make sure the endpoint is of format 'https://YOUR_RESOURCE_NAME.openai.azure.com'"""
+    endpoint_address = raw_endpoint_name.strip("/").replace(".openai.azure.com", "")
+    endpoint_address = endpoint_address.replace("http://", "")
+    endpoint_address = endpoint_address.replace("https://", "")
+    return endpoint_address
+
+
+def openai_get_model_list(url: str, api_key: Union[str, None]) -> dict:
+    """https://platform.openai.com/docs/api-reference/models/list"""
+    from memgpt.utils import printd
+
+    url = smart_urljoin(url, "models")
+
+    headers = {"Content-Type": "application/json"}
+    if api_key is not None:
+        headers["Authorization"] = f"Bearer {api_key}"
+
+    printd(f"Sending request to {url}")
+    try:
+        response = requests.get(url, headers=headers)
+        response.raise_for_status()  # Raises HTTPError for 4XX/5XX status
+        response = response.json()  # convert to dict from string
+        printd(f"response = {response}")
+        return response
+    except requests.exceptions.HTTPError as http_err:
+        # Handle HTTP errors (e.g., response 4XX, 5XX)
+        try:
+            response = response.json()
+        except:
+            pass
+        printd(f"Got HTTPError, exception={http_err}, response={response}")
+        raise http_err
+    except requests.exceptions.RequestException as req_err:
+        # Handle other requests-related errors (e.g., connection error)
+        try:
+            response = response.json()
+        except:
+            pass
+        printd(f"Got RequestException, exception={req_err}, response={response}")
+        raise req_err
+    except Exception as e:
+        # Handle other potential errors
+        try:
+            response = response.json()
+        except:
+            pass
+        printd(f"Got unknown Exception, exception={e}, response={response}")
+        raise e
+
+
+def azure_openai_get_model_list(url: str, api_key: Union[str, None], api_version: str) -> dict:
+    """https://learn.microsoft.com/en-us/rest/api/azureopenai/models/list?view=rest-azureopenai-2023-05-15&tabs=HTTP"""
+    from memgpt.utils import printd
+
+    # https://xxx.openai.azure.com/openai/models?api-version=xxx
+    url = smart_urljoin(url, "openai")
+    url = smart_urljoin(url, f"models?api-version={api_version}")
+
+    headers = {"Content-Type": "application/json"}
+    if api_key is not None:
+        headers["api-key"] = f"{api_key}"
+
+    printd(f"Sending request to {url}")
+    try:
+        response = requests.get(url, headers=headers)
+        response.raise_for_status()  # Raises HTTPError for 4XX/5XX status
+        response = response.json()  # convert to dict from string
+        printd(f"response = {response}")
+        return response
+    except requests.exceptions.HTTPError as http_err:
+        # Handle HTTP errors (e.g., response 4XX, 5XX)
+        try:
+            response = response.json()
+        except:
+            pass
+        printd(f"Got HTTPError, exception={http_err}, response={response}")
+        raise http_err
+    except requests.exceptions.RequestException as req_err:
+        # Handle other requests-related errors (e.g., connection error)
+        try:
+            response = response.json()
+        except:
+            pass
+        printd(f"Got RequestException, exception={req_err}, response={response}")
+        raise req_err
+    except Exception as e:
+        # Handle other potential errors
+        try:
+            response = response.json()
+        except:
+            pass
+        printd(f"Got unknown Exception, exception={e}, response={response}")
+        raise e
+
+
+def openai_chat_completions_request(url, api_key, data):
+    """https://platform.openai.com/docs/guides/text-generation?lang=curl"""
+    from memgpt.utils import printd
+
+    url = smart_urljoin(url, "chat/completions")
+    headers = {"Content-Type": "application/json", "Authorization": f"Bearer {api_key}"}
+
+    # If functions == None, strip from the payload
+    if "functions" in data and data["functions"] is None:
+        data.pop("functions")
+        data.pop("function_call", None)  # extra safe,  should exist always (default="auto")
+
+    printd(f"Sending request to {url}")
+    try:
+        # Example code to trigger a rate limit response:
+        # mock_response = requests.Response()
+        # mock_response.status_code = 429
+        # http_error = requests.exceptions.HTTPError("429 Client Error: Too Many Requests")
+        # http_error.response = mock_response
+        # raise http_error
+
+        # Example code to trigger a context overflow response (for an 8k model)
+        # data["messages"][-1]["content"] = " ".join(["repeat after me this is not a fluke"] * 1000)
+
+        response = requests.post(url, headers=headers, json=data)
+        printd(f"response = {response}")
+        response.raise_for_status()  # Raises HTTPError for 4XX/5XX status
+        response = response.json()  # convert to dict from string
+        printd(f"response.json = {response}")
+        response = Box(response)  # convert to 'dot-dict' style which is the openai python client default
+        return response
+    except requests.exceptions.HTTPError as http_err:
+        # Handle HTTP errors (e.g., response 4XX, 5XX)
+        printd(f"Got HTTPError, exception={http_err}, payload={data}")
+        raise http_err
+    except requests.exceptions.RequestException as req_err:
+        # Handle other requests-related errors (e.g., connection error)
+        printd(f"Got RequestException, exception={req_err}")
+        raise req_err
+    except Exception as e:
+        # Handle other potential errors
+        printd(f"Got unknown Exception, exception={e}")
+        raise e
+
+
+def openai_embeddings_request(url, api_key, data):
+    """https://platform.openai.com/docs/api-reference/embeddings/create"""
+    from memgpt.utils import printd
+
+    url = smart_urljoin(url, "embeddings")
+    headers = {"Content-Type": "application/json", "Authorization": f"Bearer {api_key}"}
+
+    printd(f"Sending request to {url}")
+    try:
+        response = requests.post(url, headers=headers, json=data)
+        printd(f"response = {response}")
+        response.raise_for_status()  # Raises HTTPError for 4XX/5XX status
+        response = response.json()  # convert to dict from string
+        printd(f"response.json = {response}")
+        response = Box(response)  # convert to 'dot-dict' style which is the openai python client default
+        return response
+    except requests.exceptions.HTTPError as http_err:
+        # Handle HTTP errors (e.g., response 4XX, 5XX)
+        printd(f"Got HTTPError, exception={http_err}, payload={data}")
+        raise http_err
+    except requests.exceptions.RequestException as req_err:
+        # Handle other requests-related errors (e.g., connection error)
+        printd(f"Got RequestException, exception={req_err}")
+        raise req_err
+    except Exception as e:
+        # Handle other potential errors
+        printd(f"Got unknown Exception, exception={e}")
+        raise e
+
+
+def azure_openai_chat_completions_request(resource_name, deployment_id, api_version, api_key, data):
+    """https://learn.microsoft.com/en-us/azure/ai-services/openai/reference#chat-completions"""
+    from memgpt.utils import printd
+
+    resource_name = clean_azure_endpoint(resource_name)
+    url = f"https://{resource_name}.openai.azure.com/openai/deployments/{deployment_id}/chat/completions?api-version={api_version}"
+    headers = {"Content-Type": "application/json", "api-key": f"{api_key}"}
+
+    # If functions == None, strip from the payload
+    if "functions" in data and data["functions"] is None:
+        data.pop("functions")
+        data.pop("function_call", None)  # extra safe,  should exist always (default="auto")
+
+    printd(f"Sending request to {url}")
+    try:
+        response = requests.post(url, headers=headers, json=data)
+        printd(f"response = {response}")
+        response.raise_for_status()  # Raises HTTPError for 4XX/5XX status
+        response = response.json()  # convert to dict from string
+        printd(f"response.json = {response}")
+        # NOTE: azure openai does not include "content" in the response when it is None, so we need to add it
+        if "content" not in response["choices"][0].get("message"):
+            response["choices"][0]["message"]["content"] = None
+        response = Box(response)  # convert to 'dot-dict' style which is the openai python client default
+        return response
+    except requests.exceptions.HTTPError as http_err:
+        # Handle HTTP errors (e.g., response 4XX, 5XX)
+        printd(f"Got HTTPError, exception={http_err}, payload={data}")
+        raise http_err
+    except requests.exceptions.RequestException as req_err:
+        # Handle other requests-related errors (e.g., connection error)
+        printd(f"Got RequestException, exception={req_err}")
+        raise req_err
+    except Exception as e:
+        # Handle other potential errors
+        printd(f"Got unknown Exception, exception={e}")
+        raise e
+
+
+def azure_openai_embeddings_request(resource_name, deployment_id, api_version, api_key, data):
+    """https://learn.microsoft.com/en-us/azure/ai-services/openai/reference#embeddings"""
+    from memgpt.utils import printd
+
+    resource_name = clean_azure_endpoint(resource_name)
+    url = f"https://{resource_name}.openai.azure.com/openai/deployments/{deployment_id}/embeddings?api-version={api_version}"
+    headers = {"Content-Type": "application/json", "api-key": f"{api_key}"}
+
+    printd(f"Sending request to {url}")
+    try:
+        response = requests.post(url, headers=headers, json=data)
+        printd(f"response = {response}")
+        response.raise_for_status()  # Raises HTTPError for 4XX/5XX status
+        response = response.json()  # convert to dict from string
+        printd(f"response.json = {response}")
+        response = Box(response)  # convert to 'dot-dict' style which is the openai python client default
+        return response
+    except requests.exceptions.HTTPError as http_err:
+        # Handle HTTP errors (e.g., response 4XX, 5XX)
+        printd(f"Got HTTPError, exception={http_err}, payload={data}")
+        raise http_err
+    except requests.exceptions.RequestException as req_err:
+        # Handle other requests-related errors (e.g., connection error)
+        printd(f"Got RequestException, exception={req_err}")
+        raise req_err
+    except Exception as e:
+        # Handle other potential errors
+        printd(f"Got unknown Exception, exception={e}")
+        raise e
+
+
+def retry_with_exponential_backoff(
+    func,
+    initial_delay: float = 1,
+    exponential_base: float = 2,
+    jitter: bool = True,
+    max_retries: int = 20,
+    # List of OpenAI error codes: https://github.com/openai/openai-python/blob/17ac6779958b2b74999c634c4ea4c7b74906027a/src/openai/_client.py#L227-L250
+    # 429 = rate limit
+    error_codes: tuple = (429,),
+):
+    """Retry a function with exponential backoff."""
+
+    def wrapper(*args, **kwargs):
+        from memgpt.utils import printd
+
+        # Initialize variables
+        num_retries = 0
+        delay = initial_delay
+
+        # Loop until a successful response or max_retries is hit or an exception is raised
+        while True:
+            try:
+                return func(*args, **kwargs)
+
+            except requests.exceptions.HTTPError as http_err:
+                # Retry on specified errors
+                if http_err.response.status_code in error_codes:
+                    # Increment retries
+                    num_retries += 1
+
+                    # Check if max retries has been reached
+                    if num_retries > max_retries:
+                        raise Exception(f"Maximum number of retries ({max_retries}) exceeded.")
+
+                    # Increment the delay
+                    delay *= exponential_base * (1 + jitter * random.random())
+
+                    # Sleep for the delay
+                    # printd(f"Got a rate limit error ('{http_err}') on LLM backend request, waiting {int(delay)}s then retrying...")
+                    print(
+                        f"{CLI_WARNING_PREFIX}Got a rate limit error ('{http_err}') on LLM backend request, waiting {int(delay)}s then retrying..."
+                    )
+                    time.sleep(delay)
+                else:
+                    # For other HTTP errors, re-raise the exception
+                    raise
+
+            # Raise exceptions for any errors not specified
+            except Exception as e:
+                raise e
+
+    return wrapper
+
+
+@retry_with_exponential_backoff
+def create(
+    agent_config,
+    messages,
+    functions=None,
+    function_call="auto",
+):
+    """Return response to chat completion with backoff"""
+    from memgpt.utils import printd
+    from memgpt.config import MemGPTConfig
+
+    config = MemGPTConfig.load()  # load credentials (currently not stored in agent config)
+
+    printd(f"Using model {agent_config.model_endpoint_type}, endpoint: {agent_config.model_endpoint}")
+    if agent_config.model_endpoint_type == "openai":
+        # openai
+        return openai_chat_completions_request(
+            url=agent_config.model_endpoint,  # https://api.openai.com/v1 -> https://api.openai.com/v1/chat/completions
+            api_key=config.openai_key,  # 'sk....'
+            data=dict(
+                model=agent_config.model,
+                messages=messages,
+                functions=functions,
+                function_call=function_call,
+                user=config.anon_clientid,
+            ),
+        )
+    elif agent_config.model_endpoint_type == "azure":
+        # azure
+        azure_deployment = config.azure_deployment if config.azure_deployment is not None else MODEL_TO_AZURE_ENGINE[agent_config.model]
+        return azure_openai_chat_completions_request(
+            resource_name=config.azure_endpoint,
+            deployment_id=azure_deployment,
+            api_version=config.azure_version,
+            api_key=config.azure_key,
+            data=dict(
+                # NOTE: don't pass model to Azure calls, that is the deployment_id
+                # model=agent_config.model,
+                messages=messages,
+                functions=functions,
+                function_call=function_call,
+                user=config.anon_clientid,
+            ),
+        )
+    else:  # local model
+        return get_chat_completion(
+            model=agent_config.model,
+            messages=messages,
+            functions=functions,
+            function_call=function_call,
+            context_window=agent_config.context_window,
+            endpoint=agent_config.model_endpoint,
+            endpoint_type=agent_config.model_endpoint_type,
+            wrapper=agent_config.model_wrapper,
+            user=config.anon_clientid,
+        )