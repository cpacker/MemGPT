import json
import logging
import sys
from pathlib import Path
from typing import Optional

import uvicorn
from fastapi import FastAPI
from starlette.middleware.cors import CORSMiddleware

from letta.__init__ import __version__
from letta.constants import ADMIN_PREFIX, API_PREFIX, OPENAI_API_PREFIX
from letta.schemas.letta_response import LettaResponse
from letta.server.constants import REST_DEFAULT_PORT

# NOTE(charles): these are extra routes that are not part of v1 but we still need to mount to pass tests
from letta.server.rest_api.auth.index import (
    setup_auth_router,  # TODO: probably remove right?
)
from letta.server.rest_api.interface import StreamingServerInterface
from letta.server.rest_api.routers.openai.assistants.assistants import (
    router as openai_assistants_router,
)
from letta.server.rest_api.routers.openai.assistants.threads import (
    router as openai_threads_router,
)
from letta.server.rest_api.routers.openai.chat_completions.chat_completions import (
    router as openai_chat_completions_router,
)

# from letta.orm.utilities import get_db_session  # TODO(ethan) reenable once we merge ORM
from letta.server.rest_api.routers.v1 import ROUTERS as v1_routes
from letta.server.rest_api.routers.v1.organizations import (
    router as organizations_router,
)
from letta.server.rest_api.routers.v1.users import (
    router as users_router,  # TODO: decide on admin
)
from letta.server.rest_api.static_files import mount_static_files
from letta.server.server import SyncServer
from letta.settings import settings

# TODO(ethan)
# NOTE(charles): @ethan I had to add this to get the global as the bottom to work
interface: StreamingServerInterface = StreamingServerInterface
server = SyncServer(default_interface_factory=lambda: interface())

# TODO: remove
password = None
## TODO(ethan): eventuall remove
# if password := settings.server_pass:
#    # if the pass was specified in the environment, use it
#    print(f"Using existing admin server password from environment.")
# else:
#    # Autogenerate a password for this session and dump it to stdout
#    password = secrets.token_urlsafe(16)
#    #typer.secho(f"Generated admin server password for this session: {password}", fg=typer.colors.GREEN)

import logging

from fastapi import FastAPI

log = logging.getLogger("uvicorn")


def create_application() -> "FastAPI":
    """the application start routine"""
    # global server
    # server = SyncServer(default_interface_factory=lambda: interface())
    print(f"\n[[ Letta server // v{__version__} ]]")

    app = FastAPI(
        swagger_ui_parameters={"docExpansion": "none"},
        # openapi_tags=TAGS_METADATA,
        title="Letta",
        summary="Create LLM agents with long-term memory and custom tools 📚🦙",
        version="1.0.0",  # TODO wire this up to the version in the package
        debug=True,
    )

    if "--ade" in sys.argv:
        settings.cors_origins.append("https://app.letta.com")
        print(f"▶ View using ADE at: https://app.letta.com/local-project/agents")

    app.add_middleware(
        CORSMiddleware,
        allow_origins=settings.cors_origins,
        allow_credentials=True,
        allow_methods=["*"],
        allow_headers=["*"],
    )

    for route in v1_routes:
        app.include_router(route, prefix=API_PREFIX)
        # this gives undocumented routes for "latest" and bare api calls.
        # we should always tie this to the newest version of the api.
        # app.include_router(route, prefix="", include_in_schema=False)
        app.include_router(route, prefix="/latest", include_in_schema=False)

    # NOTE: ethan these are the extra routes
    # TODO(ethan) remove

    # admin/users
    app.include_router(users_router, prefix=ADMIN_PREFIX)
    app.include_router(organizations_router, prefix=ADMIN_PREFIX)

    # openai
    app.include_router(openai_assistants_router, prefix=OPENAI_API_PREFIX)
    app.include_router(openai_threads_router, prefix=OPENAI_API_PREFIX)
    app.include_router(openai_chat_completions_router, prefix=OPENAI_API_PREFIX)

    # /api/auth endpoints
    app.include_router(setup_auth_router(server, interface, password), prefix=API_PREFIX)

    # / static files
    mount_static_files(app)

    @app.on_event("startup")
    def on_startup():
        # load the default tools
        # from letta.orm.tool import Tool

        # Tool.load_default_tools(get_db_session())

        # Update the OpenAPI schema
        if not app.openapi_schema:
            app.openapi_schema = app.openapi()

        openai_docs, letta_docs = [app.openapi_schema.copy() for _ in range(2)]

        openai_docs["paths"] = {k: v for k, v in openai_docs["paths"].items() if k.startswith("/openai")}
        openai_docs["info"]["title"] = "OpenAI Assistants API"
        letta_docs["paths"] = {k: v for k, v in letta_docs["paths"].items() if not k.startswith("/openai")}
        letta_docs["info"]["title"] = "Letta API"
        letta_docs["components"]["schemas"]["LettaResponse"] = {
            "properties": LettaResponse.model_json_schema(ref_template="#/components/schemas/LettaResponse/properties/{model}")["$defs"]
        }

        # Split the API docs into Letta API, and OpenAI Assistants compatible API
        for name, docs in [
            (
                "openai",
                openai_docs,
            ),
            (
                "letta",
                letta_docs,
            ),
        ]:
            if settings.cors_origins:
                docs["servers"] = [{"url": host} for host in settings.cors_origins]
            Path(f"openapi_{name}.json").write_text(json.dumps(docs, indent=2))

    @app.on_event("shutdown")
    def on_shutdown():
        global server
        server.save_agents()
        # server = None

    return app


app = create_application()


def start_server(
    port: Optional[int] = None,
    host: Optional[str] = None,
    debug: bool = False,
):
    """Convenience method to start the server from within Python"""
    if debug:
        from letta.server.server import logger as server_logger

        # Set the logging level
        server_logger.setLevel(logging.DEBUG)
        # Create a StreamHandler
        stream_handler = logging.StreamHandler()
        # Set the formatter (optional)
        formatter = logging.Formatter("%(asctime)s - %(name)s - %(levelname)s - %(message)s")
        stream_handler.setFormatter(formatter)
        # Add the handler to the logger
        server_logger.addHandler(stream_handler)

<<<<<<< HEAD
    # Set Uvicorn log level to WARNING to suppress INFO logs
    logging.getLogger("uvicorn").setLevel(logging.WARNING)
    logging.getLogger("uvicorn.error").setLevel(logging.WARNING)

    print(f"Running: uvicorn server:app --host {host or 'localhost'} --port {port or REST_DEFAULT_PORT}")
=======
    print(f"▶ Server running at: http://{host or 'localhost'}:{port or REST_DEFAULT_PORT}\n")
>>>>>>> 156557bb
    uvicorn.run(
        app,
        host=host or "localhost",
        port=port or REST_DEFAULT_PORT,
    )<|MERGE_RESOLUTION|>--- conflicted
+++ resolved
@@ -182,15 +182,7 @@
         # Add the handler to the logger
         server_logger.addHandler(stream_handler)
 
-<<<<<<< HEAD
-    # Set Uvicorn log level to WARNING to suppress INFO logs
-    logging.getLogger("uvicorn").setLevel(logging.WARNING)
-    logging.getLogger("uvicorn.error").setLevel(logging.WARNING)
-
-    print(f"Running: uvicorn server:app --host {host or 'localhost'} --port {port or REST_DEFAULT_PORT}")
-=======
     print(f"▶ Server running at: http://{host or 'localhost'}:{port or REST_DEFAULT_PORT}\n")
->>>>>>> 156557bb
     uvicorn.run(
         app,
         host=host or "localhost",
