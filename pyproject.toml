--- conflicted
+++ resolved
@@ -49,13 +49,9 @@
 python-box = "^7.1.1"
 pypdf = "^3.17.1"
 pyyaml = "^6.0.1"
-<<<<<<< HEAD
-chromadb = {version = "^0.4.18", optional = true}
 fastapi = {version = "^0.104.1", optional = true}
 uvicorn = {version = "^0.24.0.post1", optional = true}
-=======
 chromadb = "^0.4.18"
->>>>>>> d3066d77
 
 [tool.poetry.extras]
 local = ["torch", "huggingface-hub", "transformers"]
