# inspecting tools
import os
import traceback
import warnings
from abc import abstractmethod
from datetime import datetime
from typing import Callable, Dict, List, Optional, Tuple, Union

from fastapi import HTTPException

import letta.constants as constants
import letta.server.utils as server_utils
import letta.system as system
from letta.agent import Agent, save_agent
from letta.agent_store.db import attach_base
from letta.agent_store.storage import StorageConnector, TableType
from letta.credentials import LettaCredentials
from letta.data_sources.connectors import DataConnector, load_data

# from letta.data_types import (
#    AgentState,
#    EmbeddingConfig,
#    LLMConfig,
#    Message,
#    Preset,
#    Source,
#    Token,
#    User,
# )
from letta.functions.functions import generate_schema, parse_source_code
from letta.functions.schema_generator import generate_schema

# TODO use custom interface
from letta.interface import AgentInterface  # abstract
from letta.interface import CLIInterface  # for printing to terminal
from letta.log import get_logger
from letta.memory import get_memory_functions
from letta.metadata import Base, MetadataStore
from letta.o1_agent import O1Agent
from letta.prompts import gpt_system
from letta.providers import (
    AnthropicProvider,
    AzureProvider,
    GoogleAIProvider,
    LettaProvider,
    OllamaProvider,
    OpenAIProvider,
    Provider,
    VLLMChatCompletionsProvider,
    VLLMCompletionsProvider,
)
from letta.schemas.agent import AgentState, AgentType, CreateAgent, UpdateAgentState
from letta.schemas.api_key import APIKey, APIKeyCreate
from letta.schemas.block import (
    Block,
    CreateBlock,
    CreateHuman,
    CreatePersona,
    UpdateBlock,
)
from letta.schemas.embedding_config import EmbeddingConfig

# openai schemas
from letta.schemas.enums import JobStatus
from letta.schemas.file import FileMetadata
from letta.schemas.job import Job
from letta.schemas.letta_message import LettaMessage
from letta.schemas.llm_config import LLMConfig
from letta.schemas.memory import (
    ArchivalMemorySummary,
    ContextWindowOverview,
    Memory,
    RecallMemorySummary,
)
from letta.schemas.message import Message, MessageCreate, MessageRole, UpdateMessage
from letta.schemas.passage import Passage
from letta.schemas.source import Source, SourceCreate, SourceUpdate
from letta.schemas.tool import Tool, ToolCreate
from letta.schemas.usage import LettaUsageStatistics
from letta.schemas.user import User
from letta.services.organization_manager import OrganizationManager
from letta.services.tool_manager import ToolManager
from letta.services.user_manager import UserManager
from letta.utils import create_random_username, json_dumps, json_loads

# from letta.llm_api_tools import openai_get_model_list, azure_openai_get_model_list, smart_urljoin


logger = get_logger(__name__)


class Server(object):
    """Abstract server class that supports multi-agent multi-user"""

    @abstractmethod
    def list_agents(self, user_id: str) -> dict:
        """List all available agents to a user"""
        raise NotImplementedError

    @abstractmethod
    def get_agent_messages(self, user_id: str, agent_id: str, start: int, count: int) -> list:
        """Paginated query of in-context messages in agent message queue"""
        raise NotImplementedError

    @abstractmethod
    def get_agent_memory(self, user_id: str, agent_id: str) -> dict:
        """Return the memory of an agent (core memory + non-core statistics)"""
        raise NotImplementedError

    @abstractmethod
    def get_agent_state(self, user_id: str, agent_id: str) -> dict:
        """Return the config of an agent"""
        raise NotImplementedError

    @abstractmethod
    def get_server_config(self, user_id: str) -> dict:
        """Return the base config"""
        raise NotImplementedError

    @abstractmethod
    def update_agent_core_memory(self, user_id: str, agent_id: str, new_memory_contents: dict) -> dict:
        """Update the agents core memory block, return the new state"""
        raise NotImplementedError

    @abstractmethod
    def create_agent(
        self,
        user_id: str,
        agent_config: Union[dict, AgentState],
        interface: Union[AgentInterface, None],
    ) -> str:
        """Create a new agent using a config"""
        raise NotImplementedError

    @abstractmethod
    def user_message(self, user_id: str, agent_id: str, message: str) -> None:
        """Process a message from the user, internally calls step"""
        raise NotImplementedError

    @abstractmethod
    def system_message(self, user_id: str, agent_id: str, message: str) -> None:
        """Process a message from the system, internally calls step"""
        raise NotImplementedError

    @abstractmethod
    def send_messages(self, user_id: str, agent_id: str, messages: Union[MessageCreate, List[Message]]) -> None:
        """Send a list of messages to the agent"""
        raise NotImplementedError

    @abstractmethod
    def run_command(self, user_id: str, agent_id: str, command: str) -> Union[str, None]:
        """Run a command on the agent, e.g. /memory

        May return a string with a message generated by the command
        """
        raise NotImplementedError


from sqlalchemy import create_engine
from sqlalchemy.orm import sessionmaker

from letta.config import LettaConfig

# NOTE: hack to see if single session management works
from letta.settings import model_settings, settings, tool_settings

config = LettaConfig.load()

if settings.letta_pg_uri_no_default:
    config.recall_storage_type = "postgres"
    config.recall_storage_uri = settings.letta_pg_uri_no_default
    config.archival_storage_type = "postgres"
    config.archival_storage_uri = settings.letta_pg_uri_no_default

    # create engine
    engine = create_engine(settings.letta_pg_uri)
else:
    # TODO: don't rely on config storage
    engine = create_engine("sqlite:///" + os.path.join(config.recall_storage_path, "sqlite.db"))


SessionLocal = sessionmaker(autocommit=False, autoflush=False, bind=engine)

attach_base()

Base.metadata.create_all(bind=engine)


# Dependency
def get_db():
    db = SessionLocal()
    try:
        yield db
    finally:
        db.close()


from contextlib import contextmanager

db_context = contextmanager(get_db)


class SyncServer(Server):
    """Simple single-threaded / blocking server process"""

    def __init__(
        self,
        chaining: bool = True,
        max_chaining_steps: Optional[bool] = None,
        default_interface_factory: Callable[[], AgentInterface] = lambda: CLIInterface(),
        # default_interface: AgentInterface = CLIInterface(),
        # default_persistence_manager_cls: PersistenceManager = LocalStateManager,
        # auth_mode: str = "none",  # "none, "jwt", "external"
    ):
        """Server process holds in-memory agents that are being run"""

        # List of {'user_id': user_id, 'agent_id': agent_id, 'agent': agent_obj} dicts
        self.active_agents = []

        # chaining = whether or not to run again if request_heartbeat=true
        self.chaining = chaining

        # if chaining == true, what's the max number of times we'll chain before yielding?
        # none = no limit, can go on forever
        self.max_chaining_steps = max_chaining_steps

        # The default interface that will get assigned to agents ON LOAD
        self.default_interface_factory = default_interface_factory

        self.credentials = LettaCredentials.load()

        # Initialize the metadata store
        config = LettaConfig.load()
        if settings.letta_pg_uri_no_default:
            config.recall_storage_type = "postgres"
            config.recall_storage_uri = settings.letta_pg_uri_no_default
            config.archival_storage_type = "postgres"
            config.archival_storage_uri = settings.letta_pg_uri_no_default
        config.save()
        self.config = config
        self.ms = MetadataStore(self.config)

        # Managers that interface with data models
        self.organization_manager = OrganizationManager()
        self.user_manager = UserManager()
        self.tool_manager = ToolManager()

        # Make default user and org
        self.default_org = self.organization_manager.create_default_organization()
        self.default_user = self.user_manager.create_default_user()
        self.add_default_blocks(self.default_user.id)
        self.tool_manager.add_default_tools(module_name="base", user_id=self.default_user.id, org_id=self.default_org.id)

        # collect providers (always has Letta as a default)
        self._enabled_providers: List[Provider] = [LettaProvider()]
        if model_settings.openai_api_key:
            self._enabled_providers.append(
                OpenAIProvider(
                    api_key=model_settings.openai_api_key,
                    base_url=model_settings.openai_api_base,
                )
            )
        if model_settings.anthropic_api_key:
            self._enabled_providers.append(
                AnthropicProvider(
                    api_key=model_settings.anthropic_api_key,
                )
            )
        if model_settings.ollama_base_url:
            self._enabled_providers.append(
                OllamaProvider(
                    base_url=model_settings.ollama_base_url,
                    api_key=None,
                    default_prompt_formatter=model_settings.default_prompt_formatter,
                )
            )
        if model_settings.gemini_api_key:
            self._enabled_providers.append(
                GoogleAIProvider(
                    api_key=model_settings.gemini_api_key,
                )
            )
        if model_settings.azure_api_key and model_settings.azure_base_url:
            assert model_settings.azure_api_version, "AZURE_API_VERSION is required"
            self._enabled_providers.append(
                AzureProvider(
                    api_key=model_settings.azure_api_key,
                    base_url=model_settings.azure_base_url,
                    api_version=model_settings.azure_api_version,
                )
            )
        if model_settings.vllm_api_base:
            # vLLM exposes both a /chat/completions and a /completions endpoint
            self._enabled_providers.append(
                VLLMCompletionsProvider(
                    base_url=model_settings.vllm_api_base,
                    default_prompt_formatter=model_settings.default_prompt_formatter,
                )
            )
            # NOTE: to use the /chat/completions endpoint, you need to specify extra flags on vLLM startup
            # see: https://docs.vllm.ai/en/latest/getting_started/examples/openai_chat_completion_client_with_tools.html
            # e.g. "... --enable-auto-tool-choice --tool-call-parser hermes"
            self._enabled_providers.append(
                VLLMChatCompletionsProvider(
                    base_url=model_settings.vllm_api_base,
                )
            )

    def save_agents(self):
        """Saves all the agents that are in the in-memory object store"""
        for agent_d in self.active_agents:
            try:
                save_agent(agent_d["agent"], self.ms)
                logger.debug(f"Saved agent {agent_d['agent_id']}")
            except Exception as e:
                logger.exception(f"Error occurred while trying to save agent {agent_d['agent_id']}:\n{e}")

    def _get_agent(self, user_id: str, agent_id: str) -> Union[Agent, None]:
        """Get the agent object from the in-memory object store"""
        for d in self.active_agents:
            if d["user_id"] == str(user_id) and d["agent_id"] == str(agent_id):
                return d["agent"]
        return None

    def _add_agent(self, user_id: str, agent_id: str, agent_obj: Agent) -> None:
        """Put an agent object inside the in-memory object store"""
        # Make sure the agent doesn't already exist
        if self._get_agent(user_id=user_id, agent_id=agent_id) is not None:
            # Can be triggered on concucrent request, so don't throw a full error
            logger.exception(f"Agent (user={user_id}, agent={agent_id}) is already loaded")
            return
        # Add Agent instance to the in-memory list
        self.active_agents.append(
            {
                "user_id": str(user_id),
                "agent_id": str(agent_id),
                "agent": agent_obj,
            }
        )

    def _load_agent(self, user_id: str, agent_id: str, interface: Union[AgentInterface, None] = None) -> Agent:
        """Loads a saved agent into memory (if it doesn't exist, throw an error)"""
        assert isinstance(user_id, str), user_id
        assert isinstance(agent_id, str), agent_id

        # If an interface isn't specified, use the default
        if interface is None:
            interface = self.default_interface_factory()

        try:
            logger.debug(f"Grabbing agent user_id={user_id} agent_id={agent_id} from database")
            agent_state = self.ms.get_agent(agent_id=agent_id, user_id=user_id)
            if not agent_state:
                logger.exception(f"agent_id {agent_id} does not exist")
                raise ValueError(f"agent_id {agent_id} does not exist")

            # Instantiate an agent object using the state retrieved
            logger.debug(f"Creating an agent object")
            tool_objs = []
            for name in agent_state.tools:
                tool_obj = self.tool_manager.get_tool_by_name_and_user_id(tool_name=name, user_id=user_id)
                if not tool_obj:
                    logger.exception(f"Tool {name} does not exist for user {user_id}")
                    raise ValueError(f"Tool {name} does not exist for user {user_id}")
                tool_objs.append(tool_obj)

            # Make sure the memory is a memory object
            assert isinstance(agent_state.memory, Memory)

            if agent_state.agent_type == AgentType.memgpt_agent:
                letta_agent = Agent(agent_state=agent_state, interface=interface, tools=tool_objs)
            elif agent_state.agent_type == AgentType.o1_agent:
                letta_agent = O1Agent(agent_state=agent_state, interface=interface, tools=tool_objs)
            else:
                raise NotImplementedError("Not a supported agent type")

            # Add the agent to the in-memory store and return its reference
            logger.debug(f"Adding agent to the agent cache: user_id={user_id}, agent_id={agent_id}")
            self._add_agent(user_id=user_id, agent_id=agent_id, agent_obj=letta_agent)
            return letta_agent

        except Exception as e:
            logger.exception(f"Error occurred while trying to get agent {agent_id}:\n{e}")
            raise

    def _get_or_load_agent(self, agent_id: str) -> Agent:
        """Check if the agent is in-memory, then load"""
        agent_state = self.ms.get_agent(agent_id=agent_id)
        if not agent_state:
            raise ValueError(f"Agent does not exist")
        user_id = agent_state.user_id

        logger.debug(f"Checking for agent user_id={user_id} agent_id={agent_id}")
        # TODO: consider disabling loading cached agents due to potential concurrency issues
        letta_agent = self._get_agent(user_id=user_id, agent_id=agent_id)
        if not letta_agent:
            logger.debug(f"Agent not loaded, loading agent user_id={user_id} agent_id={agent_id}")
            letta_agent = self._load_agent(user_id=user_id, agent_id=agent_id)
        return letta_agent

    def _step(
        self,
        user_id: str,
        agent_id: str,
        input_messages: Union[Message, List[Message]],
        # timestamp: Optional[datetime],
    ) -> LettaUsageStatistics:
        """Send the input message through the agent"""

        # Input validation
        if isinstance(input_messages, Message):
            input_messages = [input_messages]
        if not all(isinstance(m, Message) for m in input_messages):
            raise ValueError(f"messages should be a Message or a list of Message, got {type(input_messages)}")

        logger.debug(f"Got input messages: {input_messages}")
        letta_agent = None
        try:

            # Get the agent object (loaded in memory)
            letta_agent = self._get_or_load_agent(agent_id=agent_id)
            if letta_agent is None:
                raise KeyError(f"Agent (user={user_id}, agent={agent_id}) is not loaded")

            # Determine whether or not to token stream based on the capability of the interface
            token_streaming = letta_agent.interface.streaming_mode if hasattr(letta_agent.interface, "streaming_mode") else False

            logger.debug(f"Starting agent step")
            usage_stats = letta_agent.step(
                messages=input_messages,
                chaining=self.chaining,
                max_chaining_steps=self.max_chaining_steps,
                stream=token_streaming,
                ms=self.ms,
                skip_verify=True,
            )

        except Exception as e:
            logger.error(f"Error in server._step: {e}")
            print(traceback.print_exc())
            raise
        finally:
            logger.debug("Calling step_yield()")
            if letta_agent:
                letta_agent.interface.step_yield()

        return usage_stats

    def _command(self, user_id: str, agent_id: str, command: str) -> LettaUsageStatistics:
        """Process a CLI command"""

        logger.debug(f"Got command: {command}")

        # Get the agent object (loaded in memory)
        letta_agent = self._get_or_load_agent(agent_id=agent_id)
        usage = None

        if command.lower() == "exit":
            # exit not supported on server.py
            raise ValueError(command)

        elif command.lower() == "save" or command.lower() == "savechat":
            save_agent(letta_agent, self.ms)

        elif command.lower() == "attach":
            # Different from CLI, we extract the data source name from the command
            command = command.strip().split()
            try:
                data_source = int(command[1])
            except:
                raise ValueError(command)

            # attach data to agent from source
            source_connector = StorageConnector.get_storage_connector(TableType.PASSAGES, self.config, user_id=user_id)
            letta_agent.attach_source(data_source, source_connector, self.ms)

        elif command.lower() == "dump" or command.lower().startswith("dump "):
            # Check if there's an additional argument that's an integer
            command = command.strip().split()
            amount = int(command[1]) if len(command) > 1 and command[1].isdigit() else 0
            if amount == 0:
                letta_agent.interface.print_messages(letta_agent.messages, dump=True)
            else:
                letta_agent.interface.print_messages(letta_agent.messages[-min(amount, len(letta_agent.messages)) :], dump=True)

        elif command.lower() == "dumpraw":
            letta_agent.interface.print_messages_raw(letta_agent.messages)

        elif command.lower() == "memory":
            ret_str = (
                f"\nDumping memory contents:\n"
                + f"\n{str(letta_agent.memory)}"
                + f"\n{str(letta_agent.persistence_manager.archival_memory)}"
                + f"\n{str(letta_agent.persistence_manager.recall_memory)}"
            )
            return ret_str

        elif command.lower() == "pop" or command.lower().startswith("pop "):
            # Check if there's an additional argument that's an integer
            command = command.strip().split()
            pop_amount = int(command[1]) if len(command) > 1 and command[1].isdigit() else 3
            n_messages = len(letta_agent.messages)
            MIN_MESSAGES = 2
            if n_messages <= MIN_MESSAGES:
                logger.debug(f"Agent only has {n_messages} messages in stack, none left to pop")
            elif n_messages - pop_amount < MIN_MESSAGES:
                logger.debug(f"Agent only has {n_messages} messages in stack, cannot pop more than {n_messages - MIN_MESSAGES}")
            else:
                logger.debug(f"Popping last {pop_amount} messages from stack")
                for _ in range(min(pop_amount, len(letta_agent.messages))):
                    letta_agent.messages.pop()

        elif command.lower() == "retry":
            # TODO this needs to also modify the persistence manager
            logger.debug(f"Retrying for another answer")
            while len(letta_agent.messages) > 0:
                if letta_agent.messages[-1].get("role") == "user":
                    # we want to pop up to the last user message and send it again
                    letta_agent.messages[-1].get("content")
                    letta_agent.messages.pop()
                    break
                letta_agent.messages.pop()

        elif command.lower() == "rethink" or command.lower().startswith("rethink "):
            # TODO this needs to also modify the persistence manager
            if len(command) < len("rethink "):
                logger.warning("Missing text after the command")
            else:
                for x in range(len(letta_agent.messages) - 1, 0, -1):
                    if letta_agent.messages[x].get("role") == "assistant":
                        text = command[len("rethink ") :].strip()
                        letta_agent.messages[x].update({"content": text})
                        break

        elif command.lower() == "rewrite" or command.lower().startswith("rewrite "):
            # TODO this needs to also modify the persistence manager
            if len(command) < len("rewrite "):
                logger.warning("Missing text after the command")
            else:
                for x in range(len(letta_agent.messages) - 1, 0, -1):
                    if letta_agent.messages[x].get("role") == "assistant":
                        text = command[len("rewrite ") :].strip()
                        args = json_loads(letta_agent.messages[x].get("function_call").get("arguments"))
                        args["message"] = text
                        letta_agent.messages[x].get("function_call").update({"arguments": json_dumps(args)})
                        break

        # No skip options
        elif command.lower() == "wipe":
            # exit not supported on server.py
            raise ValueError(command)

        elif command.lower() == "heartbeat":
            input_message = system.get_heartbeat()
            usage = self._step(user_id=user_id, agent_id=agent_id, input_message=input_message)

        elif command.lower() == "memorywarning":
            input_message = system.get_token_limit_warning()
            usage = self._step(user_id=user_id, agent_id=agent_id, input_message=input_message)

        if not usage:
            usage = LettaUsageStatistics()

        return usage

    def user_message(
        self,
        user_id: str,
        agent_id: str,
        message: Union[str, Message],
        timestamp: Optional[datetime] = None,
    ) -> LettaUsageStatistics:
        """Process an incoming user message and feed it through the Letta agent"""
        if self.user_manager.get_user_by_id(user_id=user_id) is None:
            raise ValueError(f"User user_id={user_id} does not exist")
        if self.ms.get_agent(agent_id=agent_id, user_id=user_id) is None:
            raise ValueError(f"Agent agent_id={agent_id} does not exist")

        # Basic input sanitization
        if isinstance(message, str):
            if len(message) == 0:
                raise ValueError(f"Invalid input: '{message}'")

            # If the input begins with a command prefix, reject
            elif message.startswith("/"):
                raise ValueError(f"Invalid input: '{message}'")

            packaged_user_message = system.package_user_message(
                user_message=message,
                time=timestamp.isoformat() if timestamp else None,
            )

            # NOTE: eventually deprecate and only allow passing Message types
            # Convert to a Message object
            if timestamp:
                message = Message(
                    user_id=user_id,
                    agent_id=agent_id,
                    role="user",
                    text=packaged_user_message,
                    created_at=timestamp,
                )
            else:
                message = Message(
                    user_id=user_id,
                    agent_id=agent_id,
                    role="user",
                    text=packaged_user_message,
                )

        # Run the agent state forward
        usage = self._step(user_id=user_id, agent_id=agent_id, input_messages=message)
        return usage

    def system_message(
        self,
        user_id: str,
        agent_id: str,
        message: Union[str, Message],
        timestamp: Optional[datetime] = None,
    ) -> LettaUsageStatistics:
        """Process an incoming system message and feed it through the Letta agent"""
        if self.user_manager.get_user_by_id(user_id=user_id) is None:
            raise ValueError(f"User user_id={user_id} does not exist")
        if self.ms.get_agent(agent_id=agent_id, user_id=user_id) is None:
            raise ValueError(f"Agent agent_id={agent_id} does not exist")

        # Basic input sanitization
        if isinstance(message, str):
            if len(message) == 0:
                raise ValueError(f"Invalid input: '{message}'")

            # If the input begins with a command prefix, reject
            elif message.startswith("/"):
                raise ValueError(f"Invalid input: '{message}'")

            packaged_system_message = system.package_system_message(system_message=message)

            # NOTE: eventually deprecate and only allow passing Message types
            # Convert to a Message object

            if timestamp:
                message = Message(
                    user_id=user_id,
                    agent_id=agent_id,
                    role="system",
                    text=packaged_system_message,
                    created_at=timestamp,
                )
            else:
                message = Message(
                    user_id=user_id,
                    agent_id=agent_id,
                    role="system",
                    text=packaged_system_message,
                )

        if isinstance(message, Message):
            # Can't have a null text field
            if message.text is None or len(message.text) == 0:
                raise ValueError(f"Invalid input: '{message.text}'")
            # If the input begins with a command prefix, reject
            elif message.text.startswith("/"):
                raise ValueError(f"Invalid input: '{message.text}'")

        else:
            raise TypeError(f"Invalid input: '{message}' - type {type(message)}")

        if timestamp:
            # Override the timestamp with what the caller provided
            message.created_at = timestamp

        # Run the agent state forward
        return self._step(user_id=user_id, agent_id=agent_id, input_messages=message)

    def send_messages(
        self,
        user_id: str,
        agent_id: str,
        messages: Union[List[MessageCreate], List[Message]],
        # whether or not to wrap user and system message as MemGPT-style stringified JSON
        wrap_user_message: bool = True,
        wrap_system_message: bool = True,
    ) -> LettaUsageStatistics:
        """Send a list of messages to the agent

        If the messages are of type MessageCreate, we need to turn them into
        Message objects first before sending them through step.

        Otherwise, we can pass them in directly.
        """
        if self.user_manager.get_user_by_id(user_id=user_id) is None:
            raise ValueError(f"User user_id={user_id} does not exist")
        if self.ms.get_agent(agent_id=agent_id, user_id=user_id) is None:
            raise ValueError(f"Agent agent_id={agent_id} does not exist")

        message_objects: List[Message] = []

        if all(isinstance(m, MessageCreate) for m in messages):
            for message in messages:
                assert isinstance(message, MessageCreate)

                # If wrapping is eanbled, wrap with metadata before placing content inside the Message object
                if message.role == MessageRole.user and wrap_user_message:
                    message.text = system.package_user_message(user_message=message.text)
                elif message.role == MessageRole.system and wrap_system_message:
                    message.text = system.package_system_message(system_message=message.text)
                else:
                    raise ValueError(f"Invalid message role: {message.role}")

                # Create the Message object
                message_objects.append(
                    Message(
                        user_id=user_id,
                        agent_id=agent_id,
                        role=message.role,
                        text=message.text,
                        name=message.name,
                        # assigned later?
                        model=None,
                        # irrelevant
                        tool_calls=None,
                        tool_call_id=None,
                    )
                )

        elif all(isinstance(m, Message) for m in messages):
            for message in messages:
                assert isinstance(message, Message)
                message_objects.append(message)

        else:
            raise ValueError(f"All messages must be of type Message or MessageCreate, got {[type(message) for message in messages]}")

        # Run the agent state forward
        return self._step(user_id=user_id, agent_id=agent_id, input_messages=message_objects)

    # @LockingServer.agent_lock_decorator
    def run_command(self, user_id: str, agent_id: str, command: str) -> LettaUsageStatistics:
        """Run a command on the agent"""
        if self.user_manager.get_user_by_id(user_id=user_id) is None:
            raise ValueError(f"User user_id={user_id} does not exist")
        if self.ms.get_agent(agent_id=agent_id, user_id=user_id) is None:
            raise ValueError(f"Agent agent_id={agent_id} does not exist")

        # If the input begins with a command prefix, attempt to process it as a command
        if command.startswith("/"):
            if len(command) > 1:
                command = command[1:]  # strip the prefix
        return self._command(user_id=user_id, agent_id=agent_id, command=command)

    def create_agent(
        self,
        request: CreateAgent,
        user_id: str,
        # interface
        interface: Union[AgentInterface, None] = None,
    ) -> AgentState:
        """Create a new agent using a config"""
        if self.user_manager.get_user_by_id(user_id=user_id) is None:
            raise ValueError(f"User user_id={user_id} does not exist")

        if interface is None:
            interface = self.default_interface_factory()

        # create agent name
        if request.name is None:
            request.name = create_random_username()

        if request.agent_type is None:
            request.agent_type = AgentType.memgpt_agent

        # system debug
        if request.system is None:
            # TODO: don't hardcode
            if request.agent_type == AgentType.memgpt_agent:
                request.system = gpt_system.get_system_text("memgpt_chat")
            elif request.agent_type == AgentType.o1_agent:
                request.system = gpt_system.get_system_text("memgpt_modified_o1")
            else:
                raise ValueError(f"Invalid agent type: {request.agent_type}")

        logger.debug(f"Attempting to find user: {user_id}")
        user = self.user_manager.get_user_by_id(user_id=user_id)
        if not user:
            raise ValueError(f"cannot find user with associated client id: {user_id}")

        try:
            # model configuration
            llm_config = request.llm_config
            embedding_config = request.embedding_config

            # get tools + make sure they exist
            tool_objs = []
            if request.tools:
                for tool_name in request.tools:
                    tool_obj = self.tool_manager.get_tool_by_name_and_user_id(tool_name=tool_name, user_id=user_id)
                    tool_objs.append(tool_obj)

            assert request.memory is not None
            memory_functions = get_memory_functions(request.memory)
            for func_name, func in memory_functions.items():

                if request.tools and func_name in request.tools:
                    # tool already added
                    continue
                source_code = parse_source_code(func)
<<<<<<< HEAD
                json_schema = generate_schema(function=func, terminal=None, name=func_name)
=======
                # memory functions are not terminal
                json_schema = generate_schema(func, terminal=False, name=func_name)
>>>>>>> d8f0c585
                source_type = "python"
                tags = ["memory", "memgpt-base"]
                tool = self.tool_manager.create_or_update_tool(
                    ToolCreate(
                        source_code=source_code,
                        source_type=source_type,
                        tags=tags,
                        json_schema=json_schema,
                        user_id=user_id,
                        organization_id=user.organization_id,
                    )
                )
                tool_objs.append(tool)
                if not request.tools:
                    request.tools = []
                request.tools.append(tool.name)

            # TODO: save the agent state
            agent_state = AgentState(
                name=request.name,
                user_id=user_id,
                tools=request.tools if request.tools else [],
                agent_type=request.agent_type or AgentType.memgpt_agent,
                llm_config=llm_config,
                embedding_config=embedding_config,
                system=request.system,
                memory=request.memory,
                description=request.description,
                metadata_=request.metadata_,
            )
            if request.agent_type == AgentType.memgpt_agent:
                agent = Agent(
                    interface=interface,
                    agent_state=agent_state,
                    tools=tool_objs,
                    # gpt-3.5-turbo tends to omit inner monologue, relax this requirement for now
                    first_message_verify_mono=True if (llm_config.model is not None and "gpt-4" in llm_config.model) else False,
                )
            elif request.agent_type == AgentType.o1_agent:
                agent = O1Agent(
                    interface=interface,
                    agent_state=agent_state,
                    tools=tool_objs,
                    # gpt-3.5-turbo tends to omit inner monologue, relax this requirement for now
                    first_message_verify_mono=True if (llm_config.model is not None and "gpt-4" in llm_config.model) else False,
                )
            # rebuilding agent memory on agent create in case shared memory blocks
            # were specified in the new agent's memory config. we're doing this for two reasons:
            # 1. if only the ID of the shared memory block was specified, we can fetch its most recent value
            # 2. if the shared block state changed since this agent initialization started, we can be sure to have the latest value
            agent.rebuild_memory(force=True, ms=self.ms)
            # FIXME: this is a hacky way to get the system prompts injected into agent into the DB
            # self.ms.update_agent(agent.agent_state)
        except Exception as e:
            logger.exception(e)
            try:
                if agent:
                    self.ms.delete_agent(agent_id=agent.agent_state.id)
            except Exception as delete_e:
                logger.exception(f"Failed to delete_agent:\n{delete_e}")
            raise e

        # save agent
        save_agent(agent, self.ms)
        logger.debug(f"Created new agent from config: {agent}")

        assert isinstance(agent.agent_state.memory, Memory), f"Invalid memory type: {type(agent_state.memory)}"
        # return AgentState
        return agent.agent_state

    def update_agent(
        self,
        request: UpdateAgentState,
        user_id: str,
    ):
        """Update the agents core memory block, return the new state"""
        if self.user_manager.get_user_by_id(user_id=user_id) is None:
            raise ValueError(f"User user_id={user_id} does not exist")
        if self.ms.get_agent(agent_id=request.id) is None:
            raise ValueError(f"Agent agent_id={request.id} does not exist")

        # Get the agent object (loaded in memory)
        letta_agent = self._get_or_load_agent(agent_id=request.id)

        # update the core memory of the agent
        if request.memory:
            assert isinstance(request.memory, Memory), type(request.memory)
            new_memory_contents = request.memory.to_flat_dict()
            _ = self.update_agent_core_memory(user_id=user_id, agent_id=request.id, new_memory_contents=new_memory_contents)

        # update the system prompt
        if request.system:
            letta_agent.update_system_prompt(request.system)

        # update in-context messages
        if request.message_ids:
            # This means the user is trying to change what messages are in the message buffer
            # Internally this requires (1) pulling from recall,
            # then (2) setting the attributes ._messages and .state.message_ids
            letta_agent.set_message_buffer(message_ids=request.message_ids)

        # tools
        if request.tools:
            # Replace tools and also re-link

            # (1) get tools + make sure they exist
            tool_objs = []
            for tool_name in request.tools:
                tool_obj = self.tool_manager.get_tool_by_name_and_user_id(tool_name=tool_name, user_id=user_id)
                assert tool_obj, f"Tool {tool_name} does not exist"
                tool_objs.append(tool_obj)

            # (2) replace the list of tool names ("ids") inside the agent state
            letta_agent.agent_state.tools = request.tools

            # (3) then attempt to link the tools modules
            letta_agent.link_tools(tool_objs)

        # configs
        if request.llm_config:
            letta_agent.agent_state.llm_config = request.llm_config
        if request.embedding_config:
            letta_agent.agent_state.embedding_config = request.embedding_config

        # other minor updates
        if request.name:
            letta_agent.agent_state.name = request.name
        if request.metadata_:
            letta_agent.agent_state.metadata_ = request.metadata_

        # save the agent
        assert isinstance(letta_agent.memory, Memory)
        save_agent(letta_agent, self.ms)
        # TODO: probably reload the agent somehow?
        return letta_agent.agent_state

    def get_tools_from_agent(self, agent_id: str, user_id: Optional[str]) -> List[Tool]:
        """Get tools from an existing agent"""
        if self.user_manager.get_user_by_id(user_id=user_id) is None:
            raise ValueError(f"User user_id={user_id} does not exist")
        if self.ms.get_agent(agent_id=agent_id) is None:
            raise ValueError(f"Agent agent_id={agent_id} does not exist")

        # Get the agent object (loaded in memory)
        letta_agent = self._get_or_load_agent(agent_id=agent_id)
        return letta_agent.tools

    def add_tool_to_agent(
        self,
        agent_id: str,
        tool_id: str,
        user_id: str,
    ):
        """Add tools from an existing agent"""
        if self.user_manager.get_user_by_id(user_id=user_id) is None:
            raise ValueError(f"User user_id={user_id} does not exist")
        if self.ms.get_agent(agent_id=agent_id) is None:
            raise ValueError(f"Agent agent_id={agent_id} does not exist")

        # Get the agent object (loaded in memory)
        letta_agent = self._get_or_load_agent(agent_id=agent_id)

        # Get all the tool objects from the request
        tool_objs = []
        tool_obj = self.tool_manager.get_tool_by_name_and_user_id(tool_id=tool_id, user_id=user_id)
        assert tool_obj, f"Tool with id={tool_id} does not exist"
        tool_objs.append(tool_obj)

        for tool in letta_agent.tools:
            tool_obj = self.tool_manager.get_tool_by_name_and_user_id(tool_id=tool.id, user_id=user_id)
            assert tool_obj, f"Tool with id={tool.id} does not exist"

            # If it's not the already added tool
            if tool_obj.id != tool_id:
                tool_objs.append(tool_obj)

        # replace the list of tool names ("ids") inside the agent state
        letta_agent.agent_state.tools = [tool.name for tool in tool_objs]

        # then attempt to link the tools modules
        letta_agent.link_tools(tool_objs)

        # save the agent
        save_agent(letta_agent, self.ms)
        return letta_agent.agent_state

    def remove_tool_from_agent(
        self,
        agent_id: str,
        tool_id: str,
        user_id: str,
    ):
        """Remove tools from an existing agent"""
        if self.user_manager.get_user_by_id(user_id=user_id) is None:
            raise ValueError(f"User user_id={user_id} does not exist")
        if self.ms.get_agent(agent_id=agent_id) is None:
            raise ValueError(f"Agent agent_id={agent_id} does not exist")

        # Get the agent object (loaded in memory)
        letta_agent = self._get_or_load_agent(agent_id=agent_id)

        # Get all the tool_objs
        tool_objs = []
        for tool in letta_agent.tools:
            tool_obj = self.tool_manager.get_tool_by_name_and_user_id(tool_id=tool.id, user_id=user_id)
            assert tool_obj, f"Tool with id={tool.id} does not exist"

            # If it's not the tool we want to remove
            if tool_obj.id != tool_id:
                tool_objs.append(tool_obj)

        # replace the list of tool names ("ids") inside the agent state
        letta_agent.agent_state.tools = [tool.name for tool in tool_objs]

        # then attempt to link the tools modules
        letta_agent.link_tools(tool_objs)

        # save the agent
        save_agent(letta_agent, self.ms)
        return letta_agent.agent_state

    def _agent_state_to_config(self, agent_state: AgentState) -> dict:
        """Convert AgentState to a dict for a JSON response"""
        assert agent_state is not None

        agent_config = {
            "id": agent_state.id,
            "name": agent_state.name,
            "human": agent_state._metadata.get("human", None),
            "persona": agent_state._metadata.get("persona", None),
            "created_at": agent_state.created_at.isoformat(),
        }
        return agent_config

    def list_agents(
        self,
        user_id: str,
    ) -> List[AgentState]:
        """List all available agents to a user"""
        if self.user_manager.get_user_by_id(user_id=user_id) is None:
            raise ValueError(f"User user_id={user_id} does not exist")

        agents_states = self.ms.list_agents(user_id=user_id)
        return agents_states

    def get_blocks(
        self,
        user_id: Optional[str] = None,
        label: Optional[str] = None,
        template: Optional[bool] = None,
        name: Optional[str] = None,
        id: Optional[str] = None,
    ) -> Optional[List[Block]]:

        return self.ms.get_blocks(user_id=user_id, label=label, template=template, name=name, id=id)

    def get_block(self, block_id: str):

        blocks = self.get_blocks(id=block_id)
        if blocks is None or len(blocks) == 0:
            raise ValueError("Block does not exist")
        if len(blocks) > 1:
            raise ValueError("Multiple blocks with the same id")
        return blocks[0]

    def create_block(self, request: CreateBlock, user_id: str, update: bool = False) -> Block:
        existing_blocks = self.ms.get_blocks(name=request.name, user_id=user_id, template=request.template, label=request.label)
        if existing_blocks is not None:
            existing_block = existing_blocks[0]
            assert len(existing_blocks) == 1
            if update:
                return self.update_block(UpdateBlock(id=existing_block.id, **vars(request)))
            else:
                raise ValueError(f"Block with name {request.name} already exists")
        block = Block(**vars(request))
        self.ms.create_block(block)
        return block

    def update_block(self, request: UpdateBlock) -> Block:
        block = self.get_block(request.id)
        block.limit = request.limit if request.limit is not None else block.limit
        block.value = request.value if request.value is not None else block.value
        block.name = request.name if request.name is not None else block.name
        self.ms.update_block(block=block)
        return block

    def delete_block(self, block_id: str):
        block = self.get_block(block_id)
        self.ms.delete_block(block_id)
        return block

    # convert name->id

    def get_agent_id(self, name: str, user_id: str):
        agent_state = self.ms.get_agent(agent_name=name, user_id=user_id)
        if not agent_state:
            return None
        return agent_state.id

    def get_source(self, source_id: str, user_id: str) -> Source:
        existing_source = self.ms.get_source(source_id=source_id, user_id=user_id)
        if not existing_source:
            raise ValueError("Source does not exist")
        return existing_source

    def get_source_id(self, source_name: str, user_id: str) -> str:
        existing_source = self.ms.get_source(source_name=source_name, user_id=user_id)
        if not existing_source:
            raise ValueError("Source does not exist")
        return existing_source.id

    def get_agent(self, user_id: str, agent_id: str, agent_name: Optional[str] = None):
        """Get the agent state"""
        return self.ms.get_agent(agent_id=agent_id, user_id=user_id)

    # def get_user(self, user_id: str) -> User:
    #     """Get the user"""
    #     user = self.user_manager.get_user_by_id(user_id=user_id)
    #     if user is None:
    #         raise ValueError(f"User with user_id {user_id} does not exist")
    #     else:
    #         return user

    def get_agent_memory(self, agent_id: str) -> Memory:
        """Return the memory of an agent (core memory)"""
        agent = self._get_or_load_agent(agent_id=agent_id)
        return agent.memory

    def get_archival_memory_summary(self, agent_id: str) -> ArchivalMemorySummary:
        agent = self._get_or_load_agent(agent_id=agent_id)
        return ArchivalMemorySummary(size=len(agent.persistence_manager.archival_memory))

    def get_recall_memory_summary(self, agent_id: str) -> RecallMemorySummary:
        agent = self._get_or_load_agent(agent_id=agent_id)
        return RecallMemorySummary(size=len(agent.persistence_manager.recall_memory))

    def get_in_context_message_ids(self, agent_id: str) -> List[str]:
        """Get the message ids of the in-context messages in the agent's memory"""
        # Get the agent object (loaded in memory)
        letta_agent = self._get_or_load_agent(agent_id=agent_id)
        return [m.id for m in letta_agent._messages]

    def get_in_context_messages(self, agent_id: str) -> List[Message]:
        """Get the in-context messages in the agent's memory"""
        # Get the agent object (loaded in memory)
        letta_agent = self._get_or_load_agent(agent_id=agent_id)
        return letta_agent._messages

    def get_agent_message(self, agent_id: str, message_id: str) -> Message:
        """Get a single message from the agent's memory"""
        # Get the agent object (loaded in memory)
        letta_agent = self._get_or_load_agent(agent_id=agent_id)
        message = letta_agent.persistence_manager.recall_memory.storage.get(id=message_id)
        return message

    def get_agent_messages(
        self,
        agent_id: str,
        start: int,
        count: int,
        return_message_object: bool = True,
    ) -> Union[List[Message], List[LettaMessage]]:
        """Paginated query of all messages in agent message queue"""
        # Get the agent object (loaded in memory)
        letta_agent = self._get_or_load_agent(agent_id=agent_id)

        if start < 0 or count < 0:
            raise ValueError("Start and count values should be non-negative")

        if start + count < len(letta_agent._messages):  # messages can be returned from whats in memory
            # Reverse the list to make it in reverse chronological order
            reversed_messages = letta_agent._messages[::-1]
            # Check if start is within the range of the list
            if start >= len(reversed_messages):
                raise IndexError("Start index is out of range")

            # Calculate the end index, ensuring it does not exceed the list length
            end_index = min(start + count, len(reversed_messages))

            # Slice the list for pagination
            messages = reversed_messages[start:end_index]

            ## Convert to json
            ## Add a tag indicating in-context or not
            # json_messages = [{**record.to_json(), "in_context": True} for record in messages]

        else:
            # need to access persistence manager for additional messages
            db_iterator = letta_agent.persistence_manager.recall_memory.storage.get_all_paginated(page_size=count, offset=start)

            # get a single page of messages
            # TODO: handle stop iteration
            page = next(db_iterator, [])

            # return messages in reverse chronological order
            messages = sorted(page, key=lambda x: x.created_at, reverse=True)
            assert all(isinstance(m, Message) for m in messages)

            ## Convert to json
            ## Add a tag indicating in-context or not
            # json_messages = [record.to_json() for record in messages]
            # in_context_message_ids = [str(m.id) for m in letta_agent._messages]
            # for d in json_messages:
            #    d["in_context"] = True if str(d["id"]) in in_context_message_ids else False

        if not return_message_object:
            messages = [msg for m in messages for msg in m.to_letta_message()]

        return messages

    def get_agent_archival(self, user_id: str, agent_id: str, start: int, count: int) -> List[Passage]:
        """Paginated query of all messages in agent archival memory"""
        if self.user_manager.get_user_by_id(user_id=user_id) is None:
            raise ValueError(f"User user_id={user_id} does not exist")
        if self.ms.get_agent(agent_id=agent_id, user_id=user_id) is None:
            raise ValueError(f"Agent agent_id={agent_id} does not exist")

        # Get the agent object (loaded in memory)
        letta_agent = self._get_or_load_agent(agent_id=agent_id)

        # iterate over records
        db_iterator = letta_agent.persistence_manager.archival_memory.storage.get_all_paginated(page_size=count, offset=start)

        # get a single page of messages
        page = next(db_iterator, [])
        return page

    def get_agent_archival_cursor(
        self,
        user_id: str,
        agent_id: str,
        after: Optional[str] = None,
        before: Optional[str] = None,
        limit: Optional[int] = 100,
        order_by: Optional[str] = "created_at",
        reverse: Optional[bool] = False,
    ) -> List[Passage]:
        if self.user_manager.get_user_by_id(user_id=user_id) is None:
            raise ValueError(f"User user_id={user_id} does not exist")
        if self.ms.get_agent(agent_id=agent_id, user_id=user_id) is None:
            raise ValueError(f"Agent agent_id={agent_id} does not exist")

        # Get the agent object (loaded in memory)
        letta_agent = self._get_or_load_agent(agent_id=agent_id)

        # iterate over recorde
        cursor, records = letta_agent.persistence_manager.archival_memory.storage.get_all_cursor(
            after=after, before=before, limit=limit, order_by=order_by, reverse=reverse
        )
        return records

    def insert_archival_memory(self, user_id: str, agent_id: str, memory_contents: str) -> List[Passage]:
        if self.user_manager.get_user_by_id(user_id=user_id) is None:
            raise ValueError(f"User user_id={user_id} does not exist")
        if self.ms.get_agent(agent_id=agent_id, user_id=user_id) is None:
            raise ValueError(f"Agent agent_id={agent_id} does not exist")

        # Get the agent object (loaded in memory)
        letta_agent = self._get_or_load_agent(agent_id=agent_id)

        # Insert into archival memory
        passage_ids = letta_agent.persistence_manager.archival_memory.insert(memory_string=memory_contents, return_ids=True)

        # TODO: this is gross, fix
        return [letta_agent.persistence_manager.archival_memory.storage.get(id=passage_id) for passage_id in passage_ids]

    def delete_archival_memory(self, user_id: str, agent_id: str, memory_id: str):
        if self.user_manager.get_user_by_id(user_id=user_id) is None:
            raise ValueError(f"User user_id={user_id} does not exist")
        if self.ms.get_agent(agent_id=agent_id, user_id=user_id) is None:
            raise ValueError(f"Agent agent_id={agent_id} does not exist")

        # TODO: should return a passage

        # Get the agent object (loaded in memory)
        letta_agent = self._get_or_load_agent(agent_id=agent_id)

        # Delete by ID
        # TODO check if it exists first, and throw error if not
        letta_agent.persistence_manager.archival_memory.storage.delete({"id": memory_id})

        # TODO: return archival memory

    def get_agent_recall_cursor(
        self,
        user_id: str,
        agent_id: str,
        after: Optional[str] = None,
        before: Optional[str] = None,
        limit: Optional[int] = 100,
        order_by: Optional[str] = "created_at",
        order: Optional[str] = "asc",
        reverse: Optional[bool] = False,
        return_message_object: bool = True,
        use_assistant_message: bool = False,
        assistant_message_function_name: str = constants.DEFAULT_MESSAGE_TOOL,
        assistant_message_function_kwarg: str = constants.DEFAULT_MESSAGE_TOOL_KWARG,
    ) -> Union[List[Message], List[LettaMessage]]:
        if self.user_manager.get_user_by_id(user_id=user_id) is None:
            raise ValueError(f"User user_id={user_id} does not exist")
        if self.ms.get_agent(agent_id=agent_id, user_id=user_id) is None:
            raise ValueError(f"Agent agent_id={agent_id} does not exist")

        # Get the agent object (loaded in memory)
        letta_agent = self._get_or_load_agent(agent_id=agent_id)

        # iterate over records
        cursor, records = letta_agent.persistence_manager.recall_memory.storage.get_all_cursor(
            after=after, before=before, limit=limit, order_by=order_by, reverse=reverse
        )

        assert all(isinstance(m, Message) for m in records)

        if not return_message_object:
            # If we're GETing messages in reverse, we need to reverse the inner list (generated by to_letta_message)
            if reverse:
                records = [
                    msg
                    for m in records
                    for msg in m.to_letta_message(
                        assistant_message=use_assistant_message,
                        assistant_message_function_name=assistant_message_function_name,
                        assistant_message_function_kwarg=assistant_message_function_kwarg,
                    )[::-1]
                ]
            else:
                records = [
                    msg
                    for m in records
                    for msg in m.to_letta_message(
                        assistant_message=use_assistant_message,
                        assistant_message_function_name=assistant_message_function_name,
                        assistant_message_function_kwarg=assistant_message_function_kwarg,
                    )
                ]

        return records

    def get_agent_state(self, user_id: str, agent_id: Optional[str], agent_name: Optional[str] = None) -> Optional[AgentState]:
        """Return the config of an agent"""
        if self.user_manager.get_user_by_id(user_id=user_id) is None:
            raise ValueError(f"User user_id={user_id} does not exist")
        if agent_id:
            if self.ms.get_agent(agent_id=agent_id, user_id=user_id) is None:
                return None
        else:
            agent_state = self.ms.get_agent(agent_name=agent_name, user_id=user_id)
            if agent_state is None:
                raise ValueError(f"Agent agent_name={agent_name} does not exist")
            agent_id = agent_state.id

        # Get the agent object (loaded in memory)
        letta_agent = self._get_or_load_agent(agent_id=agent_id)
        assert isinstance(letta_agent.memory, Memory)
        return letta_agent.agent_state.model_copy(deep=True)

    def get_server_config(self, include_defaults: bool = False) -> dict:
        """Return the base config"""

        def clean_keys(config):
            config_copy = config.copy()
            for k, v in config.items():
                if k == "key" or "_key" in k:
                    config_copy[k] = server_utils.shorten_key_middle(v, chars_each_side=5)
            return config_copy

        # TODO: do we need a seperate server config?
        base_config = vars(self.config)
        clean_base_config = clean_keys(base_config)

        response = {"config": clean_base_config}

        if include_defaults:
            default_config = vars(LettaConfig())
            clean_default_config = clean_keys(default_config)
            response["defaults"] = clean_default_config

        return response

    def update_agent_core_memory(self, user_id: str, agent_id: str, new_memory_contents: dict) -> Memory:
        """Update the agents core memory block, return the new state"""
        if self.user_manager.get_user_by_id(user_id=user_id) is None:
            raise ValueError(f"User user_id={user_id} does not exist")
        if self.ms.get_agent(agent_id=agent_id, user_id=user_id) is None:
            raise ValueError(f"Agent agent_id={agent_id} does not exist")

        # Get the agent object (loaded in memory)
        letta_agent = self._get_or_load_agent(agent_id=agent_id)

        # old_core_memory = self.get_agent_memory(agent_id=agent_id)

        modified = False
        for key, value in new_memory_contents.items():
            if letta_agent.memory.get_block(key) is None:
                # raise ValueError(f"Key {key} not found in agent memory {list(letta_agent.memory.list_block_names())}")
                raise ValueError(f"Key {key} not found in agent memory {str(letta_agent.memory.memory)}")
            if value is None:
                continue
            if letta_agent.memory.get_block(key) != value:
                letta_agent.memory.update_block_value(name=key, value=value)  # update agent memory
                modified = True

        # If we modified the memory contents, we need to rebuild the memory block inside the system message
        if modified:
            letta_agent.rebuild_memory()
            # save agent
            save_agent(letta_agent, self.ms)

        return self.ms.get_agent(agent_id=agent_id).memory

    def rename_agent(self, user_id: str, agent_id: str, new_agent_name: str) -> AgentState:
        """Update the name of the agent in the database"""
        if self.user_manager.get_user_by_id(user_id=user_id) is None:
            raise ValueError(f"User user_id={user_id} does not exist")
        if self.ms.get_agent(agent_id=agent_id, user_id=user_id) is None:
            raise ValueError(f"Agent agent_id={agent_id} does not exist")

        # Get the agent object (loaded in memory)
        letta_agent = self._get_or_load_agent(agent_id=agent_id)

        current_name = letta_agent.agent_state.name
        if current_name == new_agent_name:
            raise ValueError(f"New name ({new_agent_name}) is the same as the current name")

        try:
            letta_agent.agent_state.name = new_agent_name
            self.ms.update_agent(agent=letta_agent.agent_state)
        except Exception as e:
            logger.exception(f"Failed to update agent name with:\n{str(e)}")
            raise ValueError(f"Failed to update agent name in database")

        assert isinstance(letta_agent.agent_state.id, str)
        return letta_agent.agent_state

    def delete_agent(self, user_id: str, agent_id: str):
        """Delete an agent in the database"""
        if self.user_manager.get_user_by_id(user_id=user_id) is None:
            raise ValueError(f"User user_id={user_id} does not exist")
        if self.ms.get_agent(agent_id=agent_id, user_id=user_id) is None:
            raise ValueError(f"Agent agent_id={agent_id} does not exist")

        # Verify that the agent exists and is owned by the user
        agent_state = self.ms.get_agent(agent_id=agent_id, user_id=user_id)
        if not agent_state:
            raise ValueError(f"Could not find agent_id={agent_id} under user_id={user_id}")
        if agent_state.user_id != user_id:
            raise ValueError(f"Could not authorize agent_id={agent_id} with user_id={user_id}")

        # First, if the agent is in the in-memory cache we should remove it
        # List of {'user_id': user_id, 'agent_id': agent_id, 'agent': agent_obj} dicts
        try:
            self.active_agents = [d for d in self.active_agents if str(d["agent_id"]) != str(agent_id)]
        except Exception as e:
            logger.exception(f"Failed to delete agent {agent_id} from cache via ID with:\n{str(e)}")
            raise ValueError(f"Failed to delete agent {agent_id} from cache")

        # Next, attempt to delete it from the actual database
        try:
            self.ms.delete_agent(agent_id=agent_id)
        except Exception as e:
            logger.exception(f"Failed to delete agent {agent_id} via ID with:\n{str(e)}")
            raise ValueError(f"Failed to delete agent {agent_id} in database")

    def api_key_to_user(self, api_key: str) -> str:
        """Decode an API key to a user"""
        token = self.ms.get_api_key(api_key=api_key)
        user = self.user_manager.get_user_by_id(token.user_id)
        if user is None:
            raise HTTPException(status_code=403, detail="Invalid credentials")
        else:
            return user.id

    def create_api_key(self, request: APIKeyCreate) -> APIKey:  # TODO: add other fields
        """Create a new API key for a user"""
        if request.name is None:
            request.name = f"API Key {datetime.now().strftime('%Y-%m-%d %H:%M:%S')}"
        token = self.ms.create_api_key(user_id=request.user_id, name=request.name)
        return token

    def list_api_keys(self, user_id: str) -> List[APIKey]:
        """List all API keys for a user"""
        return self.ms.get_all_api_keys_for_user(user_id=user_id)

    def delete_api_key(self, api_key: str) -> APIKey:
        api_key_obj = self.ms.get_api_key(api_key=api_key)
        if api_key_obj is None:
            raise ValueError("API key does not exist")
        self.ms.delete_api_key(api_key=api_key)
        return api_key_obj

    def create_source(self, request: SourceCreate, user_id: str) -> Source:  # TODO: add other fields
        """Create a new data source"""
        source = Source(
            name=request.name,
            user_id=user_id,
            embedding_config=self.list_embedding_models()[0],  # TODO: require providing this
        )
        self.ms.create_source(source)
        assert self.ms.get_source(source_name=request.name, user_id=user_id) is not None, f"Failed to create source {request.name}"
        return source

    def update_source(self, request: SourceUpdate, user_id: str) -> Source:
        """Update an existing data source"""
        if not request.id:
            existing_source = self.ms.get_source(source_name=request.name, user_id=user_id)
        else:
            existing_source = self.ms.get_source(source_id=request.id)
        if not existing_source:
            raise ValueError("Source does not exist")

        # override updated fields
        if request.name:
            existing_source.name = request.name
        if request.metadata_:
            existing_source.metadata_ = request.metadata_
        if request.description:
            existing_source.description = request.description

        self.ms.update_source(existing_source)
        return existing_source

    def delete_source(self, source_id: str, user_id: str):
        """Delete a data source"""
        source = self.ms.get_source(source_id=source_id, user_id=user_id)
        self.ms.delete_source(source_id)

        # delete data from passage store
        passage_store = StorageConnector.get_storage_connector(TableType.PASSAGES, self.config, user_id=user_id)
        passage_store.delete({"source_id": source_id})

        # TODO: delete data from agent passage stores (?)

    def create_job(self, user_id: str, metadata: Optional[Dict] = None) -> Job:
        """Create a new job"""
        job = Job(
            user_id=user_id,
            status=JobStatus.created,
            metadata_=metadata,
        )
        self.ms.create_job(job)
        return job

    def delete_job(self, job_id: str):
        """Delete a job"""
        self.ms.delete_job(job_id)

    def get_job(self, job_id: str) -> Job:
        """Get a job"""
        return self.ms.get_job(job_id)

    def list_jobs(self, user_id: str) -> List[Job]:
        """List all jobs for a user"""
        return self.ms.list_jobs(user_id=user_id)

    def list_active_jobs(self, user_id: str) -> List[Job]:
        """List all active jobs for a user"""
        jobs = self.ms.list_jobs(user_id=user_id)
        return [job for job in jobs if job.status in [JobStatus.created, JobStatus.running]]

    def load_file_to_source(self, source_id: str, file_path: str, job_id: str) -> Job:

        # update job
        job = self.ms.get_job(job_id)
        job.status = JobStatus.running
        self.ms.update_job(job)

        # try:
        from letta.data_sources.connectors import DirectoryConnector

        source = self.ms.get_source(source_id=source_id)
        connector = DirectoryConnector(input_files=[file_path])
        num_passages, num_documents = self.load_data(user_id=source.user_id, source_name=source.name, connector=connector)
        # except Exception as e:
        #    # job failed with error
        #    error = str(e)
        #    print(error)
        #    job.status = JobStatus.failed
        #    job.metadata_["error"] = error
        #    self.ms.update_job(job)
        #    # TODO: delete any associated passages/files?

        #    # return failed job
        #    return job

        # update job status
        job.status = JobStatus.completed
        job.metadata_["num_passages"] = num_passages
        job.metadata_["num_documents"] = num_documents
        self.ms.update_job(job)

        return job

    def delete_file_from_source(self, source_id: str, file_id: str, user_id: Optional[str]) -> Optional[FileMetadata]:
        return self.ms.delete_file_from_source(source_id=source_id, file_id=file_id, user_id=user_id)

    def load_data(
        self,
        user_id: str,
        connector: DataConnector,
        source_name: str,
    ) -> Tuple[int, int]:
        """Load data from a DataConnector into a source for a specified user_id"""
        # TODO: this should be implemented as a batch job or at least async, since it may take a long time

        # load data from a data source into the document store
        source = self.ms.get_source(source_name=source_name, user_id=user_id)
        if source is None:
            raise ValueError(f"Data source {source_name} does not exist for user {user_id}")

        # get the data connectors
        passage_store = StorageConnector.get_storage_connector(TableType.PASSAGES, self.config, user_id=user_id)
        file_store = StorageConnector.get_storage_connector(TableType.FILES, self.config, user_id=user_id)

        # load data into the document store
        passage_count, document_count = load_data(connector, source, passage_store, file_store)
        return passage_count, document_count

    def attach_source_to_agent(
        self,
        user_id: str,
        agent_id: str,
        # source_id: str,
        source_id: Optional[str] = None,
        source_name: Optional[str] = None,
    ) -> Source:
        # attach a data source to an agent
        data_source = self.ms.get_source(source_id=source_id, user_id=user_id, source_name=source_name)
        if data_source is None:
            raise ValueError(f"Data source id={source_id} name={source_name} does not exist for user_id {user_id}")

        # get connection to data source storage
        source_connector = StorageConnector.get_storage_connector(TableType.PASSAGES, self.config, user_id=user_id)

        # load agent
        agent = self._get_or_load_agent(agent_id=agent_id)

        # attach source to agent
        agent.attach_source(data_source.id, source_connector, self.ms)

        return data_source

    def detach_source_from_agent(
        self,
        user_id: str,
        agent_id: str,
        # source_id: str,
        source_id: Optional[str] = None,
        source_name: Optional[str] = None,
    ) -> Source:
        if not source_id:
            assert source_name is not None, "source_name must be provided if source_id is not"
            source = self.ms.get_source(source_name=source_name, user_id=user_id)
            source_id = source.id
        else:
            source = self.ms.get_source(source_id=source_id)

        # delete all Passage objects with source_id==source_id from agent's archival memory
        agent = self._get_or_load_agent(agent_id=agent_id)
        archival_memory = agent.persistence_manager.archival_memory
        archival_memory.storage.delete({"source_id": source_id})

        # delete agent-source mapping
        self.ms.detach_source(agent_id=agent_id, source_id=source_id)

        # return back source data
        return source

    def list_attached_sources(self, agent_id: str) -> List[Source]:
        # list all attached sources to an agent
        return self.ms.list_attached_sources(agent_id)

    def list_files_from_source(self, source_id: str, limit: int = 1000, cursor: Optional[str] = None) -> List[FileMetadata]:
        # list all attached sources to an agent
        return self.ms.list_files_from_source(source_id=source_id, limit=limit, cursor=cursor)

    def list_data_source_passages(self, user_id: str, source_id: str) -> List[Passage]:
        warnings.warn("list_data_source_passages is not yet implemented, returning empty list.", category=UserWarning)
        return []

    def list_all_sources(self, user_id: str) -> List[Source]:
        """List all sources (w/ extra metadata) belonging to a user"""

        sources = self.ms.list_sources(user_id=user_id)

        # Add extra metadata to the sources
        sources_with_metadata = []
        for source in sources:

            # count number of passages
            passage_conn = StorageConnector.get_storage_connector(TableType.PASSAGES, self.config, user_id=user_id)
            num_passages = passage_conn.size({"source_id": source.id})

            # TODO: add when files table implemented
            ## count number of files
            # document_conn = StorageConnector.get_storage_connector(TableType.FILES, self.config, user_id=user_id)
            # num_documents = document_conn.size({"data_source": source.name})
            num_documents = 0

            agent_ids = self.ms.list_attached_agents(source_id=source.id)
            # add the agent name information
            attached_agents = [
                {
                    "id": str(a_id),
                    "name": self.ms.get_agent(user_id=user_id, agent_id=a_id).name,
                }
                for a_id in agent_ids
            ]

            # Overwrite metadata field, should be empty anyways
            source.metadata_ = dict(
                num_documents=num_documents,
                num_passages=num_passages,
                attached_agents=attached_agents,
            )

            sources_with_metadata.append(source)

        return sources_with_metadata

    def get_tool_id(self, name: str, user_id: str) -> str:
        """Get tool ID from name and user_id."""
        tool = self.tool_manager.get_tool_by_name_and_user_id(tool_name=name, user_id=user_id)
        return tool.id

    def add_default_external_tools(self, user_id: Optional[str] = None) -> bool:
        """Add default langchain tools. Return true if successful, false otherwise."""
        success = True
        if tool_settings.composio_api_key:
            tools = Tool.load_default_langchain_tools() + Tool.load_default_crewai_tools() + Tool.load_default_composio_tools()
        else:
            tools = Tool.load_default_langchain_tools() + Tool.load_default_crewai_tools()
        for tool in tools:
            try:
                self.tool_manager.create_tool(tool)
            except Exception as e:
                warnings.warn(f"An error occurred while creating tool {tool}: {e}")
                warnings.warn(traceback.format_exc())
                success = False

        return success

    def add_default_blocks(self, user_id: str):
        from letta.utils import list_human_files, list_persona_files

        assert user_id is not None, "User ID must be provided"

        for persona_file in list_persona_files():
            text = open(persona_file, "r", encoding="utf-8").read()
            name = os.path.basename(persona_file).replace(".txt", "")
            self.create_block(CreatePersona(user_id=user_id, name=name, value=text, template=True), user_id=user_id, update=True)

        for human_file in list_human_files():
            text = open(human_file, "r", encoding="utf-8").read()
            name = os.path.basename(human_file).replace(".txt", "")
            self.create_block(CreateHuman(user_id=user_id, name=name, value=text, template=True), user_id=user_id, update=True)

    def get_agent_message(self, agent_id: str, message_id: str) -> Optional[Message]:
        """Get a single message from the agent's memory"""
        # Get the agent object (loaded in memory)
        letta_agent = self._get_or_load_agent(agent_id=agent_id)
        message = letta_agent.persistence_manager.recall_memory.storage.get(id=message_id)
        return message

    def update_agent_message(self, agent_id: str, request: UpdateMessage) -> Message:
        """Update the details of a message associated with an agent"""

        # Get the current message
        letta_agent = self._get_or_load_agent(agent_id=agent_id)
        return letta_agent.update_message(request=request)

        # TODO decide whether this should be done in the server.py or agent.py
        # Reason to put it in agent.py:
        # - we use the agent object's persistence_manager to update the message
        # - it makes it easy to do things like `retry`, `rethink`, etc.
        # Reason to put it in server.py:
        # - fundamentally, we should be able to edit a message (without agent id)
        #   in the server by directly accessing the DB / message store
        """
        message = letta_agent.persistence_manager.recall_memory.storage.get(id=request.id)
        if message is None:
            raise ValueError(f"Message with id {request.id} not found")

        # Override fields
        # NOTE: we try to do some sanity checking here (see asserts), but it's not foolproof
        if request.role:
            message.role = request.role
        if request.text:
            message.text = request.text
        if request.name:
            message.name = request.name
        if request.tool_calls:
            assert message.role == MessageRole.assistant, "Tool calls can only be added to assistant messages"
            message.tool_calls = request.tool_calls
        if request.tool_call_id:
            assert message.role == MessageRole.tool, "tool_call_id can only be added to tool messages"
            message.tool_call_id = request.tool_call_id

        # Save the updated message
        letta_agent.persistence_manager.recall_memory.storage.update(record=message)

        # Return the updated message
        updated_message = letta_agent.persistence_manager.recall_memory.storage.get(id=message.id)
        if updated_message is None:
            raise ValueError(f"Error persisting message - message with id {request.id} not found")
        return updated_message
        """

    def rewrite_agent_message(self, agent_id: str, new_text: str) -> Message:

        # Get the current message
        letta_agent = self._get_or_load_agent(agent_id=agent_id)
        return letta_agent.rewrite_message(new_text=new_text)

    def rethink_agent_message(self, agent_id: str, new_thought: str) -> Message:

        # Get the current message
        letta_agent = self._get_or_load_agent(agent_id=agent_id)
        return letta_agent.rethink_message(new_thought=new_thought)

    def retry_agent_message(self, agent_id: str) -> List[Message]:

        # Get the current message
        letta_agent = self._get_or_load_agent(agent_id=agent_id)
        return letta_agent.retry_message()

    def get_user_or_default(self, user_id: Optional[str]) -> User:
        """Get the user object for user_id if it exists, otherwise return the default user object"""
        if user_id is None:
            user_id = self.user_manager.DEFAULT_USER_ID

        try:
            return self.user_manager.get_user_by_id(user_id=user_id)
        except ValueError:
            raise HTTPException(status_code=404, detail=f"User with id {user_id} not found")

    def list_llm_models(self) -> List[LLMConfig]:
        """List available models"""

        llm_models = []
        for provider in self._enabled_providers:
            llm_models.extend(provider.list_llm_models())
        return llm_models

    def list_embedding_models(self) -> List[EmbeddingConfig]:
        """List available embedding models"""
        embedding_models = []
        for provider in self._enabled_providers:
            embedding_models.extend(provider.list_embedding_models())
        return embedding_models

    def add_llm_model(self, request: LLMConfig) -> LLMConfig:
        """Add a new LLM model"""

    def add_embedding_model(self, request: EmbeddingConfig) -> EmbeddingConfig:
        """Add a new embedding model"""

    def get_agent_context_window(
        self,
        user_id: str,
        agent_id: str,
    ) -> ContextWindowOverview:
        # Get the current message
        letta_agent = self._get_or_load_agent(agent_id=agent_id)
        return letta_agent.get_context_window()<|MERGE_RESOLUTION|>--- conflicted
+++ resolved
@@ -805,12 +805,8 @@
                     # tool already added
                     continue
                 source_code = parse_source_code(func)
-<<<<<<< HEAD
-                json_schema = generate_schema(function=func, terminal=None, name=func_name)
-=======
                 # memory functions are not terminal
                 json_schema = generate_schema(func, terminal=False, name=func_name)
->>>>>>> d8f0c585
                 source_type = "python"
                 tags = ["memory", "memgpt-base"]
                 tool = self.tool_manager.create_or_update_tool(
