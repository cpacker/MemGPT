--- conflicted
+++ resolved
@@ -401,11 +401,7 @@
             printd(f"Request to call function {function_name} with tool_call_id: {tool_call_id}")
             try:
                 function_to_call = self.functions_python[function_name]
-<<<<<<< HEAD
-            except KeyError:
-=======
             except KeyError as e:
->>>>>>> 0681e89c
                 error_msg = f"No function named {function_name}"
                 function_response = package_function_response(False, error_msg)
                 messages.append(
@@ -428,11 +424,7 @@
             try:
                 raw_function_args = function_call.arguments
                 function_args = parse_json(raw_function_args)
-<<<<<<< HEAD
-            except Exception:
-=======
             except Exception as e:
->>>>>>> 0681e89c
                 error_msg = f"Error parsing JSON for function '{function_name}' arguments: {function_call.arguments}"
                 function_response = package_function_response(False, error_msg)
                 messages.append(
@@ -557,10 +549,7 @@
         return_dicts: bool = True,  # if True, return dicts, if False, return Message objects
         recreate_message_timestamp: bool = True,  # if True, when input is a Message type, recreated the 'created_at' field
         stream: bool = False,  # TODO move to config?
-<<<<<<< HEAD
-=======
         timestamp: Optional[datetime.datetime] = None,
->>>>>>> 0681e89c
     ) -> Tuple[List[Union[dict, Message]], bool, bool, bool]:
         """Top-level event message handler for the MemGPT agent"""
 
@@ -620,10 +609,7 @@
                         user_id=self.agent_state.user_id,
                         model=self.model,
                         openai_message_dict={"role": "user", "content": cleaned_user_message_text, "name": name},
-<<<<<<< HEAD
-=======
                         created_at=timestamp,
->>>>>>> 0681e89c
                     )
 
                 else:
