from typing import Optional

from pydantic import Field, model_validator
from typing_extensions import Self

from letta.schemas.letta_base import LettaBase

# block of the LLM context


class BaseBlock(LettaBase, validate_assignment=True):
    """Base block of the LLM context"""

    __id_prefix__ = "block"

    # data value
    value: Optional[str] = Field(None, description="Value of the block.")
    limit: int = Field(2000, description="Character limit of the block.")

    # template data (optional)
<<<<<<< HEAD
    template_name: Optional[str] = Field(None, description="Name of the block if it is a template.")
    is_template: bool = Field(False, description="Whether the block is a template (e.g. saved human/persona options).")
=======
    template_name: Optional[str] = Field(None, description="Name of the block if it is a template.", alias="name")
    template: bool = Field(False, description="Whether the block is a template (e.g. saved human/persona options).")
>>>>>>> 9598d57c

    # context window label
    label: str = Field(None, description="Label of the block (e.g. 'human', 'persona') in the context window.")

    # metadata
    description: Optional[str] = Field(None, description="Description of the block.")
    metadata_: Optional[dict] = Field({}, description="Metadata of the block.")

    @model_validator(mode="after")
    def verify_char_limit(self) -> Self:
        try:
            assert len(self) <= self.limit
        except AssertionError:
            error_msg = f"Edit failed: Exceeds {self.limit} character limit (requested {len(self)}) - {str(self)}."
            raise ValueError(error_msg)
        except Exception as e:
            raise e
        return self

    def __len__(self):
        return len(self.value)

    def __setattr__(self, name, value):
        """Run validation if self.value is updated"""
        super().__setattr__(name, value)
        if name == "value":
            # run validation
            self.__class__.model_validate(self.model_dump(exclude_unset=True))


class Block(BaseBlock):
    """
    A Block represents a reserved section of the LLM's context window which is editable. `Block` objects contained in the `Memory` object, which is able to edit the Block values.

    Parameters:
        label (str): The label of the block (e.g. 'human', 'persona'). This defines a category for the block.
        value (str): The value of the block. This is the string that is represented in the context window.
        limit (int): The character limit of the block.
<<<<<<< HEAD
        is_template (bool): Whether the block is a template (e.g. saved human/persona options). Non-template blocks are not stored in the database and are ephemeral, while templated blocks are stored in the database.
        label (str): The label of the block (e.g. 'human', 'persona'). This defines a category for the block.
=======
        template_name (str): The name of the block template (if it is a template).
        template (bool): Whether the block is a template (e.g. saved human/persona options). Non-template blocks are not stored in the database and are ephemeral, while templated blocks are stored in the database.
>>>>>>> 9598d57c
        description (str): Description of the block.
        metadata_ (Dict): Metadata of the block.
        user_id (str): The unique identifier of the user associated with the block.
    """

    id: str = BaseBlock.generate_id_field()
    value: str = Field(..., description="Value of the block.")

    # associated user/agent
    organization_id: Optional[str] = Field(None, description="The unique identifier of the organization associated with the block.")

    # default orm fields
    created_by_id: Optional[str] = Field(None, description="The id of the user that made this Block.")
    last_updated_by_id: Optional[str] = Field(None, description="The id of the user that last updated this Block.")


class Human(Block):
    """Human block of the LLM context"""

    label: str = "human"


class Persona(Block):
    """Persona block of the LLM context"""

    label: str = "persona"


class BlockCreate(BaseBlock):
    """Create a block"""

    is_template: bool = True
    label: str = Field(..., description="Label of the block.")


class CreatePersona(BlockCreate):
    """Create a persona block"""

    label: str = "persona"


class CreateHuman(BlockCreate):
    """Create a human block"""

    label: str = "human"


class BlockUpdate(BaseBlock):
    """Update a block"""

    limit: Optional[int] = Field(2000, description="Character limit of the block.")


class UpdatePersona(BlockUpdate):
    """Update a persona block"""

    label: str = "persona"


class UpdateHuman(BlockUpdate):
    """Update a human block"""

    label: str = "human"<|MERGE_RESOLUTION|>--- conflicted
+++ resolved
@@ -18,13 +18,8 @@
     limit: int = Field(2000, description="Character limit of the block.")
 
     # template data (optional)
-<<<<<<< HEAD
-    template_name: Optional[str] = Field(None, description="Name of the block if it is a template.")
+    template_name: Optional[str] = Field(None, description="Name of the block if it is a template.", alias="name")
     is_template: bool = Field(False, description="Whether the block is a template (e.g. saved human/persona options).")
-=======
-    template_name: Optional[str] = Field(None, description="Name of the block if it is a template.", alias="name")
-    template: bool = Field(False, description="Whether the block is a template (e.g. saved human/persona options).")
->>>>>>> 9598d57c
 
     # context window label
     label: str = Field(None, description="Label of the block (e.g. 'human', 'persona') in the context window.")
@@ -63,13 +58,9 @@
         label (str): The label of the block (e.g. 'human', 'persona'). This defines a category for the block.
         value (str): The value of the block. This is the string that is represented in the context window.
         limit (int): The character limit of the block.
-<<<<<<< HEAD
         is_template (bool): Whether the block is a template (e.g. saved human/persona options). Non-template blocks are not stored in the database and are ephemeral, while templated blocks are stored in the database.
         label (str): The label of the block (e.g. 'human', 'persona'). This defines a category for the block.
-=======
         template_name (str): The name of the block template (if it is a template).
-        template (bool): Whether the block is a template (e.g. saved human/persona options). Non-template blocks are not stored in the database and are ephemeral, while templated blocks are stored in the database.
->>>>>>> 9598d57c
         description (str): Description of the block.
         metadata_ (Dict): Metadata of the block.
         user_id (str): The unique identifier of the user associated with the block.
