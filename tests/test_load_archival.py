--- conflicted
+++ resolved
@@ -12,15 +12,12 @@
 from memgpt.credentials import MemGPTCredentials
 from memgpt.metadata import MetadataStore
 from memgpt.data_types import User, AgentState, EmbeddingConfig
-<<<<<<< HEAD
 from memgpt import create_client
 from .utils import wipe_config, create_config, get_passage_storage
 
 GET_ALL_LIMIT = 1000
-=======
 from tests import TEST_MEMGPT_CONFIG
 from .utils import wipe_config
->>>>>>> e6ffbc26
 
 
 @pytest.fixture(autouse=True)
@@ -42,18 +39,13 @@
 
 
 @pytest.mark.parametrize("metadata_storage_connector", ["sqlite", "postgres"])
-<<<<<<< HEAD
 @pytest.mark.parametrize("passage_storage_connector", get_passage_storage())
-def test_load_directory(metadata_storage_connector, passage_storage_connector, clear_dynamically_created_models, recreate_declarative_base):
-=======
-@pytest.mark.parametrize("passage_storage_connector", ["chroma", "postgres"])
 def test_load_directory(
     metadata_storage_connector,
     passage_storage_connector,
     clear_dynamically_created_models,
     recreate_declarative_base,
 ):
->>>>>>> e6ffbc26
     wipe_config()
     # setup config
     if metadata_storage_connector == "postgres":
@@ -155,15 +147,10 @@
     print("Resetting tables with delete_table...")
     passages_conn.delete_table()
     print("Re-creating tables...")
-<<<<<<< HEAD
     passages_conn = StorageConnector.get_storage_connector(TableType.PASSAGES, config, user_id)
     assert (
         passages_conn.size() == 0
     ), f"Expected 0 records, got {passages_conn.size()}: {[vars(r) for r in passages_conn.get_all(limit=GET_ALL_LIMIT)]}"
-=======
-    passages_conn = StorageConnector.get_storage_connector(TableType.PASSAGES, TEST_MEMGPT_CONFIG, user_id)
-    assert passages_conn.size() == 0, f"Expected 0 records, got {passages_conn.size()}: {[vars(r) for r in passages_conn.get_all()]}"
->>>>>>> e6ffbc26
 
     # test: load directory
     print("Loading directory")
