from functools import partial
from typing import List

from fastapi import APIRouter
from pydantic import BaseModel, Field

from memgpt.schemas.llm_config import LLMConfig
from memgpt.server.rest_api.auth_token import get_current_user
from memgpt.server.rest_api.interface import QueuingInterface
from memgpt.server.server import SyncServer

router = APIRouter()

<<<<<<< HEAD

class ListModelsResponse(BaseModel):
    models: List[LLMConfig] = Field(..., description="List of model configurations.")


=======
>>>>>>> 76a0e57f
def setup_models_index_router(server: SyncServer, interface: QueuingInterface, password: str):
    partial(partial(get_current_user, server), password)

    @router.get("/models", tags=["models"], response_model=List[LLMConfig])
    async def list_models():
        # Clear the interface
        interface.clear()

        # currently, the server only supports one model, however this may change in the future
        llm_config = LLMConfig(
            model=server.server_llm_config.model,
            model_endpoint=server.server_llm_config.model_endpoint,
            model_endpoint_type=server.server_llm_config.model_endpoint_type,
            model_wrapper=server.server_llm_config.model_wrapper,
            context_window=server.server_llm_config.context_window,
        )

        return [llm_config]

    return router<|MERGE_RESOLUTION|>--- conflicted
+++ resolved
@@ -11,14 +11,6 @@
 
 router = APIRouter()
 
-<<<<<<< HEAD
-
-class ListModelsResponse(BaseModel):
-    models: List[LLMConfig] = Field(..., description="List of model configurations.")
-
-
-=======
->>>>>>> 76a0e57f
 def setup_models_index_router(server: SyncServer, interface: QueuingInterface, password: str):
     partial(partial(get_current_user, server), password)
 
