import os

<<<<<<< HEAD
from letta.providers import (
    AnthropicProvider,
    GoogleAIProvider,
    OllamaProvider,
    OpenAIProvider,
)
=======
from letta.providers import AnthropicProvider, GoogleAIProvider, OpenAIProvider
>>>>>>> 49faf090


def test_openai():

    provider = OpenAIProvider(api_key=os.getenv("OPENAI_API_KEY"))
    models = provider.list_llm_models()
    print(models)


def test_anthropic():
    if os.getenv("ANTHROPIC_API_KEY") is None:
        return
    provider = AnthropicProvider(api_key=os.getenv("ANTHROPIC_API_KEY"))
    models = provider.list_llm_models()
    print(models)


# def test_groq():
#    provider = GroqProvider(api_key=os.getenv("GROQ_API_KEY"))
#    models = provider.list_llm_models()
#    print(models)
#
#
<<<<<<< HEAD
def test_ollama():
    provider = OllamaProvider(base_url=os.getenv("OLLAMA_BASE_URL"))
    models = provider.list_llm_models()
    print(models)

    embedding_models = provider.list_embedding_models()
    print(embedding_models)


=======
# def test_ollama():
#    provider = OllamaProvider()
#    models = provider.list_llm_models()
#    print(models)
#
#
>>>>>>> 49faf090
def test_googleai():
    provider = GoogleAIProvider(api_key=os.getenv("GEMINI_API_KEY"))
    models = provider.list_llm_models()
    print(models)

    provider.list_embedding_models()


#
#
<<<<<<< HEAD
# test_googleai()
test_ollama()
=======
test_googleai()
# test_ollama()
>>>>>>> 49faf090
# test_groq()
# test_openai()
# test_anthropic()<|MERGE_RESOLUTION|>--- conflicted
+++ resolved
@@ -1,15 +1,11 @@
 import os
 
-<<<<<<< HEAD
 from letta.providers import (
     AnthropicProvider,
     GoogleAIProvider,
     OllamaProvider,
     OpenAIProvider,
 )
-=======
-from letta.providers import AnthropicProvider, GoogleAIProvider, OpenAIProvider
->>>>>>> 49faf090
 
 
 def test_openai():
@@ -33,7 +29,6 @@
 #    print(models)
 #
 #
-<<<<<<< HEAD
 def test_ollama():
     provider = OllamaProvider(base_url=os.getenv("OLLAMA_BASE_URL"))
     models = provider.list_llm_models()
@@ -43,31 +38,9 @@
     print(embedding_models)
 
 
-=======
-# def test_ollama():
-#    provider = OllamaProvider()
-#    models = provider.list_llm_models()
-#    print(models)
-#
-#
->>>>>>> 49faf090
 def test_googleai():
     provider = GoogleAIProvider(api_key=os.getenv("GEMINI_API_KEY"))
     models = provider.list_llm_models()
     print(models)
 
-    provider.list_embedding_models()
-
-
-#
-#
-<<<<<<< HEAD
-# test_googleai()
-test_ollama()
-=======
-test_googleai()
-# test_ollama()
->>>>>>> 49faf090
-# test_groq()
-# test_openai()
-# test_anthropic()+    provider.list_embedding_models()