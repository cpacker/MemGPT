--- conflicted
+++ resolved
@@ -21,12 +21,8 @@
 from memgpt.agent_store.storage import StorageConnector, TableType
 from memgpt.config import MemGPTConfig
 from memgpt.utils import printd
-<<<<<<< HEAD
 from memgpt.data_types import Record, Message, Passage, ToolCall, RecordType
-=======
 from memgpt.constants import MAX_EMBEDDING_DIM
-from memgpt.data_types import Record, Message, Passage, ToolCall
->>>>>>> ca4c4c88
 from memgpt.metadata import MetadataStore
 
 from datetime import datetime
