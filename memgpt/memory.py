--- conflicted
+++ resolved
@@ -1,874 +1,861 @@
-from abc import ABC, abstractmethod
-import os
-import datetime
-import re
-import faiss
-import numpy as np
-from typing import Optional, List, Tuple
-
-from .constants import MESSAGE_SUMMARY_WARNING_TOKENS, MEMGPT_DIR
-from .utils import cosine_similarity, get_local_time, printd, count_tokens, VectorEmbedding
-from .prompts.gpt_summarize import SYSTEM as SUMMARY_PROMPT_SYSTEM
-from memgpt import utils
-from .openai_tools import (
-    acompletions_with_backoff as acreate,
-    async_get_embedding_with_backoff,
-    get_embedding_with_backoff,
-    completions_with_backoff as create,
-)
-from llama_index import (
-    Document,
-    VectorStoreIndex,
-    EmptyIndex,
-    get_response_synthesizer,
-    load_index_from_storage,
-    StorageContext,
-    Document,
-)
-from llama_index.node_parser import SimpleNodeParser
-from llama_index.node_parser import SimpleNodeParser
-from llama_index.retrievers import VectorIndexRetriever
-from llama_index.query_engine import RetrieverQueryEngine
-from llama_index.indices.postprocessor import SimilarityPostprocessor
-
-from memgpt.embeddings import embedding_model
-from memgpt.config import MemGPTConfig
-
-from memgpt.embeddings import embedding_model
-from memgpt.config import MemGPTConfig
-
-
-class CoreMemory(object):
-    """Held in-context inside the system message
-
-    Core Memory: Refers to the system block, which provides essential, foundational context to the AI.
-    This includes the persona information, essential user details,
-    and any other baseline data you deem necessary for the AI's basic functioning.
-    """
-
-    def __init__(self, persona=None, human=None, persona_char_limit=None, human_char_limit=None, archival_memory_exists=True):
-        self.persona = persona
-        self.human = human
-        self.persona_char_limit = persona_char_limit
-        self.human_char_limit = human_char_limit
-
-        # affects the error message the AI will see on overflow inserts
-        self.archival_memory_exists = archival_memory_exists
-
-    def __repr__(self) -> str:
-        return f"\n### CORE MEMORY ###" + f"\n=== Persona ===\n{self.persona}" + f"\n\n=== Human ===\n{self.human}"
-
-    def to_dict(self):
-        return {
-            "persona": self.persona,
-            "human": self.human,
-        }
-
-    @classmethod
-    def load(cls, state):
-        return cls(state["persona"], state["human"])
-
-    def edit_persona(self, new_persona):
-        if self.persona_char_limit and len(new_persona) > self.persona_char_limit:
-            error_msg = f"Edit failed: Exceeds {self.persona_char_limit} character limit (requested {len(new_persona)})."
-            if self.archival_memory_exists:
-                error_msg = f"{error_msg} Consider summarizing existing core memories in 'persona' and/or moving lower priority content to archival memory to free up space in core memory, then trying again."
-            raise ValueError(error_msg)
-
-        self.persona = new_persona
-        return len(self.persona)
-
-    def edit_human(self, new_human):
-        if self.human_char_limit and len(new_human) > self.human_char_limit:
-            error_msg = f"Edit failed: Exceeds {self.human_char_limit} character limit (requested {len(new_human)})."
-            if self.archival_memory_exists:
-                error_msg = f"{error_msg} Consider summarizing existing core memories in 'human' and/or moving lower priority content to archival memory to free up space in core memory, then trying again."
-            raise ValueError(error_msg)
-
-        self.human = new_human
-        return len(self.human)
-
-    def edit(self, field, content):
-        if field == "persona":
-            return self.edit_persona(content)
-        elif field == "human":
-            return self.edit_human(content)
-        else:
-            raise KeyError
-
-    def edit_append(self, field, content, sep="\n"):
-        if field == "persona":
-            new_content = self.persona + sep + content
-            return self.edit_persona(new_content)
-        elif field == "human":
-            new_content = self.human + sep + content
-            return self.edit_human(new_content)
-        else:
-            raise KeyError
-
-    def edit_replace(self, field, old_content, new_content):
-        if field == "persona":
-            if old_content in self.persona:
-                new_persona = self.persona.replace(old_content, new_content)
-                return self.edit_persona(new_persona)
-            else:
-                raise ValueError("Content not found in persona (make sure to use exact string)")
-        elif field == "human":
-            if old_content in self.human:
-                new_human = self.human.replace(old_content, new_content)
-                return self.edit_human(new_human)
-            else:
-                raise ValueError("Content not found in human (make sure to use exact string)")
-        else:
-            raise KeyError
-
-
-def summarize_messages(
-    model,
-    message_sequence_to_summarize,
-):
-    """Summarize a message sequence using GPT"""
-
-    summary_prompt = SUMMARY_PROMPT_SYSTEM
-    summary_input = str(message_sequence_to_summarize)
-    summary_input_tkns = count_tokens(summary_input)
-    if summary_input_tkns > MESSAGE_SUMMARY_WARNING_TOKENS:
-        trunc_ratio = (MESSAGE_SUMMARY_WARNING_TOKENS / summary_input_tkns) * 0.8  # For good measure...
-        cutoff = int(len(message_sequence_to_summarize) * trunc_ratio)
-        summary_input = str([summarize_messages(model, message_sequence_to_summarize[:cutoff])] + message_sequence_to_summarize[cutoff:])
-    message_sequence = [
-        {"role": "system", "content": summary_prompt},
-        {"role": "user", "content": summary_input},
-    ]
-
-    response = create(
-        model=model,
-        messages=message_sequence,
-    )
-
-    printd(f"summarize_messages gpt reply: {response.choices[0]}")
-    reply = response.choices[0].message.content
-    return reply
-
-
-async def a_summarize_messages(
-    model,
-    message_sequence_to_summarize,
-):
-    """Summarize a message sequence using GPT"""
-
-    summary_prompt = SUMMARY_PROMPT_SYSTEM
-    summary_input = str(message_sequence_to_summarize)
-    summary_input_tkns = count_tokens(summary_input)
-    if summary_input_tkns > MESSAGE_SUMMARY_WARNING_TOKENS:
-        trunc_ratio = (MESSAGE_SUMMARY_WARNING_TOKENS / summary_input_tkns) * 0.8  # For good measure...
-        cutoff = int(len(message_sequence_to_summarize) * trunc_ratio)
-        summary_input = str(
-            [await a_summarize_messages(model, message_sequence_to_summarize[:cutoff])] + message_sequence_to_summarize[cutoff:]
-        )
-    message_sequence = [
-        {"role": "system", "content": summary_prompt},
-        {"role": "user", "content": summary_input},
-    ]
-
-    response = await acreate(
-        model=model,
-        messages=message_sequence,
-    )
-
-    printd(f"summarize_messages gpt reply: {response.choices[0]}")
-    reply = response.choices[0].message.content
-    return reply
-
-
-class ArchivalMemory(ABC):
-    @abstractmethod
-<<<<<<< HEAD
-    def __len__(self):
-        """Define the length of the object. Must be implemented by subclasses."""
-        pass
-
-    @abstractmethod
-    def insert(self, memory_string: str, embedding: Optional[VectorEmbedding] = None):
-=======
-    def insert(self, memory_string):
->>>>>>> d6c74337
-        """Insert new archival memory
-
-        :param memory_string: Memory string to insert
-        :type memory_string: str
-        :param embedding: Optional embedding to use
-        :type embedding: Optional[VectorEmbedding]
-
-        """
-        pass
-
-    @abstractmethod
-    def search(self, query_string, count=None, start=None) -> Tuple[List[str], int]:
-        """Search archival memory
-
-        :param query_string: Query string
-        :type query_string: str
-        :param count: Number of results to return (None for all)
-        :type count: Optional[int]
-        :param start: Offset to start returning results from (None if 0)
-        :type start: Optional[int]
-
-        :return: Tuple of (list of results, total number of results)
-        """
-        pass
-
-    @abstractmethod
-    def __repr__(self) -> str:
-        pass
-
-
-class DummyArchivalMemory(ArchivalMemory):
-    """Dummy in-memory version of an archival memory database (eg run on MongoDB)
-
-    Archival Memory: A more structured and deep storage space for the AI's reflections,
-    insights, or any other data that doesn't fit into the active memory but
-    is essential enough not to be left only to the recall memory.
-    """
-
-    def __init__(self, archival_memory_database=None):
-        self._archive = [] if archival_memory_database is None else archival_memory_database  # consists of {'content': str} dicts
-
-    def __len__(self):
-        return len(self._archive)
-
-    def __repr__(self) -> str:
-        if len(self._archive) == 0:
-            memory_str = "<empty>"
-        else:
-            memory_str = "\n".join([d["content"] for d in self._archive])
-        return f"\n### ARCHIVAL MEMORY ###" + f"\n{memory_str}"
-
-    def insert(self, memory_string: str, embedding: Optional[VectorEmbedding] = None):
-        if embedding is not None:
-            raise ValueError("Basic text-based archival memory does not support embeddings")
-        self._archive.append(
-            {
-                # can eventually upgrade to adding semantic tags, etc
-                "timestamp": get_local_time(),
-                "content": memory_string,
-            }
-        )
-
-    async def a_insert(self, memory_string: str, embedding: Optional[VectorEmbedding] = None):
-        return self.insert(memory_string, embedding)
-
-    def search(self, query_string, count=None, start=None):
-        """Simple text-based search"""
-        # in the dummy version, run an (inefficient) case-insensitive match search
-        # printd(f"query_string: {query_string}")
-        matches = [s for s in self._archive if query_string.lower() in s["content"].lower()]
-        # printd(f"archive_memory.search (text-based): search for query '{query_string}' returned the following results (limit 5):\n{[str(d['content']) d in matches[:5]]}")
-        printd(
-            f"archive_memory.search (text-based): search for query '{query_string}' returned the following results (limit 5):\n{[matches[start:count]]}"
-        )
-
-        # start/count support paging through results
-        if start is not None and count is not None:
-            return matches[start : start + count], len(matches)
-        elif start is None and count is not None:
-            return matches[:count], len(matches)
-        elif start is not None and count is None:
-            return matches[start:], len(matches)
-        else:
-            return matches, len(matches)
-
-    async def a_search(self, query_string, count=None, start=None):
-        return self.search(query_string, count=None, start=None)
-
-
-class DummyArchivalMemoryWithEmbeddings(DummyArchivalMemory):
-    """Same as dummy in-memory archival memory, but with bare-bones embedding support"""
-
-    def __init__(self, archival_memory_database=None, embedding_model="text-embedding-ada-002"):
-        self._archive = [] if archival_memory_database is None else archival_memory_database  # consists of {'content': str} dicts
-        self.embedding_model = embedding_model
-
-    def __len__(self):
-        return len(self._archive)
-
-    def _insert(self, memory_string: str, embedding: VectorEmbedding):
-        # Get the embedding
-        embedding_meta = {"model": self.embedding_model}
-        printd(f"Got an embedding, type {type(embedding)}, len {len(embedding)}")
-
-        self._archive.append(
-            {
-                "timestamp": get_local_time(),
-                "content": memory_string,
-                "embedding": embedding,
-                "embedding_metadata": embedding_meta,
-            }
-        )
-
-    def insert(self, memory_string: str, embedding: Optional[VectorEmbedding] = None):
-        if embedding is None:
-            embedding = get_embedding_with_backoff(memory_string, model=self.embedding_model)
-        return self._insert(memory_string, embedding)
-
-    async def a_insert(self, memory_string: str, embedding: Optional[VectorEmbedding] = None):
-        if embedding is None:
-            embedding = await async_get_embedding_with_backoff(memory_string, model=self.embedding_model)
-        return self._insert(memory_string, embedding)
-
-    def _search(self, query_embedding: VectorEmbedding, query_string: str, count: Optional[int], start: Optional[int]):
-        """Simple embedding-based search (inefficient, no caching)"""
-        # see: https://github.com/openai/openai-cookbook/blob/main/examples/Semantic_text_search_using_embeddings.ipynb
-
-        # query_embedding = get_embedding(query_string, model=self.embedding_model)
-        # our wrapped version supports backoff/rate-limits
-        similarity_scores = [cosine_similarity(memory["embedding"], query_embedding) for memory in self._archive]
-
-        # Sort the archive based on similarity scores
-        sorted_archive_with_scores = sorted(
-            zip(self._archive, similarity_scores),
-            key=lambda pair: pair[1],  # Sort by the similarity score
-            reverse=True,  # We want the highest similarity first
-        )
-        printd(
-            f"archive_memory.search (vector-based): search for query '{query_string}' returned the following results (limit 5) and scores:\n{str([str(t[0]['content']) + '- score ' + str(t[1]) for t in sorted_archive_with_scores[:5]])}"
-        )
-
-        # Extract the sorted archive without the scores
-        matches = [item[0] for item in sorted_archive_with_scores]
-
-        # start/count support paging through results
-        if start is not None and count is not None:
-            return matches[start : start + count], len(matches)
-        elif start is None and count is not None:
-            return matches[:count], len(matches)
-        elif start is not None and count is None:
-            return matches[start:], len(matches)
-        else:
-            return matches, len(matches)
-
-    def search(self, query_string, count=None, start=None):
-        query_embedding = get_embedding_with_backoff(query_string, model=self.embedding_model)
-        return self._search(query_embedding, query_string, count, start)
-
-    async def a_search(self, query_string, count=None, start=None):
-        query_embedding = await async_get_embedding_with_backoff(query_string, model=self.embedding_model)
-        return await self._search(query_embedding, query_string, count, start)
-
-
-class DummyArchivalMemoryWithFaiss(DummyArchivalMemory):
-    """Dummy in-memory version of an archival memory database, using a FAISS
-    index for fast nearest-neighbors embedding search.
-
-    Archival memory is effectively "infinite" overflow for core memory,
-    and is read-only via string queries.
-
-    Archival Memory: A more structured and deep storage space for the AI's reflections,
-    insights, or any other data that doesn't fit into the active memory but
-    is essential enough not to be left only to the recall memory.
-    """
-
-    def __init__(self, index=None, archival_memory_database=None, embedding_model="text-embedding-ada-002", k=100):
-        if index is None:
-            self.index = faiss.IndexFlatL2(1536)  # openai embedding vector size.
-        else:
-            self.index = index
-        self.k = k
-        self._archive = [] if archival_memory_database is None else archival_memory_database  # consists of {'content': str} dicts
-        self.embedding_model = embedding_model
-        self.embeddings_dict: dict[str, VectorEmbedding] = {}
-        self.search_results = {}
-
-    def __len__(self):
-        return len(self._archive)
-
-    def _insert(self, memory_string: str, embedding: VectorEmbedding):
-        print(f"Got an embedding, type {type(embedding)}, len {len(embedding)}")
-
-        self._archive.append(
-            {
-                # can eventually upgrade to adding semantic tags, etc
-                "timestamp": get_local_time(),
-                "content": memory_string,
-            }
-        )
-        npembedding = np.array([embedding]).astype("float32")
-        self.index.add(npembedding)
-
-    def insert(self, memory_string: str, embedding: Optional[VectorEmbedding] = None):
-        if embedding is None:
-            # Get the embedding
-            embedding = get_embedding_with_backoff(memory_string, model=self.embedding_model)
-        return self._insert(memory_string, embedding)
-
-    async def a_insert(self, memory_string: str, embedding: Optional[VectorEmbedding] = None):
-        if embedding is None:
-            # Get the embedding
-            embedding = await async_get_embedding_with_backoff(memory_string, model=self.embedding_model)
-        return self._insert(memory_string, embedding)
-
-    def _search(self, query_embedding: VectorEmbedding, query_string: str, count: Optional[int] = None, start: Optional[int] = None):
-        """Simple embedding-based search (inefficient, no caching)"""
-        # see: https://github.com/openai/openai-cookbook/blob/main/examples/Semantic_text_search_using_embeddings.ipynb
-
-        # query_embedding = get_embedding(query_string, model=self.embedding_model)
-        # our wrapped version supports backoff/rate-limits
-        if query_string in self.embeddings_dict:
-            search_result = self.search_results[query_string]
-        else:
-            _, indices = self.index.search(np.array([np.array(query_embedding, dtype=np.float32)]), self.k)
-            search_result = [self._archive[idx] if idx < len(self._archive) else "" for idx in indices[0]]
-            self.embeddings_dict[query_string] = query_embedding
-            self.search_results[query_string] = search_result
-
-        if start is not None and count is not None:
-            toprint = search_result[start : start + count]
-        else:
-            if len(search_result) >= 5:
-                toprint = search_result[:5]
-            else:
-                toprint = search_result
-        printd(
-            f"archive_memory.search (vector-based): search for query '{query_string}' returned the following results ({start}--{start+5}/{len(search_result)}) and scores:\n{str([t[:60] if len(t) > 60 else t for t in toprint])}"
-        )
-
-        # Extract the sorted archive without the scores
-        matches = search_result
-
-        # start/count support paging through results
-        if start is not None and count is not None:
-            return matches[start : start + count], len(matches)
-        elif start is None and count is not None:
-            return matches[:count], len(matches)
-        elif start is not None and count is None:
-            return matches[start:], len(matches)
-        else:
-            return matches, len(matches)
-
-    def search(self, query_string: str, count: Optional[int] = None, start: Optional[int] = None):
-        if query_string in self.embeddings_dict:
-            query_embedding = self.embeddings_dict[query_string]
-        else:
-            query_embedding = get_embedding_with_backoff(query_string, model=self.embedding_model)
-        return self._search(query_embedding, query_string, count, start)
-
-    async def a_search(self, query_string: str, count: Optional[int] = None, start: Optional[int] = None):
-        if query_string in self.embeddings_dict:
-            query_embedding = self.embeddings_dict[query_string]
-        else:
-            query_embedding = await async_get_embedding_with_backoff(query_string, model=self.embedding_model)
-        return self._search(query_embedding, query_string, count, start)
-
-
-class RecallMemory(ABC):
-    @abstractmethod
-    def text_search(self, query_string, count=None, start=None):
-        pass
-
-    @abstractmethod
-    async def a_text_search(self, query_string, count=None, start=None):
-        pass
-
-    @abstractmethod
-    def date_search(self, query_string, count=None, start=None):
-        pass
-
-    @abstractmethod
-    async def a_date_search(self, query_string, count=None, start=None):
-        pass
-
-    @abstractmethod
-    def __repr__(self) -> str:
-        pass
-
-
-class DummyRecallMemory(RecallMemory):
-    """Dummy in-memory version of a recall memory database (eg run on MongoDB)
-
-    Recall memory here is basically just a full conversation history with the user.
-    Queryable via string matching, or date matching.
-
-    Recall Memory: The AI's capability to search through past interactions,
-    effectively allowing it to 'remember' prior engagements with a user.
-    """
-
-    def __init__(self, message_database=None, restrict_search_to_summaries=False):
-        self._message_logs = [] if message_database is None else message_database  # consists of full message dicts
-
-        # If true, the pool of messages that can be queried are the automated summaries only
-        # (generated when the conversation window needs to be shortened)
-        self.restrict_search_to_summaries = restrict_search_to_summaries
-
-    def __len__(self):
-        return len(self._message_logs)
-
-    def __repr__(self) -> str:
-        # don't dump all the conversations, just statistics
-        system_count = user_count = assistant_count = function_count = other_count = 0
-        for msg in self._message_logs:
-            role = msg["message"]["role"]
-            if role == "system":
-                system_count += 1
-            elif role == "user":
-                user_count += 1
-            elif role == "assistant":
-                assistant_count += 1
-            elif role == "function":
-                function_count += 1
-            else:
-                other_count += 1
-        memory_str = (
-            f"Statistics:"
-            + f"\n{len(self._message_logs)} total messages"
-            + f"\n{system_count} system"
-            + f"\n{user_count} user"
-            + f"\n{assistant_count} assistant"
-            + f"\n{function_count} function"
-            + f"\n{other_count} other"
-        )
-        return f"\n### RECALL MEMORY ###" + f"\n{memory_str}"
-
-    async def insert(self, message):
-        raise NotImplementedError("This should be handled by the PersistenceManager, recall memory is just a search layer on top")
-
-    def text_search(self, query_string: str, count: Optional[int] = None, start: Optional[int] = None):
-        # in the dummy version, run an (inefficient) case-insensitive match search
-        message_pool = [d for d in self._message_logs if d["message"]["role"] not in ["system", "function"]]
-
-        printd(
-            f"recall_memory.text_search: searching for {query_string} (c={count}, s={start}) in {len(self._message_logs)} total messages"
-        )
-        matches = [
-            d for d in message_pool if d["message"]["content"] is not None and query_string.lower() in d["message"]["content"].lower()
-        ]
-        printd(f"recall_memory - matches:\n{matches[start:start+count]}")
-
-        # start/count support paging through results
-        if start is not None and count is not None:
-            return matches[start : start + count], len(matches)
-        elif start is None and count is not None:
-            return matches[:count], len(matches)
-        elif start is not None and count is None:
-            return matches[start:], len(matches)
-        else:
-            return matches, len(matches)
-
-    async def a_text_search(
-        self,
-        query_string: str,
-        count: Optional[int] = None,
-        start: Optional[int] = None,
-    ):
-        return self.text_search(query_string, count, start)
-
-    def _validate_date_format(self, date_str):
-        """Validate the given date string in the format 'YYYY-MM-DD'."""
-        try:
-            datetime.datetime.strptime(date_str, "%Y-%m-%d")
-            return True
-        except (ValueError, TypeError):
-            return False
-
-    def _extract_date_from_timestamp(self, timestamp):
-        """Extracts and returns the date from the given timestamp."""
-        # Extracts the date (ignoring the time and timezone)
-        match = re.match(r"(\d{4}-\d{2}-\d{2})", timestamp)
-        return match.group(1) if match else None
-
-    def date_search(
-        self,
-        start_date: str,
-        end_date: str,
-        count: Optional[int] = None,
-        start: Optional[int] = None,
-    ):
-        message_pool = [d for d in self._message_logs if d["message"]["role"] not in ["system", "function"]]
-
-        # First, validate the start_date and end_date format
-        if not self._validate_date_format(start_date) or not self._validate_date_format(end_date):
-            raise ValueError("Invalid date format. Expected format: YYYY-MM-DD")
-
-        # Convert dates to datetime objects for comparison
-        start_date_dt = datetime.datetime.strptime(start_date, "%Y-%m-%d")
-        end_date_dt = datetime.datetime.strptime(end_date, "%Y-%m-%d")
-
-        # Next, match items inside self._message_logs
-        matches = [
-            d
-            for d in message_pool
-            if start_date_dt <= datetime.datetime.strptime(self._extract_date_from_timestamp(d["timestamp"]), "%Y-%m-%d") <= end_date_dt
-        ]
-
-        # start/count support paging through results
-        if start is not None and count is not None:
-            return matches[start : start + count], len(matches)
-        elif start is None and count is not None:
-            return matches[:count], len(matches)
-        elif start is not None and count is None:
-            return matches[start:], len(matches)
-        else:
-            return matches, len(matches)
-
-    async def a_date_search(
-        self,
-        start_date: str,
-        end_date: str,
-        count: Optional[int] = None,
-        start: Optional[int] = None,
-    ):
-        return self.date_search(start_date, end_date, count, start)
-
-
-class DummyRecallMemoryWithEmbeddings(DummyRecallMemory):
-    """Lazily manage embeddings by keeping a string->embed dict"""
-
-    def __init__(self, *args, **kwargs):
-        super().__init__(*args, **kwargs)
-        self.embeddings: dict[str, VectorEmbedding] = dict()
-        self.embedding_model = "text-embedding-ada-002"
-        self.only_use_preloaded_embeddings = False
-
-    def text_search(self, query_string: str, count: Optional[int], start: Optional[int]):
-        # in the dummy version, run an (inefficient) case-insensitive match search
-        message_pool = [d for d in self._message_logs if d["message"]["role"] not in ["system", "function"]]
-
-        # first, go through and make sure we have all the embeddings we need
-        message_pool_filtered = []
-        for d in message_pool:
-            message_str = d["message"]["content"]
-            if self.only_use_preloaded_embeddings:
-                if message_str not in self.embeddings:
-                    printd(f"recall_memory.text_search -- '{message_str}' was not in embedding dict, skipping.")
-                else:
-                    message_pool_filtered.append(d)
-            elif message_str not in self.embeddings:
-                printd(f"recall_memory.text_search -- '{message_str}' was not in embedding dict, computing now")
-                self.embeddings[message_str] = get_embedding_with_backoff(message_str, model=self.embedding_model)
-                message_pool_filtered.append(d)
-
-        # our wrapped version supports backoff/rate-limits
-        query_embedding = get_embedding_with_backoff(query_string, model=self.embedding_model)
-        similarity_scores = [cosine_similarity(self.embeddings[d["message"]["content"]], query_embedding) for d in message_pool_filtered]
-
-        # Sort the archive based on similarity scores
-        sorted_archive_with_scores = sorted(
-            zip(message_pool_filtered, similarity_scores),
-            key=lambda pair: pair[1],  # Sort by the similarity score
-            reverse=True,  # We want the highest similarity first
-        )
-        printd(
-            f"recall_memory.text_search (vector-based): search for query '{query_string}' returned the following results (limit 5) and scores:\n{str([str(t[0]['message']['content']) + '- score ' + str(t[1]) for t in sorted_archive_with_scores[:5]])}"
-        )
-
-        # Extract the sorted archive without the scores
-        matches = [item[0] for item in sorted_archive_with_scores]
-
-        # start/count support paging through results
-        if start is not None and count is not None:
-            return matches[start : start + count], len(matches)
-        elif start is None and count is not None:
-            return matches[:count], len(matches)
-        elif start is not None and count is None:
-            return matches[start:], len(matches)
-        else:
-            return matches, len(matches)
-
-    async def a_text_search(
-        self,
-        query_string: str,
-        count: Optional[int] = None,
-        start: Optional[int] = None,
-    ):
-        return self.text_search(query_string, count, start)
-
-
-class LocalArchivalMemory(ArchivalMemory):
-    """Archival memory built on top of Llama Index"""
-
-    def __init__(self, agent_config, top_k: Optional[int] = 100):
-        """Init function for archival memory
-
-        :param archiva_memory_database: name of dataset to pre-fill archival with
-        :type archival_memory_database: str
-        """
-
-        self.top_k = top_k
-        self.agent_config = agent_config
-
-        # locate saved index
-        # if self.agent_config.data_source is not None:  # connected data source
-        #    directory = f"{MEMGPT_DIR}/archival/{self.agent_config.data_source}"
-        #    assert os.path.exists(directory), f"Archival memory database {self.agent_config.data_source} does not exist"
-        # elif self.agent_config.name is not None:
-        if self.agent_config.name is not None:
-            directory = agent_config.save_agent_index_dir()
-            if not os.path.exists(directory):
-                # no existing archival storage
-                directory = None
-
-        # load/create index
-        if directory:
-            storage_context = StorageContext.from_defaults(persist_dir=directory)
-            self.index = load_index_from_storage(storage_context)
-        else:
-            self.index = EmptyIndex()
-
-        # create retriever
-        if isinstance(self.index, EmptyIndex):
-            self.retriever = None  # cant create retriever over empty indes
-        else:
-            self.retriever = VectorIndexRetriever(
-                index=self.index,  # does this get refreshed?
-                similarity_top_k=self.top_k,
-            )
-
-        # TODO: have some mechanism for cleanup otherwise will lead to OOM
-        self.cache = {}
-
-    def save(self):
-        """Save the index to disk"""
-        # if self.agent_config.data_sources:  # update original archival index
-        #    # TODO: this corrupts the originally loaded data. do we want to do this?
-        #    utils.save_index(self.index, self.agent_config.data_sources)
-        # else:
-
-        # don't need to save data source, since we assume data source data is already loaded into the agent index
-        utils.save_agent_index(self.index, self.agent_config)
-
-    def insert(self, memory_string: str, embedding: Optional[VectorEmbedding] = None):
-        model_name = self.agent_config.embedding_model
-        metadata = {
-            "timestamp": get_local_time(),
-            **({"model_name": model_name} if self.model_name else {}),
-        }
-        document = Document(text=memory_string, embedding=embedding, metadata=metadata)
-        self.index.insert(document)
-
-        # TODO: figure out if this needs to be refreshed (probably not)
-        self.retriever = VectorIndexRetriever(
-            index=self.index,
-            similarity_top_k=self.top_k,
-        )
-
-    async def a_insert(self, memory_string: str, embedding: Optional[VectorEmbedding] = None):
-        return self.insert(memory_string, embedding)
-
-<<<<<<< HEAD
-    def search(self, query_string: str, count: Optional[int] = None, start: Optional[int] = None):
-=======
-    def search(self, query_string, count=None, start=None):
-        print("searching with local")
->>>>>>> d6c74337
-        if self.retriever is None:
-            print("Warning: archival memory is empty")
-            return [], 0
-
-        start = start if start else 0
-        count = count if count else self.top_k
-        count = min(count + start, self.top_k)
-
-        if query_string not in self.cache:
-            self.cache[query_string] = self.retriever.retrieve(query_string)
-
-        results = self.cache[query_string][start : start + count]
-        results = [{"timestamp": get_local_time(), "content": node.node.text} for node in results]
-        # from pprint import pprint
-        # pprint(results)
-        return results, len(results)
-
-    async def a_search(self, query_string: str, count: Optional[int] = None, start: Optional[int] = None):
-        return self.search(query_string, count, start)
-
-    def __repr__(self) -> str:
-        if isinstance(self.index, EmptyIndex):
-            memory_str = "<empty>"
-        else:
-            memory_str = self.index.ref_doc_info
-        return f"\n### ARCHIVAL MEMORY ###" + f"\n{memory_str}"
-
-
-class EmbeddingArchivalMemory(ArchivalMemory):
-    """Archival memory with embedding based search"""
-
-    def __init__(self, agent_config, top_k: Optional[int] = 100):
-        """Init function for archival memory
-
-        :param archiva_memory_database: name of dataset to pre-fill archival with
-        :type archival_memory_database: str
-        """
-        from memgpt.connectors.storage import StorageConnector
-
-        self.top_k = top_k
-        self.agent_config = agent_config
-        config = MemGPTConfig.load()
-
-        # create embedding model
-        self.embed_model = embedding_model()
-        self.embedding_chunk_size = config.embedding_chunk_size
-
-        # create storage backend
-        self.storage = StorageConnector.get_storage_connector(agent_config=agent_config)
-        # TODO: have some mechanism for cleanup otherwise will lead to OOM
-        self.cache = {}
-
-    def save(self):
-        """Save the index to disk"""
-        self.storage.save()
-
-    def insert(self, memory_string):
-        """Embed and save memory string"""
-        from memgpt.connectors.storage import Passage
-
-        try:
-            passages = []
-
-            # create parser
-            parser = SimpleNodeParser.from_defaults(chunk_size=self.embedding_chunk_size)
-
-            # breakup string into passages
-            for node in parser.get_nodes_from_documents([Document(text=memory_string)]):
-                embedding = self.embed_model.get_text_embedding(node.text)
-                passages.append(Passage(text=node.text, embedding=embedding, doc_id=f"agent_{self.agent_config.name}_memory"))
-
-            # insert passages
-            self.storage.insert_many(passages)
-            return True
-        except Exception as e:
-            print("Archival insert error", e)
-            raise e
-
-    def search(self, query_string, count=None, start=None):
-        """Search query string"""
-        try:
-            if query_string not in self.cache:
-                # self.cache[query_string] = self.retriever.retrieve(query_string)
-                query_vec = self.embed_model.get_text_embedding(query_string)
-                self.cache[query_string] = self.storage.query(query_string, query_vec, top_k=self.top_k)
-
-            start = start if start else 0
-            count = count if count else self.top_k
-            end = min(count + start, len(self.cache[query_string]))
-
-            results = self.cache[query_string][start:end]
-            results = [{"timestamp": get_local_time(), "content": node.text} for node in results]
-            return results, len(results)
-        except Exception as e:
-            print("Archival search error", e)
-            raise e
-
-    async def a_search(self, query_string, count=None, start=None):
-        return self.search(query_string, count, start)
-
-    async def a_insert(self, memory_string, embedding=None):
-        return self.insert(memory_string)
-
-    def __repr__(self) -> str:
-        limit = 10
-        passages = []
-        for passage in list(self.storage.get_all())[:limit]:  # TODO: only get first 10
-            passages.append(str(passage.text))
-        memory_str = "\n".join(passages)
-        return f"\n### ARCHIVAL MEMORY ###" + f"\n{memory_str}"
-
-    def __len__(self):
-        return len(self.storage.get_all())
+from abc import ABC, abstractmethod
+import os
+import datetime
+import re
+import faiss
+import numpy as np
+from typing import Optional, List, Tuple
+
+from .constants import MESSAGE_SUMMARY_WARNING_TOKENS, MEMGPT_DIR
+from .utils import cosine_similarity, get_local_time, printd, count_tokens, VectorEmbedding
+from .prompts.gpt_summarize import SYSTEM as SUMMARY_PROMPT_SYSTEM
+from memgpt import utils
+from .openai_tools import (
+    acompletions_with_backoff as acreate,
+    async_get_embedding_with_backoff,
+    get_embedding_with_backoff,
+    completions_with_backoff as create,
+)
+from llama_index import (
+    Document,
+    VectorStoreIndex,
+    EmptyIndex,
+    get_response_synthesizer,
+    load_index_from_storage,
+    StorageContext,
+    Document,
+)
+from llama_index.node_parser import SimpleNodeParser
+from llama_index.node_parser import SimpleNodeParser
+from llama_index.retrievers import VectorIndexRetriever
+from llama_index.query_engine import RetrieverQueryEngine
+from llama_index.indices.postprocessor import SimilarityPostprocessor
+
+from memgpt.embeddings import embedding_model
+from memgpt.config import MemGPTConfig
+
+from memgpt.embeddings import embedding_model
+from memgpt.config import MemGPTConfig
+
+
+class CoreMemory(object):
+    """Held in-context inside the system message
+
+    Core Memory: Refers to the system block, which provides essential, foundational context to the AI.
+    This includes the persona information, essential user details,
+    and any other baseline data you deem necessary for the AI's basic functioning.
+    """
+
+    def __init__(self, persona=None, human=None, persona_char_limit=None, human_char_limit=None, archival_memory_exists=True):
+        self.persona = persona
+        self.human = human
+        self.persona_char_limit = persona_char_limit
+        self.human_char_limit = human_char_limit
+
+        # affects the error message the AI will see on overflow inserts
+        self.archival_memory_exists = archival_memory_exists
+
+    def __repr__(self) -> str:
+        return f"\n### CORE MEMORY ###" + f"\n=== Persona ===\n{self.persona}" + f"\n\n=== Human ===\n{self.human}"
+
+    def to_dict(self):
+        return {
+            "persona": self.persona,
+            "human": self.human,
+        }
+
+    @classmethod
+    def load(cls, state):
+        return cls(state["persona"], state["human"])
+
+    def edit_persona(self, new_persona):
+        if self.persona_char_limit and len(new_persona) > self.persona_char_limit:
+            error_msg = f"Edit failed: Exceeds {self.persona_char_limit} character limit (requested {len(new_persona)})."
+            if self.archival_memory_exists:
+                error_msg = f"{error_msg} Consider summarizing existing core memories in 'persona' and/or moving lower priority content to archival memory to free up space in core memory, then trying again."
+            raise ValueError(error_msg)
+
+        self.persona = new_persona
+        return len(self.persona)
+
+    def edit_human(self, new_human):
+        if self.human_char_limit and len(new_human) > self.human_char_limit:
+            error_msg = f"Edit failed: Exceeds {self.human_char_limit} character limit (requested {len(new_human)})."
+            if self.archival_memory_exists:
+                error_msg = f"{error_msg} Consider summarizing existing core memories in 'human' and/or moving lower priority content to archival memory to free up space in core memory, then trying again."
+            raise ValueError(error_msg)
+
+        self.human = new_human
+        return len(self.human)
+
+    def edit(self, field, content):
+        if field == "persona":
+            return self.edit_persona(content)
+        elif field == "human":
+            return self.edit_human(content)
+        else:
+            raise KeyError
+
+    def edit_append(self, field, content, sep="\n"):
+        if field == "persona":
+            new_content = self.persona + sep + content
+            return self.edit_persona(new_content)
+        elif field == "human":
+            new_content = self.human + sep + content
+            return self.edit_human(new_content)
+        else:
+            raise KeyError
+
+    def edit_replace(self, field, old_content, new_content):
+        if field == "persona":
+            if old_content in self.persona:
+                new_persona = self.persona.replace(old_content, new_content)
+                return self.edit_persona(new_persona)
+            else:
+                raise ValueError("Content not found in persona (make sure to use exact string)")
+        elif field == "human":
+            if old_content in self.human:
+                new_human = self.human.replace(old_content, new_content)
+                return self.edit_human(new_human)
+            else:
+                raise ValueError("Content not found in human (make sure to use exact string)")
+        else:
+            raise KeyError
+
+
+def summarize_messages(
+    model,
+    message_sequence_to_summarize,
+):
+    """Summarize a message sequence using GPT"""
+
+    summary_prompt = SUMMARY_PROMPT_SYSTEM
+    summary_input = str(message_sequence_to_summarize)
+    summary_input_tkns = count_tokens(summary_input)
+    if summary_input_tkns > MESSAGE_SUMMARY_WARNING_TOKENS:
+        trunc_ratio = (MESSAGE_SUMMARY_WARNING_TOKENS / summary_input_tkns) * 0.8  # For good measure...
+        cutoff = int(len(message_sequence_to_summarize) * trunc_ratio)
+        summary_input = str([summarize_messages(model, message_sequence_to_summarize[:cutoff])] + message_sequence_to_summarize[cutoff:])
+    message_sequence = [
+        {"role": "system", "content": summary_prompt},
+        {"role": "user", "content": summary_input},
+    ]
+
+    response = create(
+        model=model,
+        messages=message_sequence,
+    )
+
+    printd(f"summarize_messages gpt reply: {response.choices[0]}")
+    reply = response.choices[0].message.content
+    return reply
+
+
+async def a_summarize_messages(
+    model,
+    message_sequence_to_summarize,
+):
+    """Summarize a message sequence using GPT"""
+
+    summary_prompt = SUMMARY_PROMPT_SYSTEM
+    summary_input = str(message_sequence_to_summarize)
+    summary_input_tkns = count_tokens(summary_input)
+    if summary_input_tkns > MESSAGE_SUMMARY_WARNING_TOKENS:
+        trunc_ratio = (MESSAGE_SUMMARY_WARNING_TOKENS / summary_input_tkns) * 0.8  # For good measure...
+        cutoff = int(len(message_sequence_to_summarize) * trunc_ratio)
+        summary_input = str(
+            [await a_summarize_messages(model, message_sequence_to_summarize[:cutoff])] + message_sequence_to_summarize[cutoff:]
+        )
+    message_sequence = [
+        {"role": "system", "content": summary_prompt},
+        {"role": "user", "content": summary_input},
+    ]
+
+    response = await acreate(
+        model=model,
+        messages=message_sequence,
+    )
+
+    printd(f"summarize_messages gpt reply: {response.choices[0]}")
+    reply = response.choices[0].message.content
+    return reply
+
+
+class ArchivalMemory(ABC):
+    @abstractmethod
+    def insert(self, memory_string: str, embedding: Optional[VectorEmbedding] = None):
+        """Insert new archival memory
+
+        :param memory_string: Memory string to insert
+        :type memory_string: str
+        :param embedding: Optional embedding to use
+        :type embedding: Optional[VectorEmbedding]
+
+        """
+        pass
+
+    @abstractmethod
+    def search(self, query_string, count=None, start=None) -> Tuple[List[str], int]:
+        """Search archival memory
+
+        :param query_string: Query string
+        :type query_string: str
+        :param count: Number of results to return (None for all)
+        :type count: Optional[int]
+        :param start: Offset to start returning results from (None if 0)
+        :type start: Optional[int]
+
+        :return: Tuple of (list of results, total number of results)
+        """
+        pass
+
+    @abstractmethod
+    def __repr__(self) -> str:
+        pass
+
+
+class DummyArchivalMemory(ArchivalMemory):
+    """Dummy in-memory version of an archival memory database (eg run on MongoDB)
+
+    Archival Memory: A more structured and deep storage space for the AI's reflections,
+    insights, or any other data that doesn't fit into the active memory but
+    is essential enough not to be left only to the recall memory.
+    """
+
+    def __init__(self, archival_memory_database=None):
+        self._archive = [] if archival_memory_database is None else archival_memory_database  # consists of {'content': str} dicts
+
+    def __len__(self):
+        return len(self._archive)
+
+    def __repr__(self) -> str:
+        if len(self._archive) == 0:
+            memory_str = "<empty>"
+        else:
+            memory_str = "\n".join([d["content"] for d in self._archive])
+        return f"\n### ARCHIVAL MEMORY ###" + f"\n{memory_str}"
+
+    def insert(self, memory_string: str, embedding: Optional[VectorEmbedding] = None):
+        if embedding is not None:
+            raise ValueError("Basic text-based archival memory does not support embeddings")
+        self._archive.append(
+            {
+                # can eventually upgrade to adding semantic tags, etc
+                "timestamp": get_local_time(),
+                "content": memory_string,
+            }
+        )
+
+    async def a_insert(self, memory_string: str, embedding: Optional[VectorEmbedding] = None):
+        return self.insert(memory_string, embedding)
+
+    def search(self, query_string, count=None, start=None):
+        """Simple text-based search"""
+        # in the dummy version, run an (inefficient) case-insensitive match search
+        # printd(f"query_string: {query_string}")
+        matches = [s for s in self._archive if query_string.lower() in s["content"].lower()]
+        # printd(f"archive_memory.search (text-based): search for query '{query_string}' returned the following results (limit 5):\n{[str(d['content']) d in matches[:5]]}")
+        printd(
+            f"archive_memory.search (text-based): search for query '{query_string}' returned the following results (limit 5):\n{[matches[start:count]]}"
+        )
+
+        # start/count support paging through results
+        if start is not None and count is not None:
+            return matches[start : start + count], len(matches)
+        elif start is None and count is not None:
+            return matches[:count], len(matches)
+        elif start is not None and count is None:
+            return matches[start:], len(matches)
+        else:
+            return matches, len(matches)
+
+    async def a_search(self, query_string, count=None, start=None):
+        return self.search(query_string, count=None, start=None)
+
+
+class DummyArchivalMemoryWithEmbeddings(DummyArchivalMemory):
+    """Same as dummy in-memory archival memory, but with bare-bones embedding support"""
+
+    def __init__(self, archival_memory_database=None, embedding_model="text-embedding-ada-002"):
+        self._archive = [] if archival_memory_database is None else archival_memory_database  # consists of {'content': str} dicts
+        self.embedding_model = embedding_model
+
+    def __len__(self):
+        return len(self._archive)
+
+    def _insert(self, memory_string: str, embedding: VectorEmbedding):
+        # Get the embedding
+        embedding_meta = {"model": self.embedding_model}
+        printd(f"Got an embedding, type {type(embedding)}, len {len(embedding)}")
+
+        self._archive.append(
+            {
+                "timestamp": get_local_time(),
+                "content": memory_string,
+                "embedding": embedding,
+                "embedding_metadata": embedding_meta,
+            }
+        )
+
+    def insert(self, memory_string: str, embedding: Optional[VectorEmbedding] = None):
+        if embedding is None:
+            embedding = get_embedding_with_backoff(memory_string, model=self.embedding_model)
+        return self._insert(memory_string, embedding)
+
+    async def a_insert(self, memory_string: str, embedding: Optional[VectorEmbedding] = None):
+        if embedding is None:
+            embedding = await async_get_embedding_with_backoff(memory_string, model=self.embedding_model)
+        return self._insert(memory_string, embedding)
+
+    def _search(self, query_embedding: VectorEmbedding, query_string: str, count: Optional[int], start: Optional[int]):
+        """Simple embedding-based search (inefficient, no caching)"""
+        # see: https://github.com/openai/openai-cookbook/blob/main/examples/Semantic_text_search_using_embeddings.ipynb
+
+        # query_embedding = get_embedding(query_string, model=self.embedding_model)
+        # our wrapped version supports backoff/rate-limits
+        similarity_scores = [cosine_similarity(memory["embedding"], query_embedding) for memory in self._archive]
+
+        # Sort the archive based on similarity scores
+        sorted_archive_with_scores = sorted(
+            zip(self._archive, similarity_scores),
+            key=lambda pair: pair[1],  # Sort by the similarity score
+            reverse=True,  # We want the highest similarity first
+        )
+        printd(
+            f"archive_memory.search (vector-based): search for query '{query_string}' returned the following results (limit 5) and scores:\n{str([str(t[0]['content']) + '- score ' + str(t[1]) for t in sorted_archive_with_scores[:5]])}"
+        )
+
+        # Extract the sorted archive without the scores
+        matches = [item[0] for item in sorted_archive_with_scores]
+
+        # start/count support paging through results
+        if start is not None and count is not None:
+            return matches[start : start + count], len(matches)
+        elif start is None and count is not None:
+            return matches[:count], len(matches)
+        elif start is not None and count is None:
+            return matches[start:], len(matches)
+        else:
+            return matches, len(matches)
+
+    def search(self, query_string, count=None, start=None):
+        query_embedding = get_embedding_with_backoff(query_string, model=self.embedding_model)
+        return self._search(query_embedding, query_string, count, start)
+
+    async def a_search(self, query_string, count=None, start=None):
+        query_embedding = await async_get_embedding_with_backoff(query_string, model=self.embedding_model)
+        return await self._search(query_embedding, query_string, count, start)
+
+
+class DummyArchivalMemoryWithFaiss(DummyArchivalMemory):
+    """Dummy in-memory version of an archival memory database, using a FAISS
+    index for fast nearest-neighbors embedding search.
+
+    Archival memory is effectively "infinite" overflow for core memory,
+    and is read-only via string queries.
+
+    Archival Memory: A more structured and deep storage space for the AI's reflections,
+    insights, or any other data that doesn't fit into the active memory but
+    is essential enough not to be left only to the recall memory.
+    """
+
+    def __init__(self, index=None, archival_memory_database=None, embedding_model="text-embedding-ada-002", k=100):
+        if index is None:
+            self.index = faiss.IndexFlatL2(1536)  # openai embedding vector size.
+        else:
+            self.index = index
+        self.k = k
+        self._archive = [] if archival_memory_database is None else archival_memory_database  # consists of {'content': str} dicts
+        self.embedding_model = embedding_model
+        self.embeddings_dict: dict[str, VectorEmbedding] = {}
+        self.search_results = {}
+
+    def __len__(self):
+        return len(self._archive)
+
+    def _insert(self, memory_string: str, embedding: VectorEmbedding):
+        print(f"Got an embedding, type {type(embedding)}, len {len(embedding)}")
+
+        self._archive.append(
+            {
+                # can eventually upgrade to adding semantic tags, etc
+                "timestamp": get_local_time(),
+                "content": memory_string,
+            }
+        )
+        npembedding = np.array([embedding]).astype("float32")
+        self.index.add(npembedding)
+
+    def insert(self, memory_string: str, embedding: Optional[VectorEmbedding] = None):
+        if embedding is None:
+            # Get the embedding
+            embedding = get_embedding_with_backoff(memory_string, model=self.embedding_model)
+        return self._insert(memory_string, embedding)
+
+    async def a_insert(self, memory_string: str, embedding: Optional[VectorEmbedding] = None):
+        if embedding is None:
+            # Get the embedding
+            embedding = await async_get_embedding_with_backoff(memory_string, model=self.embedding_model)
+        return self._insert(memory_string, embedding)
+
+    def _search(self, query_embedding: VectorEmbedding, query_string: str, count: Optional[int] = None, start: Optional[int] = None):
+        """Simple embedding-based search (inefficient, no caching)"""
+        # see: https://github.com/openai/openai-cookbook/blob/main/examples/Semantic_text_search_using_embeddings.ipynb
+
+        # query_embedding = get_embedding(query_string, model=self.embedding_model)
+        # our wrapped version supports backoff/rate-limits
+        if query_string in self.embeddings_dict:
+            search_result = self.search_results[query_string]
+        else:
+            _, indices = self.index.search(np.array([np.array(query_embedding, dtype=np.float32)]), self.k)
+            search_result = [self._archive[idx] if idx < len(self._archive) else "" for idx in indices[0]]
+            self.embeddings_dict[query_string] = query_embedding
+            self.search_results[query_string] = search_result
+
+        if start is not None and count is not None:
+            toprint = search_result[start : start + count]
+        else:
+            if len(search_result) >= 5:
+                toprint = search_result[:5]
+            else:
+                toprint = search_result
+        printd(
+            f"archive_memory.search (vector-based): search for query '{query_string}' returned the following results ({start}--{start+5}/{len(search_result)}) and scores:\n{str([t[:60] if len(t) > 60 else t for t in toprint])}"
+        )
+
+        # Extract the sorted archive without the scores
+        matches = search_result
+
+        # start/count support paging through results
+        if start is not None and count is not None:
+            return matches[start : start + count], len(matches)
+        elif start is None and count is not None:
+            return matches[:count], len(matches)
+        elif start is not None and count is None:
+            return matches[start:], len(matches)
+        else:
+            return matches, len(matches)
+
+    def search(self, query_string: str, count: Optional[int] = None, start: Optional[int] = None):
+        if query_string in self.embeddings_dict:
+            query_embedding = self.embeddings_dict[query_string]
+        else:
+            query_embedding = get_embedding_with_backoff(query_string, model=self.embedding_model)
+        return self._search(query_embedding, query_string, count, start)
+
+    async def a_search(self, query_string: str, count: Optional[int] = None, start: Optional[int] = None):
+        if query_string in self.embeddings_dict:
+            query_embedding = self.embeddings_dict[query_string]
+        else:
+            query_embedding = await async_get_embedding_with_backoff(query_string, model=self.embedding_model)
+        return self._search(query_embedding, query_string, count, start)
+
+
+class RecallMemory(ABC):
+    @abstractmethod
+    def text_search(self, query_string, count=None, start=None):
+        pass
+
+    @abstractmethod
+    async def a_text_search(self, query_string, count=None, start=None):
+        pass
+
+    @abstractmethod
+    def date_search(self, query_string, count=None, start=None):
+        pass
+
+    @abstractmethod
+    async def a_date_search(self, query_string, count=None, start=None):
+        pass
+
+    @abstractmethod
+    def __repr__(self) -> str:
+        pass
+
+
+class DummyRecallMemory(RecallMemory):
+    """Dummy in-memory version of a recall memory database (eg run on MongoDB)
+
+    Recall memory here is basically just a full conversation history with the user.
+    Queryable via string matching, or date matching.
+
+    Recall Memory: The AI's capability to search through past interactions,
+    effectively allowing it to 'remember' prior engagements with a user.
+    """
+
+    def __init__(self, message_database=None, restrict_search_to_summaries=False):
+        self._message_logs = [] if message_database is None else message_database  # consists of full message dicts
+
+        # If true, the pool of messages that can be queried are the automated summaries only
+        # (generated when the conversation window needs to be shortened)
+        self.restrict_search_to_summaries = restrict_search_to_summaries
+
+    def __len__(self):
+        return len(self._message_logs)
+
+    def __repr__(self) -> str:
+        # don't dump all the conversations, just statistics
+        system_count = user_count = assistant_count = function_count = other_count = 0
+        for msg in self._message_logs:
+            role = msg["message"]["role"]
+            if role == "system":
+                system_count += 1
+            elif role == "user":
+                user_count += 1
+            elif role == "assistant":
+                assistant_count += 1
+            elif role == "function":
+                function_count += 1
+            else:
+                other_count += 1
+        memory_str = (
+            f"Statistics:"
+            + f"\n{len(self._message_logs)} total messages"
+            + f"\n{system_count} system"
+            + f"\n{user_count} user"
+            + f"\n{assistant_count} assistant"
+            + f"\n{function_count} function"
+            + f"\n{other_count} other"
+        )
+        return f"\n### RECALL MEMORY ###" + f"\n{memory_str}"
+
+    async def insert(self, message):
+        raise NotImplementedError("This should be handled by the PersistenceManager, recall memory is just a search layer on top")
+
+    def text_search(self, query_string: str, count: Optional[int] = None, start: Optional[int] = None):
+        # in the dummy version, run an (inefficient) case-insensitive match search
+        message_pool = [d for d in self._message_logs if d["message"]["role"] not in ["system", "function"]]
+
+        printd(
+            f"recall_memory.text_search: searching for {query_string} (c={count}, s={start}) in {len(self._message_logs)} total messages"
+        )
+        matches = [
+            d for d in message_pool if d["message"]["content"] is not None and query_string.lower() in d["message"]["content"].lower()
+        ]
+        printd(f"recall_memory - matches:\n{matches[start:start+count]}")
+
+        # start/count support paging through results
+        if start is not None and count is not None:
+            return matches[start : start + count], len(matches)
+        elif start is None and count is not None:
+            return matches[:count], len(matches)
+        elif start is not None and count is None:
+            return matches[start:], len(matches)
+        else:
+            return matches, len(matches)
+
+    async def a_text_search(
+        self,
+        query_string: str,
+        count: Optional[int] = None,
+        start: Optional[int] = None,
+    ):
+        return self.text_search(query_string, count, start)
+
+    def _validate_date_format(self, date_str):
+        """Validate the given date string in the format 'YYYY-MM-DD'."""
+        try:
+            datetime.datetime.strptime(date_str, "%Y-%m-%d")
+            return True
+        except (ValueError, TypeError):
+            return False
+
+    def _extract_date_from_timestamp(self, timestamp):
+        """Extracts and returns the date from the given timestamp."""
+        # Extracts the date (ignoring the time and timezone)
+        match = re.match(r"(\d{4}-\d{2}-\d{2})", timestamp)
+        return match.group(1) if match else None
+
+    def date_search(
+        self,
+        start_date: str,
+        end_date: str,
+        count: Optional[int] = None,
+        start: Optional[int] = None,
+    ):
+        message_pool = [d for d in self._message_logs if d["message"]["role"] not in ["system", "function"]]
+
+        # First, validate the start_date and end_date format
+        if not self._validate_date_format(start_date) or not self._validate_date_format(end_date):
+            raise ValueError("Invalid date format. Expected format: YYYY-MM-DD")
+
+        # Convert dates to datetime objects for comparison
+        start_date_dt = datetime.datetime.strptime(start_date, "%Y-%m-%d")
+        end_date_dt = datetime.datetime.strptime(end_date, "%Y-%m-%d")
+
+        # Next, match items inside self._message_logs
+        matches = [
+            d
+            for d in message_pool
+            if start_date_dt <= datetime.datetime.strptime(self._extract_date_from_timestamp(d["timestamp"]), "%Y-%m-%d") <= end_date_dt
+        ]
+
+        # start/count support paging through results
+        if start is not None and count is not None:
+            return matches[start : start + count], len(matches)
+        elif start is None and count is not None:
+            return matches[:count], len(matches)
+        elif start is not None and count is None:
+            return matches[start:], len(matches)
+        else:
+            return matches, len(matches)
+
+    async def a_date_search(
+        self,
+        start_date: str,
+        end_date: str,
+        count: Optional[int] = None,
+        start: Optional[int] = None,
+    ):
+        return self.date_search(start_date, end_date, count, start)
+
+
+class DummyRecallMemoryWithEmbeddings(DummyRecallMemory):
+    """Lazily manage embeddings by keeping a string->embed dict"""
+
+    def __init__(self, *args, **kwargs):
+        super().__init__(*args, **kwargs)
+        self.embeddings: dict[str, VectorEmbedding] = dict()
+        self.embedding_model = "text-embedding-ada-002"
+        self.only_use_preloaded_embeddings = False
+
+    def text_search(self, query_string: str, count: Optional[int], start: Optional[int]):
+        # in the dummy version, run an (inefficient) case-insensitive match search
+        message_pool = [d for d in self._message_logs if d["message"]["role"] not in ["system", "function"]]
+
+        # first, go through and make sure we have all the embeddings we need
+        message_pool_filtered = []
+        for d in message_pool:
+            message_str = d["message"]["content"]
+            if self.only_use_preloaded_embeddings:
+                if message_str not in self.embeddings:
+                    printd(f"recall_memory.text_search -- '{message_str}' was not in embedding dict, skipping.")
+                else:
+                    message_pool_filtered.append(d)
+            elif message_str not in self.embeddings:
+                printd(f"recall_memory.text_search -- '{message_str}' was not in embedding dict, computing now")
+                self.embeddings[message_str] = get_embedding_with_backoff(message_str, model=self.embedding_model)
+                message_pool_filtered.append(d)
+
+        # our wrapped version supports backoff/rate-limits
+        query_embedding = get_embedding_with_backoff(query_string, model=self.embedding_model)
+        similarity_scores = [cosine_similarity(self.embeddings[d["message"]["content"]], query_embedding) for d in message_pool_filtered]
+
+        # Sort the archive based on similarity scores
+        sorted_archive_with_scores = sorted(
+            zip(message_pool_filtered, similarity_scores),
+            key=lambda pair: pair[1],  # Sort by the similarity score
+            reverse=True,  # We want the highest similarity first
+        )
+        printd(
+            f"recall_memory.text_search (vector-based): search for query '{query_string}' returned the following results (limit 5) and scores:\n{str([str(t[0]['message']['content']) + '- score ' + str(t[1]) for t in sorted_archive_with_scores[:5]])}"
+        )
+
+        # Extract the sorted archive without the scores
+        matches = [item[0] for item in sorted_archive_with_scores]
+
+        # start/count support paging through results
+        if start is not None and count is not None:
+            return matches[start : start + count], len(matches)
+        elif start is None and count is not None:
+            return matches[:count], len(matches)
+        elif start is not None and count is None:
+            return matches[start:], len(matches)
+        else:
+            return matches, len(matches)
+
+    async def a_text_search(
+        self,
+        query_string: str,
+        count: Optional[int] = None,
+        start: Optional[int] = None,
+    ):
+        return self.text_search(query_string, count, start)
+
+
+class LocalArchivalMemory(ArchivalMemory):
+    """Archival memory built on top of Llama Index"""
+
+    def __init__(self, agent_config, top_k: Optional[int] = 100):
+        """Init function for archival memory
+
+        :param archiva_memory_database: name of dataset to pre-fill archival with
+        :type archival_memory_database: str
+        """
+
+        self.top_k = top_k
+        self.agent_config = agent_config
+
+        # locate saved index
+        # if self.agent_config.data_source is not None:  # connected data source
+        #    directory = f"{MEMGPT_DIR}/archival/{self.agent_config.data_source}"
+        #    assert os.path.exists(directory), f"Archival memory database {self.agent_config.data_source} does not exist"
+        # elif self.agent_config.name is not None:
+        if self.agent_config.name is not None:
+            directory = agent_config.save_agent_index_dir()
+            if not os.path.exists(directory):
+                # no existing archival storage
+                directory = None
+
+        # load/create index
+        if directory:
+            storage_context = StorageContext.from_defaults(persist_dir=directory)
+            self.index = load_index_from_storage(storage_context)
+        else:
+            self.index = EmptyIndex()
+
+        # create retriever
+        if isinstance(self.index, EmptyIndex):
+            self.retriever = None  # cant create retriever over empty indes
+        else:
+            self.retriever = VectorIndexRetriever(
+                index=self.index,  # does this get refreshed?
+                similarity_top_k=self.top_k,
+            )
+
+        # TODO: have some mechanism for cleanup otherwise will lead to OOM
+        self.cache = {}
+
+    def save(self):
+        """Save the index to disk"""
+        # if self.agent_config.data_sources:  # update original archival index
+        #    # TODO: this corrupts the originally loaded data. do we want to do this?
+        #    utils.save_index(self.index, self.agent_config.data_sources)
+        # else:
+
+        # don't need to save data source, since we assume data source data is already loaded into the agent index
+        utils.save_agent_index(self.index, self.agent_config)
+
+    def insert(self, memory_string: str, embedding: Optional[VectorEmbedding] = None):
+        model_name = self.agent_config.embedding_model
+        metadata = {
+            "timestamp": get_local_time(),
+            **({"model_name": model_name} if self.model_name else {}),
+        }
+        document = Document(text=memory_string, embedding=embedding, metadata=metadata)
+        self.index.insert(document)
+
+        # TODO: figure out if this needs to be refreshed (probably not)
+        self.retriever = VectorIndexRetriever(
+            index=self.index,
+            similarity_top_k=self.top_k,
+        )
+
+    async def a_insert(self, memory_string: str, embedding: Optional[VectorEmbedding] = None):
+        return self.insert(memory_string, embedding)
+
+    def search(self, query_string, count=None, start=None):
+        print("searching with local")
+        if self.retriever is None:
+            print("Warning: archival memory is empty")
+            return [], 0
+
+        start = start if start else 0
+        count = count if count else self.top_k
+        count = min(count + start, self.top_k)
+
+        if query_string not in self.cache:
+            self.cache[query_string] = self.retriever.retrieve(query_string)
+
+        results = self.cache[query_string][start : start + count]
+        results = [{"timestamp": get_local_time(), "content": node.node.text} for node in results]
+        # from pprint import pprint
+        # pprint(results)
+        return results, len(results)
+
+    async def a_search(self, query_string: str, count: Optional[int] = None, start: Optional[int] = None):
+        return self.search(query_string, count, start)
+
+    def __repr__(self) -> str:
+        if isinstance(self.index, EmptyIndex):
+            memory_str = "<empty>"
+        else:
+            memory_str = self.index.ref_doc_info
+        return f"\n### ARCHIVAL MEMORY ###" + f"\n{memory_str}"
+
+
+class EmbeddingArchivalMemory(ArchivalMemory):
+    """Archival memory with embedding based search"""
+
+    def __init__(self, agent_config, top_k: Optional[int] = 100):
+        """Init function for archival memory
+
+        :param archiva_memory_database: name of dataset to pre-fill archival with
+        :type archival_memory_database: str
+        """
+        from memgpt.connectors.storage import StorageConnector
+
+        self.top_k = top_k
+        self.agent_config = agent_config
+        config = MemGPTConfig.load()
+
+        # create embedding model
+        self.embed_model = embedding_model()
+        self.embedding_chunk_size = config.embedding_chunk_size
+
+        # create storage backend
+        self.storage = StorageConnector.get_storage_connector(agent_config=agent_config)
+        # TODO: have some mechanism for cleanup otherwise will lead to OOM
+        self.cache = {}
+
+    def save(self):
+        """Save the index to disk"""
+        self.storage.save()
+
+    def insert(self, memory_string):
+        """Embed and save memory string"""
+        from memgpt.connectors.storage import Passage
+
+        try:
+            passages = []
+
+            # create parser
+            parser = SimpleNodeParser.from_defaults(chunk_size=self.embedding_chunk_size)
+
+            # breakup string into passages
+            for node in parser.get_nodes_from_documents([Document(text=memory_string)]):
+                embedding = self.embed_model.get_text_embedding(node.text)
+                passages.append(Passage(text=node.text, embedding=embedding, doc_id=f"agent_{self.agent_config.name}_memory"))
+
+            # insert passages
+            self.storage.insert_many(passages)
+            return True
+        except Exception as e:
+            print("Archival insert error", e)
+            raise e
+
+    def search(self, query_string, count=None, start=None):
+        """Search query string"""
+        try:
+            if query_string not in self.cache:
+                # self.cache[query_string] = self.retriever.retrieve(query_string)
+                query_vec = self.embed_model.get_text_embedding(query_string)
+                self.cache[query_string] = self.storage.query(query_string, query_vec, top_k=self.top_k)
+
+            start = start if start else 0
+            count = count if count else self.top_k
+            end = min(count + start, len(self.cache[query_string]))
+
+            results = self.cache[query_string][start:end]
+            results = [{"timestamp": get_local_time(), "content": node.text} for node in results]
+            return results, len(results)
+        except Exception as e:
+            print("Archival search error", e)
+            raise e
+
+    async def a_search(self, query_string, count=None, start=None):
+        return self.search(query_string, count, start)
+
+    async def a_insert(self, memory_string, embedding=None):
+        return self.insert(memory_string)
+
+    def __repr__(self) -> str:
+        limit = 10
+        passages = []
+        for passage in list(self.storage.get_all())[:limit]:  # TODO: only get first 10
+            passages.append(str(passage.text))
+        memory_str = "\n".join(passages)
+        return f"\n### ARCHIVAL MEMORY ###" + f"\n{memory_str}"
+
+    def __len__(self):
+        return len(self.storage.get_all())