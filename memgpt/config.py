import configparser
import inspect
import json
import os
import uuid
from dataclasses import dataclass
from typing import Optional

import memgpt
from memgpt.settings import settings
import memgpt.utils as utils
from memgpt.constants import MEMGPT_DIR
from memgpt.log import get_logger
from memgpt.schemas.agent import AgentState
from memgpt.schemas.embedding_config import EmbeddingConfig
from memgpt.schemas.llm_config import LLMConfig

logger = get_logger(__name__)


# helper functions for writing to configs
def get_field(config, section, field):
    if section not in config:
        return None
    if config.has_option(section, field):
        return config.get(section, field)
    else:
        return None


def set_field(config, section, field, value):
    if value is None:  # cannot write None
        return
    if section not in config:  # create section
        config.add_section(section)
    config.set(section, field, value)


@dataclass
class MemGPTConfig:
    config_path: str = str(settings.config_path.absolute())
    anon_clientid: str = str(uuid.UUID(int=0))

    # persona parameters
    persona: str = settings.persona
    human: str = settings.human

    # model parameters
    default_llm_config: LLMConfig = None

    # embedding parameters
    default_embedding_config: EmbeddingConfig = None

<<<<<<< HEAD
# NONE OF THIS IS CONFIG ↓↓↓↓↓
# @norton120 these are the metdadatastore
=======
    # NONE OF THIS IS CONFIG ↓↓↓↓↓
    # @norton120 these are the metdadatastore
>>>>>>> 9acf9318

    # database configs: archival
    archival_storage_type: str = "chroma"  # local, db
    archival_storage_path: str = os.path.join(MEMGPT_DIR, "chroma")
    archival_storage_uri: str = None  # TODO: eventually allow external vector DB

    # database configs: recall
    recall_storage_type: str = "sqlite"  # local, db
    recall_storage_path: str = MEMGPT_DIR
    recall_storage_uri: str = None  # TODO: eventually allow external vector DB

    # database configs: metadata storage (sources, agents, data sources)
    metadata_storage_type: str = "sqlite"
    metadata_storage_path: str = MEMGPT_DIR
    metadata_storage_uri: str = None

    # database configs: agent state
    persistence_manager_type: str = None  # in-memory, db
    persistence_manager_save_file: str = None  # local file
    persistence_manager_uri: str = None  # db URI

    # version (for backcompat)
    memgpt_version: str = memgpt.__version__

    # user info
    policies_accepted: bool = False

    # Default memory limits
    core_memory_persona_char_limit: int = 2000
    core_memory_human_char_limit: int = 2000
    def __post_init__(self):
        # ensure types
        # self.embedding_chunk_size = int(self.embedding_chunk_size)
        # self.embedding_dim = int(self.embedding_dim)
        # self.context_window = int(self.context_window)
        pass

    @staticmethod
    def generate_uuid() -> str:
        return uuid.UUID(int=uuid.getnode()).hex

    @classmethod
    def load(cls, llm_config: Optional[LLMConfig] = None, embedding_config: Optional[EmbeddingConfig] = None) -> "MemGPTConfig":
        # avoid circular import
        from memgpt.utils import printd

        # from memgpt.migrate import VERSION_CUTOFF, config_is_compatible
        # if not config_is_compatible(allow_empty=True):
        #    error_message = " ".join(
        #        [
        #            f"\nYour current config file is incompatible with MemGPT versions later than {VERSION_CUTOFF}.",
        #            f"\nTo use MemGPT, you must either downgrade your MemGPT version (<= {VERSION_CUTOFF}) or regenerate your config using `memgpt configure`, or `memgpt migrate` if you would like to migrate old agents.",
        #        ]
        #    )
        #    raise ValueError(error_message)

        config = configparser.ConfigParser()

        # insure all configuration directories exist
        cls.create_config_dir()
        printd(f"Loading config from {settings.config_path}")
        if settings.config_path.exists():
            config.read(str(settings.config_path.absolute()))

            # Handle extraction of nested LLMConfig and EmbeddingConfig
            llm_config_dict = {
                # Extract relevant LLM configuration from the config file
                "model": get_field(config, "model", "model"),
                "model_endpoint": get_field(config, "model", "model_endpoint"),
                "model_endpoint_type": get_field(config, "model", "model_endpoint_type"),
                "model_wrapper": get_field(config, "model", "model_wrapper"),
                "context_window": get_field(config, "model", "context_window"),
            }
            embedding_config_dict = {
                # Extract relevant Embedding configuration from the config file
                "embedding_endpoint": get_field(config, "embedding", "embedding_endpoint"),
                "embedding_model": get_field(config, "embedding", "embedding_model"),
                "embedding_endpoint_type": get_field(config, "embedding", "embedding_endpoint_type"),
                "embedding_dim": get_field(config, "embedding", "embedding_dim"),
                "embedding_chunk_size": get_field(config, "embedding", "embedding_chunk_size"),
            }
            # Remove null values
            llm_config_dict = {k: v for k, v in llm_config_dict.items() if v is not None}
            embedding_config_dict = {k: v for k, v in embedding_config_dict.items() if v is not None}
            # Correct the types that aren't strings
            if llm_config_dict["context_window"] is not None:
                llm_config_dict["context_window"] = int(llm_config_dict["context_window"])
            if embedding_config_dict["embedding_dim"] is not None:
                embedding_config_dict["embedding_dim"] = int(embedding_config_dict["embedding_dim"])
            if embedding_config_dict["embedding_chunk_size"] is not None:
                embedding_config_dict["embedding_chunk_size"] = int(embedding_config_dict["embedding_chunk_size"])
            # Construct the inner properties
            llm_config = LLMConfig(**llm_config_dict)
            embedding_config = EmbeddingConfig(**embedding_config_dict)

            # Everything else
            config_dict = {
                # Two prepared configs
                "default_llm_config": llm_config,
                "default_embedding_config": embedding_config,
                # Agent related
                "persona": get_field(config, "defaults", "persona"),
                "human": get_field(config, "defaults", "human"),
                "agent": get_field(config, "defaults", "agent"),
                # Storage related
                "archival_storage_type": get_field(config, "archival_storage", "type"),
                "archival_storage_path": get_field(config, "archival_storage", "path"),
                "archival_storage_uri": get_field(config, "archival_storage", "uri"),
                "recall_storage_type": get_field(config, "recall_storage", "type"),
                "recall_storage_path": get_field(config, "recall_storage", "path"),
                "recall_storage_uri": get_field(config, "recall_storage", "uri"),
                "metadata_storage_type": get_field(config, "metadata_storage", "type"),
                "metadata_storage_path": get_field(config, "metadata_storage", "path"),
                "metadata_storage_uri": get_field(config, "metadata_storage", "uri"),
                # Misc
                "anon_clientid": get_field(config, "client", "anon_clientid"),
                "config_path": settings.config_path,
                "memgpt_version": get_field(config, "version", "memgpt_version"),
            }
            # Don't include null values
            config_dict = {k: v for k, v in config_dict.items() if v is not None}

            return cls(**config_dict)

        # assert embedding_config is not None, "Embedding config must be provided if config does not exist"
        # assert llm_config is not None, "LLM config must be provided if config does not exist"

        # create new config
        anon_clientid = MemGPTConfig.generate_uuid()
        config = cls(anon_clientid=anon_clientid, config_path=settings.config_path)
        config.create_config_dir()  # create dirs

        return config

    def save(self):
        import memgpt

        config = configparser.ConfigParser()
        # CLI defaults
        set_field(config, "defaults", "persona", self.persona)
        set_field(config, "defaults", "human", self.human)

        # model defaults
        set_field(config, "model", "model", self.default_llm_config.model)
        set_field(config, "model", "model_endpoint", self.default_llm_config.model_endpoint)
        set_field(
            config,
            "model",
            "model_endpoint_type",
            self.default_llm_config.model_endpoint_type,
        )
        set_field(config, "model", "model_wrapper", self.default_llm_config.model_wrapper)
        set_field(
            config,
            "model",
            "context_window",
            str(self.default_llm_config.context_window),
        )

        # embeddings
        set_field(
            config,
            "embedding",
            "embedding_endpoint_type",
            self.default_embedding_config.embedding_endpoint_type,
        )
        set_field(
            config,
            "embedding",
            "embedding_endpoint",
            self.default_embedding_config.embedding_endpoint,
        )
        set_field(
            config,
            "embedding",
            "embedding_model",
            self.default_embedding_config.embedding_model,
        )
        set_field(
            config,
            "embedding",
            "embedding_dim",
            str(self.default_embedding_config.embedding_dim),
        )
        set_field(
            config,
            "embedding",
            "embedding_chunk_size",
            str(self.default_embedding_config.embedding_chunk_size),
        )

        # archival storage
        set_field(config, "archival_storage", "type", self.archival_storage_type)
        set_field(config, "archival_storage", "path", self.archival_storage_path)
        set_field(config, "archival_storage", "uri", self.archival_storage_uri)

        # recall storage
        set_field(config, "recall_storage", "type", self.recall_storage_type)
        set_field(config, "recall_storage", "path", self.recall_storage_path)
        set_field(config, "recall_storage", "uri", self.recall_storage_uri)

        # metadata storage
        set_field(config, "metadata_storage", "type", self.metadata_storage_type)
        set_field(config, "metadata_storage", "path", self.metadata_storage_path)
        set_field(config, "metadata_storage", "uri", self.metadata_storage_uri)

        # set version
        set_field(config, "version", "memgpt_version", memgpt.__version__)

        # client
        if not self.anon_clientid:
            self.anon_clientid = self.generate_uuid()
        set_field(config, "client", "anon_clientid", self.anon_clientid)

        # always make sure all directories are present
        self.create_config_dir()

        with open(self.config_path, "w", encoding="utf-8") as f:
            config.write(f)
        logger.debug(f"Saved Config:  {self.config_path}")
        print(f"Saved Config:  {self.config_path}")

    @staticmethod
    def exists():
        return settings.config_path.exists() and not settings.config_path.is_dir()

    @staticmethod
    def create_config_dir():
        if not os.path.exists(MEMGPT_DIR):
            os.makedirs(MEMGPT_DIR, exist_ok=True)

        folders = [
            "personas",
            "humans",
            "archival",
            "agents",
            "functions",
            "system_prompts",
            "settings",
        ]

        for folder in folders:
            if not os.path.exists(os.path.join(MEMGPT_DIR, folder)):
                os.makedirs(os.path.join(MEMGPT_DIR, folder))


@dataclass
class AgentConfig:
    """

    NOTE: this is a deprecated class, use AgentState instead. This class is only used for backcompatibility.
    Configuration for a specific instance of an agent
    """

    def __init__(
        self,
        persona,
        human,
        # model info
        model=None,
        model_endpoint_type=None,
        model_endpoint=None,
        model_wrapper=None,
        context_window=None,
        # embedding info
        embedding_endpoint_type=None,
        embedding_endpoint=None,
        embedding_model=None,
        embedding_dim=None,
        embedding_chunk_size=None,
        # other
        data_sources=None,
        # agent info
        agent_config_path=None,
        name=None,
        create_time=None,
        memgpt_version=None,
        # functions
        functions=None,  # schema definitions ONLY (linked at runtime)
    ):

        assert name, f"Agent name must be provided"
        self.name = name

        config = MemGPTConfig.load()  # get default values
        self.persona = config.persona if persona is None else persona
        self.human = config.human if human is None else human
        self.context_window = config.default_llm_config.context_window if context_window is None else context_window
        self.model = config.default_llm_config.model if model is None else model
        self.model_endpoint_type = config.default_llm_config.model_endpoint_type if model_endpoint_type is None else model_endpoint_type
        self.model_endpoint = config.default_llm_config.model_endpoint if model_endpoint is None else model_endpoint
        self.model_wrapper = config.default_llm_config.model_wrapper if model_wrapper is None else model_wrapper
        self.llm_config = LLMConfig(
            model=self.model,
            model_endpoint_type=self.model_endpoint_type,
            model_endpoint=self.model_endpoint,
            model_wrapper=self.model_wrapper,
            context_window=self.context_window,
        )
        self.embedding_endpoint_type = (
            config.default_embedding_config.embedding_endpoint_type if embedding_endpoint_type is None else embedding_endpoint_type
        )
        self.embedding_endpoint = config.default_embedding_config.embedding_endpoint if embedding_endpoint is None else embedding_endpoint
        self.embedding_model = config.default_embedding_config.embedding_model if embedding_model is None else embedding_model
        self.embedding_dim = config.default_embedding_config.embedding_dim if embedding_dim is None else embedding_dim
        self.embedding_chunk_size = (
            config.default_embedding_config.embedding_chunk_size if embedding_chunk_size is None else embedding_chunk_size
        )
        self.embedding_config = EmbeddingConfig(
            embedding_endpoint_type=self.embedding_endpoint_type,
            embedding_endpoint=self.embedding_endpoint,
            embedding_model=self.embedding_model,
            embedding_dim=self.embedding_dim,
            embedding_chunk_size=self.embedding_chunk_size,
        )

        # agent metadata
        self.data_sources = data_sources if data_sources is not None else []
        self.create_time = create_time if create_time is not None else utils.get_local_time()
        if memgpt_version is None:
            import memgpt

            self.memgpt_version = memgpt.__version__
        else:
            self.memgpt_version = memgpt_version

        # functions
        self.functions = functions

        # save agent config
        self.agent_config_path = (
            os.path.join(MEMGPT_DIR, "agents", self.name, "config.json") if agent_config_path is None else agent_config_path
        )

    def attach_data_source(self, data_source: str):
        # TODO: add warning that only once source can be attached
        # i.e. previous source will be overriden
        self.data_sources.append(data_source)
        self.save()

    def save_dir(self):
        return os.path.join(MEMGPT_DIR, "agents", self.name)

    def save_state_dir(self):
        # directory to save agent state
        return os.path.join(MEMGPT_DIR, "agents", self.name, "agent_state")

    def save_persistence_manager_dir(self):
        # directory to save persistent manager state
        return os.path.join(MEMGPT_DIR, "agents", self.name, "persistence_manager")

    def save_agent_index_dir(self):
        # save llama index inside of persistent manager directory
        return os.path.join(self.save_persistence_manager_dir(), "index")

    def save(self):
        # save state of persistence manager
        os.makedirs(os.path.join(MEMGPT_DIR, "agents", self.name), exist_ok=True)
        # save version
        self.memgpt_version = memgpt.__version__
        with open(self.agent_config_path, "w", encoding="utf-8") as f:
            json.dump(vars(self), f, indent=4)

    def to_agent_state(self):
        return AgentState(
            name=self.name,
            preset=None,
            persona=self.persona,
            human=self.human,
            llm_config=self.llm_config,
            embedding_config=self.embedding_config,
            create_time=self.create_time,
        )

    @staticmethod
    def exists(name: str):
        """Check if agent config exists"""
        agent_config_path = os.path.join(MEMGPT_DIR, "agents", name)
        return os.path.exists(agent_config_path)

    @classmethod
    def load(cls, name: str):
        """Load agent config from JSON file"""
        agent_config_path = os.path.join(MEMGPT_DIR, "agents", name, "config.json")
        assert os.path.exists(agent_config_path), f"Agent config file does not exist at {agent_config_path}"
        with open(agent_config_path, "r", encoding="utf-8") as f:
            agent_config = json.load(f)
        # allow compatibility accross versions
        try:
            class_args = inspect.getargspec(cls.__init__).args
        except AttributeError:
            # https://github.com/pytorch/pytorch/issues/15344
            class_args = inspect.getfullargspec(cls.__init__).args
        agent_fields = list(agent_config.keys())
        for key in agent_fields:
            if key not in class_args:
                utils.printd(f"Removing missing argument {key} from agent config")
                del agent_config[key]
        return cls(**agent_config)<|MERGE_RESOLUTION|>--- conflicted
+++ resolved
@@ -50,14 +50,6 @@
 
     # embedding parameters
     default_embedding_config: EmbeddingConfig = None
-
-<<<<<<< HEAD
-# NONE OF THIS IS CONFIG ↓↓↓↓↓
-# @norton120 these are the metdadatastore
-=======
-    # NONE OF THIS IS CONFIG ↓↓↓↓↓
-    # @norton120 these are the metdadatastore
->>>>>>> 9acf9318
 
     # database configs: archival
     archival_storage_type: str = "chroma"  # local, db
