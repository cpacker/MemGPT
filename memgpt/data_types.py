--- conflicted
+++ resolved
@@ -497,8 +497,7 @@
         self.embedding_dim = embedding_dim
         self.embedding_model = embedding_model
 
-
-<<<<<<< HEAD
+        
 class Token:
     def __init__(
         self,
@@ -517,7 +516,8 @@
         self.token = token
         self.user_id = user_id
         self.name = name
-=======
+
+        
 class Preset(BaseModel):
     name: str = Field(..., description="The name of the preset.")
     id: uuid.UUID = Field(default_factory=uuid.uuid4, description="The unique identifier of the preset.")
@@ -536,5 +536,4 @@
     name: str = Field(..., description="The name of the function.")
     id: uuid.UUID = Field(..., description="The unique identifier of the function.")
     user_id: uuid.UUID = Field(..., description="The unique identifier of the user who created the function.")
-    # TODO: figure out how represent functions
->>>>>>> c7fbc03e
+    # TODO: figure out how represent functions