from typing import TYPE_CHECKING, Dict, List, Optional

from jinja2 import Template, TemplateSyntaxError
from pydantic import BaseModel, Field

# Forward referencing to avoid circular import with Agent -> Memory -> Agent
if TYPE_CHECKING:
    from memgpt.agent import Agent

from memgpt.schemas.block import Block


class Memory(BaseModel, validate_assignment=True):
    """

    Represents the in-context memory of the agent. This includes both the `Block` objects (labelled by sections), as well as tools to edit the blocks.

    Attributes:
        memory (Dict[str, Block]): Mapping from memory block section to memory block.

    """

    # Memory.memory is a dict mapping from memory block section to memory block.
    memory: Dict[str, Block] = Field(default_factory=dict, description="Mapping from memory block section to memory block.")

    # Memory.template is a Jinja2 template for compiling memory module into a prompt string.
    prompt_template: str = Field(
        default="{% for section, block in memory.items() %}"
        '<{{ section }} characters="{{ block.value|length }}/{{ block.limit }}">\n'
        "{{ block.value }}\n"
        "</{{ section }}>"
        "{% if not loop.last %}\n{% endif %}"
        "{% endfor %}",
        description="Jinja2 template for compiling memory blocks into a prompt string",
    )

    def get_prompt_template(self) -> str:
        """Return the current Jinja2 template string."""
        return str(self.prompt_template)

    def set_prompt_template(self, prompt_template: str):
        """
        Set a new Jinja2 template string.
        Validates the template syntax and compatibility with current memory structure.
        """
        try:
            # Validate Jinja2 syntax
            Template(prompt_template)

            # Validate compatibility with current memory structure
            test_render = Template(prompt_template).render(memory=self.memory)

            # If we get here, the template is valid and compatible
            self.prompt_template = prompt_template
        except TemplateSyntaxError as e:
            raise ValueError(f"Invalid Jinja2 template syntax: {str(e)}")
        except Exception as e:
            raise ValueError(f"Prompt template is not compatible with current memory structure: {str(e)}")

    @classmethod
    def load(cls, state: dict):
        """Load memory from dictionary object"""
        obj = cls()
        if len(state.keys()) == 2 and "memory" in state and "prompt_template" in state:
            # New format
            obj.prompt_template = state["prompt_template"]
            for key, value in state["memory"].items():
                obj.memory[key] = Block(**value)
        else:
            # Old format (pre-template)
            for key, value in state.items():
                obj.memory[key] = Block(**value)
        return obj

    def compile(self) -> str:
        """Generate a string representation of the memory in-context using the Jinja2 template"""
        template = Template(self.prompt_template)
        return template.render(memory=self.memory)

    def to_dict(self):
        """Convert to dictionary representation"""
        return {
            "memory": {key: value.model_dump() for key, value in self.memory.items()},
            "prompt_template": self.prompt_template,
        }

    def to_flat_dict(self):
        """Convert to a dictionary that maps directly from block names to values"""
        return {k: v.value for k, v in self.memory.items() if v is not None}

    def list_block_names(self) -> List[str]:
        """Return a list of the block names held inside the memory object"""
        return list(self.memory.keys())

    def get_block(self, name: str) -> Block:
        """Correct way to index into the memory.memory field, returns a Block"""
        if name not in self.memory:
            raise KeyError(f"Block field {name} does not exist (available sections = {', '.join(list(self.memory.keys()))})")
        else:
            return self.memory[name]

    def link_block(self, name: str, block: Block, override: Optional[bool] = False):
        """Link a new block to the memory object"""
        if not isinstance(block, Block):
            raise ValueError(f"Param block must be type Block (not {type(block)})")
        if not isinstance(name, str):
            raise ValueError(f"Name must be str (not type {type(name)})")
        if not override and name in self.memory:
            raise ValueError(f"Block with name {name} already exists")

        self.memory[name] = block

    def update_block_value(self, name: str, value: str):
        """Update the value of a block"""
        if name not in self.memory:
            raise ValueError(f"Block with name {name} does not exist")
        if not isinstance(value, str):
            raise ValueError(f"Provided value must be a string")

        self.memory[name].value = value


# TODO: ideally this is refactored into ChatMemory and the subclasses are given more specific names.
<<<<<<< HEAD
class BasicBlockMemory(Memory):

    """
    BasicBlockMemory is a basic implemention of the Memory class, which takes in a list of blocks and links them to the memory object. These are editable by the agent via the core memory functions.

    Attributes:
        memory (Dict[str, Block]): Mapping from memory block section to memory block.

    Methods:
        core_memory_append: Append to the contents of core memory.
        core_memory_replace: Replace the contents of core memory.
    """

    def __init__(self, blocks: List[Block] = []):
        """
        Initialize the BasicBlockMemory object with a list of pre-defined blocks.

        Args:
            blocks (List[Block]): List of blocks to be linked to the memory object.
        """
        super().__init__()
        for block in blocks:
            # TODO: centralize these internal schema validations
            assert block.name is not None and block.name != "", "each existing chat block must have a name"
            self.link_block(name=block.name, block=block)

    def core_memory_append(self, name: str, content: str) -> Optional[str]:
=======
class BaseChatMemory(Memory):

    def core_memory_append(self: "Agent", name: str, content: str) -> Optional[str]:  # type: ignore
>>>>>>> 832e07d5
        """
        Append to the contents of core memory.

        Args:
            name (str): Section of the memory to be edited (persona or human).
            content (str): Content to write to the memory. All unicode (including emojis) are supported.

        Returns:
            Optional[str]: None is always returned as this function does not produce a response.
        """
        current_value = str(self.memory.get_block(name).value)
        new_value = current_value + "\n" + str(content)
        self.memory.update_block_value(name=name, value=new_value)
        return None

    def core_memory_replace(self: "Agent", name: str, old_content: str, new_content: str) -> Optional[str]:  # type: ignore
        """
        Replace the contents of core memory. To delete memories, use an empty string for new_content.

        Args:
            name (str): Section of the memory to be edited (persona or human).
            old_content (str): String to replace. Must be an exact match.
            new_content (str): Content to write to the memory. All unicode (including emojis) are supported.

        Returns:
            Optional[str]: None is always returned as this function does not produce a response.
        """
        current_value = str(self.memory.get_block(name).value)
        new_value = current_value.replace(str(old_content), str(new_content))
        self.memory.update_block_value(name=name, value=new_value)
        return None


class ChatMemory(BasicBlockMemory):
    """
    ChatMemory initializes a BaseChatMemory with two default blocks, `human` and `persona`.
    """

    def __init__(self, persona: str, human: str, limit: int = 2000):
        """
        Initialize the ChatMemory object with a persona and human string.

        Args:
            persona (str): The starter value for the persona block.
            human (str): The starter value for the human block.
            limit (int): The character limit for each block.
        """
        super().__init__()
        self.link_block(name="persona", block=Block(name="persona", value=persona, limit=limit, label="persona"))
        self.link_block(name="human", block=Block(name="human", value=human, limit=limit, label="human"))


class UpdateMemory(BaseModel):
    """Update the memory of the agent"""


class ArchivalMemorySummary(BaseModel):
    size: int = Field(..., description="Number of rows in archival memory")


class RecallMemorySummary(BaseModel):
    size: int = Field(..., description="Number of rows in recall memory")


class CreateArchivalMemory(BaseModel):
    text: str = Field(..., description="Text to write to archival memory.")<|MERGE_RESOLUTION|>--- conflicted
+++ resolved
@@ -121,9 +121,7 @@
 
 
 # TODO: ideally this is refactored into ChatMemory and the subclasses are given more specific names.
-<<<<<<< HEAD
 class BasicBlockMemory(Memory):
-
     """
     BasicBlockMemory is a basic implemention of the Memory class, which takes in a list of blocks and links them to the memory object. These are editable by the agent via the core memory functions.
 
@@ -148,12 +146,7 @@
             assert block.name is not None and block.name != "", "each existing chat block must have a name"
             self.link_block(name=block.name, block=block)
 
-    def core_memory_append(self, name: str, content: str) -> Optional[str]:
-=======
-class BaseChatMemory(Memory):
-
     def core_memory_append(self: "Agent", name: str, content: str) -> Optional[str]:  # type: ignore
->>>>>>> 832e07d5
         """
         Append to the contents of core memory.
 
