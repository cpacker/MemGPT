--- conflicted
+++ resolved
@@ -383,23 +383,19 @@
 
             interface = interface or self.default_interface_factory()
             if agent_state.agent_type == AgentType.memgpt_agent:
-<<<<<<< HEAD
-                letta_agent = Agent(agent_state=agent_state, interface=interface, tools=tool_objs, user=actor)
+                letta_agent = Agent(agent_state=agent_state, interface=interface, user=actor)
             elif agent_state.agent_type == AgentType.o1_agent:
-                letta_agent = O1Agent(agent_state=agent_state, interface=interface, tools=tool_objs, user=actor)
+                letta_agent = O1Agent(agent_state=agent_state, interface=interface, user=actor)
             elif agent_state.agent_type == AgentType.offline_memory_agent:
-                letta_agent = OfflineMemoryAgent(agent_state=agent_state, interface=interface, tools=tool_objs, user=actor)
+                letta_agent = OfflineMemoryAgent(agent_state=agent_state, interface=interface, user=actor)
             elif agent_state.agent_type == AgentType.chat_only_agent:
-                letta_agent = ChatOnlyAgent(agent_state=agent_state, interface=interface, tools=tool_objs, user=actor)
-=======
-                agent = Agent(agent_state=agent_state, interface=interface, user=actor)
->>>>>>> 9417b116
-            else:
-                agent = O1Agent(agent_state=agent_state, interface=interface, user=actor)
+                letta_agent = ChatOnlyAgent(agent_state=agent_state, interface=interface, user=actor)
+            else: 
+                raise ValueError(f"Invalid agent type {agent_state.agent_type}")
 
             # Persist to agent
-            save_agent(agent, self.ms)
-            return agent
+            save_agent(letta_agent, self.ms)
+            return letta_agent
 
     def _step(
         self,
@@ -818,130 +814,6 @@
         user = self.user_manager.get_user_by_id(user_id=user_id)
         if not user:
             raise ValueError(f"cannot find user with associated client id: {user_id}")
-
-<<<<<<< HEAD
-        try:
-            # model configuration
-            llm_config = request.llm_config
-            embedding_config = request.embedding_config
-
-            # get tools + only add if they exist
-            tool_objs = []
-            if request.tools:
-                for tool_name in request.tools:
-                    try:
-                        tool_obj = self.tool_manager.get_tool_by_name(tool_name=tool_name, actor=actor)
-                        tool_objs.append(tool_obj)
-                    except NoResultFound:
-                        warnings.warn(f"Attempted to add a nonexistent tool {tool_name} to agent {request.name}, skipping.")
-            # reset the request.tools to only valid tools
-            request.tools = [t.name for t in tool_objs]
-
-            assert request.memory is not None
-
-            if request.include_memory_tools:
-                memory_functions = get_memory_functions(request.memory)
-                for func_name, func in memory_functions.items():
-
-                    if request.tools and func_name in request.tools:
-                        # tool already added
-                        continue
-                    source_code = parse_source_code(func)
-                    # memory functions are not terminal
-                    json_schema = generate_schema(func, name=func_name)
-                    source_type = "python"
-                    tags = ["memory", "memgpt-base"]
-                    tool = self.tool_manager.create_or_update_tool(
-                        Tool(
-                            source_code=source_code,
-                            source_type=source_type,
-                            tags=tags,
-                            json_schema=json_schema,
-                        ),
-                        actor=actor,
-                    )
-                    tool_objs.append(tool)
-                    if not request.tools:
-                        request.tools = []
-                    request.tools.append(tool.name)
-
-            # TODO: save the agent state
-            agent_state = AgentState(
-                name=request.name,
-                user_id=user_id,
-                tools=request.tools if request.tools else [],
-                tool_rules=request.tool_rules if request.tool_rules else [],
-                agent_type=request.agent_type or AgentType.memgpt_agent,
-                llm_config=llm_config,
-                embedding_config=embedding_config,
-                system=request.system,
-                memory=request.memory,
-                description=request.description,
-                metadata_=request.metadata_,
-            )
-            if request.agent_type == AgentType.memgpt_agent:
-                agent = Agent(
-                    interface=interface,
-                    agent_state=agent_state,
-                    tools=tool_objs,
-                    # gpt-3.5-turbo tends to omit inner monologue, relax this requirement for now
-                    first_message_verify_mono=(
-                        True if (llm_config and llm_config.model is not None and "gpt-4" in llm_config.model) else False
-                    ),
-                    user=actor,
-                    initial_message_sequence=request.initial_message_sequence,
-                )
-            elif request.agent_type == AgentType.o1_agent:
-                agent = O1Agent(
-                    interface=interface,
-                    agent_state=agent_state,
-                    tools=tool_objs,
-                    # gpt-3.5-turbo tends to omit inner monologue, relax this requirement for now
-                    first_message_verify_mono=(
-                        True if (llm_config and llm_config.model is not None and "gpt-4" in llm_config.model) else False
-                    ),
-                    user=actor,
-                )
-            elif request.agent_type == AgentType.offline_memory_agent:
-                agent = OfflineMemoryAgent(
-                    interface=interface,
-                    agent_state=agent_state,
-                    tools=tool_objs,
-                    # gpt-3.5-turbo tends to omit inner monologue, relax this requirement for now
-                    first_message_verify_mono=(
-                        True if (llm_config and llm_config.model is not None and "gpt-4" in llm_config.model) else False
-                    ),
-                    user=actor,
-                )
-            elif request.agent_type == AgentType.chat_only_agent:
-                agent = ChatOnlyAgent(
-                    interface=interface,
-                    agent_state=agent_state,
-                    tools=tool_objs,
-                    # gpt-3.5-turbo tends to omit inner monologue, relax this requirement for now
-                    first_message_verify_mono=(
-                        True if (llm_config and llm_config.model is not None and "gpt-4" in llm_config.model) else False
-                    ),
-                    user=actor,
-                )
-            # rebuilding agent memory on agent create in case shared memory blocks
-            # were specified in the new agent's memory config. we're doing this for two reasons:
-            # 1. if only the ID of the shared memory block was specified, we can fetch its most recent value
-            # 2. if the shared block state changed since this agent initialization started, we can be sure to have the latest value
-            agent.rebuild_memory(force=True, ms=self.ms)
-            # FIXME: this is a hacky way to get the system prompts injected into agent into the DB
-            # self.ms.update_agent(agent.agent_state)
-        except Exception as e:
-            logger.exception(e)
-            try:
-                if agent:
-                    self.ms.delete_agent(agent_id=agent.agent_state.id)
-            except Exception as delete_e:
-                logger.exception(f"Failed to delete_agent:\n{delete_e}")
-            raise e
-=======
-        # TODO: create the message objects (NOTE: do this after we migrate to `CreateMessage`)
->>>>>>> 9417b116
 
         # created and persist the agent state in the DB
         agent_state = PersistedAgentState(
@@ -1424,24 +1296,11 @@
                 )
             ]
 
-<<<<<<< HEAD
-        # Get the agent object (loaded in memory)
-        letta_agent = self._get_or_load_agent(agent_id=agent_id)
-        assert isinstance(letta_agent.memory, Memory)
-
-        letta_agent.update_memory_blocks_from_db()
-        letta_agent.agent_state.memory = letta_agent.memory
-        agent_state = letta_agent.agent_state.model_copy(deep=True)
-        # Load the tags in for the agent_state
-        agent_state.tags = self.agents_tags_manager.get_tags_for_agent(agent_id=agent_id, actor=user)
-        return agent_state
-=======
         if reverse:
             records = records[::-1]
 
         return records
->>>>>>> 9417b116
-
+      
     def get_server_config(self, include_defaults: bool = False) -> dict:
         """Return the base config"""
 
