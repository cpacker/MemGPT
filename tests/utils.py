import datetime
from typing import Dict, List, Tuple, Iterator
import os

<<<<<<< HEAD
import requests

from memgpt.config import MemGPTConfig
=======
>>>>>>> e6ffbc26
from memgpt.cli.cli import quickstart, QuickstartChoice
from memgpt.data_sources.connectors import DataConnector
from memgpt.data_types import Document
from tests import TEST_MEMGPT_CONFIG

from .constants import TIMEOUT


class DummyDataConnector(DataConnector):
    """Fake data connector for texting which yields document/passage texts from a provided list"""

    def __init__(self, texts: List[str]):
        self.texts = texts

    def generate_documents(self) -> Iterator[Tuple[str, Dict]]:
        for text in self.texts:
            yield text, {"metadata": "dummy"}

    def generate_passages(self, documents: List[Document], chunk_size: int = 1024) -> Iterator[Tuple[str | Dict]]:
        for doc in documents:
            yield doc.text, doc.metadata


def create_config(endpoint="openai"):
    """Create config file matching quickstart option"""
    if endpoint == "openai":
        quickstart(QuickstartChoice.openai)
    elif endpoint == "memgpt_hosted":
        quickstart(QuickstartChoice.memgpt_hosted)
    else:
        raise ValueError(f"Invalid endpoint {endpoint}")


def wipe_config():
    if TEST_MEMGPT_CONFIG.exists():
        # delete
        if os.getenv("MEMGPT_CONFIG_PATH"):
            config_path = os.getenv("MEMGPT_CONFIG_PATH")
        else:
            config_path = TEST_MEMGPT_CONFIG.config_path
        # TODO delete file config_path
        os.remove(config_path)
        assert not TEST_MEMGPT_CONFIG.exists(), "Config should not exist after deletion"
    else:
        print("No config to wipe", TEST_MEMGPT_CONFIG.config_path)


def wipe_memgpt_home():
    """Wipes ~/.memgpt (moves to a backup), and initializes a new ~/.memgpt dir"""

    # Get the current timestamp in a readable format (e.g., YYYYMMDD_HHMMSS)
    timestamp = datetime.datetime.now().strftime("%Y%m%d_%H%M%S")

    # Construct the new backup directory name with the timestamp
    backup_dir = f"~/.memgpt_test_backup_{timestamp}"

    # Use os.system to execute the 'mv' command
    os.system(f"mv ~/.memgpt {backup_dir}")

    # Setup the initial directory
    TEST_MEMGPT_CONFIG.create_config_dir()


def configure_memgpt_localllm():
    import pexpect

    wipe_config()
    child = pexpect.spawn("memgpt configure")

    child.expect("Select LLM inference provider", timeout=TIMEOUT)
    child.send("\x1b[B")  # Send the down arrow key
    child.send("\x1b[B")  # Send the down arrow key
    child.sendline()

    child.expect("Select LLM backend", timeout=TIMEOUT)
    child.sendline()

    child.expect("Enter default endpoint", timeout=TIMEOUT)
    child.sendline()

    child.expect("Select default model wrapper", timeout=TIMEOUT)
    child.sendline()

    child.expect("Select your model's context window", timeout=TIMEOUT)
    child.sendline()

    child.expect("Select embedding provider", timeout=TIMEOUT)
    child.send("\x1b[B")  # Send the down arrow key
    child.send("\x1b[B")  # Send the down arrow key
    child.send("\x1b[B")  # Send the down arrow key
    child.sendline()

    child.expect("Select default preset", timeout=TIMEOUT)
    child.sendline()

    child.expect("Select default persona", timeout=TIMEOUT)
    child.sendline()

    child.expect("Select default human", timeout=TIMEOUT)
    child.sendline()

    child.expect("Select storage backend for archival data", timeout=TIMEOUT)
    child.sendline()

    child.sendline()

    child.expect(pexpect.EOF, timeout=TIMEOUT)  # Wait for child to exit
    child.close()
    assert child.isalive() is False, "CLI should have terminated."
    assert child.exitstatus == 0, "CLI did not exit cleanly."


def configure_memgpt(enable_openai=False, enable_azure=False):
    if enable_openai:
        raise NotImplementedError
    elif enable_azure:
        raise NotImplementedError
    else:
        configure_memgpt_localllm()


def qdrant_server_running() -> bool:
    """Check if Qdrant server is running."""

    try:
        response = requests.get("http://localhost:6333", timeout=10.0)
        response_json = response.json()
        return response_json.get("title") == "qdrant - vector search engine"
    except (requests.exceptions.ConnectionError, requests.exceptions.Timeout):
        return False


# tests/load_archival_storage.py instantiates multiple storage connectors instances
# Qdrant local doesn't support concurrent access
# Use Qdrant server for the test if running
def get_passage_storage():
    storage = ["chroma", "postgres", "qdrant"]
    if qdrant_server_running():
        storage.append("qdrant")

    return storage<|MERGE_RESOLUTION|>--- conflicted
+++ resolved
@@ -2,12 +2,8 @@
 from typing import Dict, List, Tuple, Iterator
 import os
 
-<<<<<<< HEAD
 import requests
 
-from memgpt.config import MemGPTConfig
-=======
->>>>>>> e6ffbc26
 from memgpt.cli.cli import quickstart, QuickstartChoice
 from memgpt.data_sources.connectors import DataConnector
 from memgpt.data_types import Document
