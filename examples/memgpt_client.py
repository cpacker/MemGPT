--- conflicted
+++ resolved
@@ -34,13 +34,8 @@
     agent_info = client.create_agent(
         name="my_agent",
         preset=DEFAULT_PRESET,
-<<<<<<< HEAD
-        # persona=get_persona_text(DEFAULT_PERSONA),
-        # human=get_human_text(DEFAULT_HUMAN),
-=======
         persona=get_persona_text(DEFAULT_PERSONA),
         human=get_human_text(DEFAULT_HUMAN),
->>>>>>> 5e55b200
     )
     print(f"Created agent: {agent_info.name} with ID {str(agent_info.id)}")
 
