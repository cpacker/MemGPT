--- conflicted
+++ resolved
@@ -1,921 +1,906 @@
-import datetime
-import uuid
-import glob
-import inspect
-import os
-import json
-from pathlib import Path
-import traceback
-from typing import List, Tuple
-
-from box import Box
-
-from memgpt.data_types import AgentState, Message, EmbeddingConfig
-from memgpt.models import chat_completion_response
-from memgpt.interface import AgentInterface
-from memgpt.persistence_manager import PersistenceManager, LocalStateManager
-from memgpt.config import MemGPTConfig
-from memgpt.system import get_login_event, package_function_response, package_summarize_message, get_initial_boot_messages
-from memgpt.memory import CoreMemory as InContextMemory, summarize_messages
-from memgpt.llm_api_tools import create, is_context_overflow_error
-from memgpt.utils import (
-    get_tool_call_id,
-    get_local_time,
-    parse_json,
-    united_diff,
-    printd,
-    count_tokens,
-    get_schema_diff,
-    validate_function_response,
-    verify_first_message_correctness,
-)
-from memgpt.constants import (
-    FIRST_MESSAGE_ATTEMPTS,
-    MESSAGE_SUMMARY_WARNING_FRAC,
-    MESSAGE_SUMMARY_TRUNC_TOKEN_FRAC,
-    MESSAGE_SUMMARY_TRUNC_KEEP_N_LAST,
-    CORE_MEMORY_HUMAN_CHAR_LIMIT,
-    CORE_MEMORY_PERSONA_CHAR_LIMIT,
-    LLM_MAX_TOKENS,
-    CLI_WARNING_PREFIX,
-    JSON_ENSURE_ASCII,
-)
-from .errors import LLMError
-from .functions.functions import USER_FUNCTIONS_DIR, load_all_function_sets
-
-
-def link_functions(function_schemas):
-    """Link function definitions to list of function schemas"""
-
-    # need to dynamically link the functions
-    # the saved agent.functions will just have the schemas, but we need to
-    # go through the functions library and pull the respective python functions
-
-    # Available functions is a mapping from:
-    # function_name -> {
-    #   json_schema: schema
-    #   python_function: function
-    # }
-    # agent.functions is a list of schemas (OpenAI kwarg functions style, see: https://platform.openai.com/docs/api-reference/chat/create)
-    # [{'name': ..., 'description': ...}, {...}]
-    available_functions = load_all_function_sets()
-    linked_function_set = {}
-    for f_schema in function_schemas:
-        # Attempt to find the function in the existing function library
-        f_name = f_schema.get("name")
-        if f_name is None:
-            raise ValueError(f"While loading agent.state.functions encountered a bad function schema object with no name:\n{f_schema}")
-        linked_function = available_functions.get(f_name)
-        if linked_function is None:
-            raise ValueError(
-                f"Function '{f_name}' was specified in agent.state.functions, but is not in function library:\n{available_functions.keys()}"
-            )
-        # Once we find a matching function, make sure the schema is identical
-        if json.dumps(f_schema, ensure_ascii=JSON_ENSURE_ASCII) != json.dumps(
-            linked_function["json_schema"], ensure_ascii=JSON_ENSURE_ASCII
-        ):
-            # error_message = (
-            #     f"Found matching function '{f_name}' from agent.state.functions inside function library, but schemas are different."
-            #     + f"\n>>>agent.state.functions\n{json.dumps(f_schema, indent=2, ensure_ascii=JSON_ENSURE_ASCII)}"
-            #     + f"\n>>>function library\n{json.dumps(linked_function['json_schema'], indent=2, ensure_ascii=JSON_ENSURE_ASCII)}"
-            # )
-            schema_diff = get_schema_diff(f_schema, linked_function["json_schema"])
-            error_message = (
-                f"Found matching function '{f_name}' from agent.state.functions inside function library, but schemas are different.\n"
-                + "".join(schema_diff)
-            )
-
-            # NOTE to handle old configs, instead of erroring here let's just warn
-            # raise ValueError(error_message)
-            printd(error_message)
-        linked_function_set[f_name] = linked_function
-    return linked_function_set
-
-
-def initialize_memory(ai_notes, human_notes):
-    if ai_notes is None:
-        raise ValueError(ai_notes)
-    if human_notes is None:
-        raise ValueError(human_notes)
-    memory = InContextMemory(human_char_limit=CORE_MEMORY_HUMAN_CHAR_LIMIT, persona_char_limit=CORE_MEMORY_PERSONA_CHAR_LIMIT)
-    memory.edit_persona(ai_notes)
-    memory.edit_human(human_notes)
-    return memory
-
-
-def construct_system_with_memory(system, memory, memory_edit_timestamp, archival_memory=None, recall_memory=None, include_char_count=True):
-    full_system_message = "\n".join(
-        [
-            system,
-            "\n",
-            f"### Memory [last modified: {memory_edit_timestamp.strip()}]",
-            f"{len(recall_memory) if recall_memory else 0} previous messages between you and the user are stored in recall memory (use functions to access them)",
-            f"{len(archival_memory) if archival_memory else 0} total memories you created are stored in archival memory (use functions to access them)",
-            "\nCore memory shown below (limited in size, additional information stored in archival / recall memory):",
-            f'<persona characters="{len(memory.persona)}/{memory.persona_char_limit}">' if include_char_count else "<persona>",
-            memory.persona,
-            "</persona>",
-            f'<human characters="{len(memory.human)}/{memory.human_char_limit}">' if include_char_count else "<human>",
-            memory.human,
-            "</human>",
-        ]
-    )
-    return full_system_message
-
-
-def initialize_message_sequence(
-    model,
-    system,
-    memory,
-    archival_memory=None,
-    recall_memory=None,
-    memory_edit_timestamp=None,
-    include_initial_boot_message=True,
-):
-    if memory_edit_timestamp is None:
-        memory_edit_timestamp = get_local_time()
-
-    full_system_message = construct_system_with_memory(
-        system, memory, memory_edit_timestamp, archival_memory=archival_memory, recall_memory=recall_memory
-    )
-    first_user_message = get_login_event()  # event letting MemGPT know the user just logged in
-
-    if include_initial_boot_message:
-        if model is not None and "gpt-3.5" in model:
-            initial_boot_messages = get_initial_boot_messages("startup_with_send_message_gpt35")
-        else:
-            initial_boot_messages = get_initial_boot_messages("startup_with_send_message")
-        messages = (
-            [
-                {"role": "system", "content": full_system_message},
-            ]
-            + initial_boot_messages
-            + [
-                {"role": "user", "content": first_user_message},
-            ]
-        )
-
-    else:
-        messages = [
-            {"role": "system", "content": full_system_message},
-            {"role": "user", "content": first_user_message},
-        ]
-
-    return messages
-
-
-class Agent(object):
-    def __init__(
-        self,
-        agent_state: AgentState,
-        interface: AgentInterface,
-        # extras
-        messages_total=None,  # TODO remove?
-        first_message_verify_mono=True,  # TODO move to config?
-        memgpt_config: MemGPTConfig = None,
-    ):
-        # Hold a copy of the state that was used to init the agent
-        self.agent_state = agent_state
-
-        # gpt-4, gpt-3.5-turbo, ...
-        self.model = agent_state.llm_config.model
-
-        # Store the system instructions (used to rebuild memory)
-        if "system" not in agent_state.state:
-            raise ValueError(f"'system' not found in provided AgentState")
-        self.system = agent_state.state["system"]
-
-        if "functions" not in agent_state.state:
-            raise ValueError(f"'functions' not found in provided AgentState")
-        # Store the functions schemas (this is passed as an argument to ChatCompletion)
-        self.functions = agent_state.state["functions"]  # these are the schema
-        # Link the actual python functions corresponding to the schemas
-        self.functions_python = {k: v["python_function"] for k, v in link_functions(function_schemas=self.functions).items()}
-        assert all([callable(f) for k, f in self.functions_python.items()]), self.functions_python
-
-        # Initialize the memory object
-        if "persona" not in agent_state.state:
-            raise ValueError(f"'persona' not found in provided AgentState")
-        if "human" not in agent_state.state:
-            raise ValueError(f"'human' not found in provided AgentState")
-        self.memory = initialize_memory(ai_notes=agent_state.state["persona"], human_notes=agent_state.state["human"])
-
-        # Interface must implement:
-        # - internal_monologue
-        # - assistant_message
-        # - function_message
-        # ...
-        # Different interfaces can handle events differently
-        # e.g., print in CLI vs send a discord message with a discord bot
-        self.interface = interface
-
-        # Create the persistence manager object based on the AgentState info
-        # TODO
-        self.persistence_manager = LocalStateManager(agent_state=agent_state)
-
-        # State needed for heartbeat pausing
-        self.pause_heartbeats_start = None
-        self.pause_heartbeats_minutes = 0
-
-        self.first_message_verify_mono = first_message_verify_mono
-
-        # Controls if the convo memory pressure warning is triggered
-        # When an alert is sent in the message queue, set this to True (to avoid repeat alerts)
-        # When the summarizer is run, set this back to False (to reset)
-        self.agent_alerted_about_memory_pressure = False
-
-        # Read local config if not provided
-        if not memgpt_config:
-            self.memgpt_config = MemGPTConfig()
-        else:
-            self.memgpt_config = memgpt_config
-
-        # Initialize connection to metedata store
-        # self.ms = MetadataStore(self.memgpt_config)
-
-        # Once the memory object is initialized, use it to "bake" the system message
-        if "messages" in agent_state.state and agent_state.state["messages"] is not None:
-            # print(f"Agent.__init__ :: loading, state={agent_state.state['messages']}")
-            if not isinstance(agent_state.state["messages"], list):
-                raise ValueError(f"'messages' in AgentState was bad type: {type(agent_state.state['messages'])}")
-            assert all([isinstance(msg, str) for msg in agent_state.state["messages"]])
-
-            # Convert to IDs, and pull from the database
-            self._messages = [
-                self.persistence_manager.recall_memory.storage.get(uuid.UUID(msg_id)) for msg_id in agent_state.state["messages"]
-            ]
-            assert all([isinstance(msg, Message) for msg in self._messages]), (self._messages, agent_state.state["messages"])
-        else:
-            # print(f"Agent.__init__ :: creating, state={agent_state.state['messages']}")
-            init_messages = initialize_message_sequence(
-                self.model,
-                self.system,
-                self.memory,
-            )
-            init_messages_objs = []
-            for msg in init_messages:
-                init_messages_objs.append(
-                    Message.dict_to_message(
-                        agent_id=self.agent_state.id, user_id=self.agent_state.user_id, model=self.model, openai_message_dict=msg
-                    )
-                )
-            self._messages = []
-            self.messages_total = 0
-            self._append_to_messages(added_messages=init_messages_objs)
-
-            assert all([isinstance(msg, Message) for msg in self._messages]), (self._messages, init_messages)
-
-        # Keep track of the total number of messages throughout all time
-        self.messages_total = messages_total if messages_total is not None else (len(self._messages) - 1)  # (-system)
-        # self.messages_total_init = self.messages_total
-        self.messages_total_init = len(self._messages) - 1
-        printd(f"Agent initialized, self.messages_total={self.messages_total}")
-
-        # Create the agent in the DB
-        # self.save()
-        self.update_state()
-
-    @property
-    def messages(self) -> List[dict]:
-        """Getter method that converts the internal Message list into OpenAI-style dicts"""
-        return [msg.to_openai_dict() for msg in self._messages]
-
-    @messages.setter
-    def messages(self, value):
-        raise Exception("Modifying message list directly not allowed")
-
-    def _trim_messages(self, num):
-        """Trim messages from the front, not including the system message"""
-        self.persistence_manager.trim_messages(num)
-
-        new_messages = [self.messages[0]] + self.messages[num:]
-        self._messages = new_messages
-
-    def _prepend_to_messages(self, added_messages: List[Message]):
-        """Wrapper around self.messages.prepend to allow additional calls to a state/persistence manager"""
-        assert all([isinstance(msg, Message) for msg in added_messages])
-
-        self.persistence_manager.prepend_to_messages(added_messages)
-
-        new_messages = [self.messages[0]] + added_messages + self.messages[1:]  # prepend (no system)
-        self._messages = new_messages
-        self.messages_total += len(added_messages)  # still should increment the message counter (summaries are additions too)
-
-    def _append_to_messages(self, added_messages: List[Message]):
-        """Wrapper around self.messages.append to allow additional calls to a state/persistence manager"""
-        assert all([isinstance(msg, Message) for msg in added_messages])
-
-        self.persistence_manager.append_to_messages(added_messages)
-
-        # strip extra metadata if it exists
-        # for msg in added_messages:
-        # msg.pop("api_response", None)
-        # msg.pop("api_args", None)
-        new_messages = self._messages + added_messages  # append
-
-        self._messages = new_messages
-        self.messages_total += len(added_messages)
-
-    def _swap_system_message(self, new_system_message: Message):
-        assert isinstance(new_system_message, Message)
-        assert new_system_message.role == "system", new_system_message
-        assert self._messages[0].role == "system", self._messages
-
-        self.persistence_manager.swap_system_message(new_system_message)
-
-        new_messages = [new_system_message] + self._messages[1:]  # swap index 0 (system)
-        self._messages = new_messages
-
-    def _get_ai_reply(
-        self,
-        message_sequence: List[dict],
-        function_call: str = "auto",
-        first_message: bool = False,  # hint
-    ) -> chat_completion_response.ChatCompletionResponse:
-        """Get response from LLM API"""
-        try:
-            response = create(
-                agent_state=self.agent_state,
-                messages=message_sequence,
-                functions=self.functions,
-                functions_python=self.functions_python,
-                function_call=function_call,
-                # hint
-                first_message=first_message,
-            )
-            # special case for 'length'
-            if response.choices[0].finish_reason == "length":
-                raise Exception("Finish reason was length (maximum context length)")
-
-            # catches for soft errors
-            if response.choices[0].finish_reason not in ["stop", "function_call", "tool_calls"]:
-                raise Exception(f"API call finish with bad finish reason: {response}")
-
-            # unpack with response.choices[0].message.content
-            return response
-        except Exception as e:
-            raise e
-
-    def _handle_ai_response(
-        self, response_message: chat_completion_response.Message, override_tool_call_id: bool = True
-    ) -> Tuple[List[Message], bool, bool]:
-        """Handles parsing and function execution"""
-
-        messages = []  # append these to the history when done
-
-        # Step 2: check if LLM wanted to call a function
-        if response_message.function_call or (response_message.tool_calls is not None and len(response_message.tool_calls) > 0):
-            if response_message.function_call:
-                raise DeprecationWarning(response_message)
-            if response_message.tool_calls is not None and len(response_message.tool_calls) > 1:
-                raise NotImplementedError(f">1 tool call not supported")
-
-            # The content if then internal monologue, not chat
-            self.interface.internal_monologue(response_message.content)
-
-            # generate UUID for tool call
-            if override_tool_call_id or response_message.function_call:
-                tool_call_id = get_tool_call_id()  # needs to be a string for JSON
-                response_message.tool_calls[0].id = tool_call_id
-            else:
-                tool_call_id = response_message.tool_calls[0].id
-                assert tool_call_id is not None  # should be defined
-
-            # only necessary to add the tool_cal_id to a function call (antipattern)
-            # response_message_dict = response_message.model_dump()
-            # response_message_dict["tool_call_id"] = tool_call_id
-
-            # role: assistant (requesting tool call, set tool call ID)
-            messages.append(
-                Message.dict_to_message(
-                    agent_id=self.agent_state.id,
-                    user_id=self.agent_state.user_id,
-                    model=self.model,
-                    openai_message_dict=response_message.model_dump(),
-                )
-            )  # extend conversation with assistant's reply
-            printd(f"Function call message: {messages[-1]}")
-
-            # Step 3: call the function
-            # Note: the JSON response may not always be valid; be sure to handle errors
-
-            # Failure case 1: function name is wrong
-            function_call = (
-                response_message.function_call if response_message.function_call is not None else response_message.tool_calls[0].function
-            )
-            function_name = function_call.name
-            printd(f"Request to call function {function_name} with tool_call_id: {tool_call_id}")
-            try:
-                function_to_call = self.functions_python[function_name]
-            except KeyError as e:
-                error_msg = f"No function named {function_name}"
-                function_response = package_function_response(False, error_msg)
-                messages.append(
-                    Message.dict_to_message(
-                        agent_id=self.agent_state.id,
-                        user_id=self.agent_state.user_id,
-                        model=self.model,
-                        openai_message_dict={
-                            "role": "tool",
-                            "name": function_name,
-                            "content": function_response,
-                            "tool_call_id": tool_call_id,
-                        },
-                    )
-                )  # extend conversation with function response
-                self.interface.function_message(f"Error: {error_msg}")
-                return messages, None, True  # force a heartbeat to allow agent to handle error
-
-            # Failure case 2: function name is OK, but function args are bad JSON
-            try:
-                raw_function_args = function_call.arguments
-                function_args = parse_json(raw_function_args)
-            except Exception as e:
-                error_msg = f"Error parsing JSON for function '{function_name}' arguments: {raw_function_args}"
-                function_response = package_function_response(False, error_msg)
-                messages.append(
-                    Message.dict_to_message(
-                        agent_id=self.agent_state.id,
-                        user_id=self.agent_state.user_id,
-                        model=self.model,
-                        openai_message_dict={
-                            "role": "tool",
-                            "name": function_name,
-                            "content": function_response,
-                            "tool_call_id": tool_call_id,
-                        },
-                    )
-                )  # extend conversation with function response
-                self.interface.function_message(f"Error: {error_msg}")
-                return messages, None, True  # force a heartbeat to allow agent to handle error
-
-            # (Still parsing function args)
-            # Handle requests for immediate heartbeat
-            heartbeat_request = function_args.pop("request_heartbeat", None)
-            if not (isinstance(heartbeat_request, bool) or heartbeat_request is None):
-                printd(
-                    f"{CLI_WARNING_PREFIX}'request_heartbeat' arg parsed was not a bool or None, type={type(heartbeat_request)}, value={heartbeat_request}"
-                )
-                heartbeat_request = None
-
-            # Failure case 3: function failed during execution
-            self.interface.function_message(f"Running {function_name}({function_args})")
-            try:
-                spec = inspect.getfullargspec(function_to_call).annotations
-
-                for name, arg in function_args.items():
-                    if isinstance(function_args[name], dict):
-                        function_args[name] = spec[name](**function_args[name])
-
-                function_args["self"] = self  # need to attach self to arg since it's dynamically linked
-
-                function_response = function_to_call(**function_args)
-                if function_name in ["conversation_search", "conversation_search_date", "archival_memory_search"]:
-                    # with certain functions we rely on the paging mechanism to handle overflow
-                    truncate = False
-                else:
-                    # but by default, we add a truncation safeguard to prevent bad functions from
-                    # overflow the agent context window
-                    truncate = True
-                function_response_string = validate_function_response(function_response, truncate=truncate)
-                function_args.pop("self", None)
-                function_response = package_function_response(True, function_response_string)
-                function_failed = False
-            except Exception as e:
-                function_args.pop("self", None)
-                # error_msg = f"Error calling function {function_name} with args {function_args}: {str(e)}"
-                # Less detailed - don't provide full args, idea is that it should be in recent context so no need (just adds noise)
-                error_msg = f"Error calling function {function_name}: {str(e)}"
-                error_msg_user = f"{error_msg}\n{traceback.format_exc()}"
-                printd(error_msg_user)
-                function_response = package_function_response(False, error_msg)
-                messages.append(
-                    Message.dict_to_message(
-                        agent_id=self.agent_state.id,
-                        user_id=self.agent_state.user_id,
-                        model=self.model,
-                        openai_message_dict={
-                            "role": "tool",
-                            "name": function_name,
-                            "content": function_response,
-                            "tool_call_id": tool_call_id,
-                        },
-                    )
-                )  # extend conversation with function response
-                self.interface.function_message(f"Error: {error_msg}")
-                return messages, None, True  # force a heartbeat to allow agent to handle error
-
-            # If no failures happened along the way: ...
-            # Step 4: send the info on the function call and function response to GPT
-            self.interface.function_message(f"Success: {function_response_string}")
-            messages.append(
-                Message.dict_to_message(
-                    agent_id=self.agent_state.id,
-                    user_id=self.agent_state.user_id,
-                    model=self.model,
-                    openai_message_dict={
-                        "role": "tool",
-                        "name": function_name,
-                        "content": function_response,
-                        "tool_call_id": tool_call_id,
-                    },
-                )
-            )  # extend conversation with function response
-
-        else:
-            # Standard non-function reply
-            self.interface.internal_monologue(response_message.content)
-            messages.append(
-                Message.dict_to_message(
-                    agent_id=self.agent_state.id,
-                    user_id=self.agent_state.user_id,
-                    model=self.model,
-                    openai_message_dict=response_message.model_dump(),
-                )
-            )  # extend conversation with assistant's reply
-            heartbeat_request = None
-            function_failed = None
-
-        return messages, heartbeat_request, function_failed
-
-    def step(self, user_message, first_message=False, first_message_retry_limit=FIRST_MESSAGE_ATTEMPTS, skip_verify=False):
-        """Top-level event message handler for the MemGPT agent"""
-
-        try:
-            # Step 0: add user message
-            if user_message is not None:
-                self.interface.user_message(user_message)
-                packed_user_message = {"role": "user", "content": user_message}
-                # Special handling for AutoGen messages with 'name' field
-                try:
-                    user_message_json = json.loads(user_message)
-                    # Treat 'name' as a special field
-                    # If it exists in the input message, elevate it to the 'message' level
-                    if "name" in user_message_json:
-                        packed_user_message["name"] = user_message_json["name"]
-                        user_message_json.pop("name", None)
-                        packed_user_message["content"] = json.dumps(user_message_json, ensure_ascii=JSON_ENSURE_ASCII)
-                except Exception as e:
-                    print(f"{CLI_WARNING_PREFIX}handling of 'name' field failed with: {e}")
-                input_message_sequence = self.messages + [packed_user_message]
-            else:
-                input_message_sequence = self.messages
-
-            if len(input_message_sequence) > 1 and input_message_sequence[-1]["role"] != "user":
-                printd(f"{CLI_WARNING_PREFIX}Attempting to run ChatCompletion without user as the last message in the queue")
-
-            # Step 1: send the conversation and available functions to GPT
-            if not skip_verify and (first_message or self.messages_total == self.messages_total_init):
-                printd(f"This is the first message. Running extra verifier on AI response.")
-                counter = 0
-                while True:
-                    response = self._get_ai_reply(
-                        message_sequence=input_message_sequence,
-                        first_message=True,  # passed through to the prompt formatter
-                    )
-                    if verify_first_message_correctness(response, require_monologue=self.first_message_verify_mono):
-                        break
-
-                    counter += 1
-                    if counter > first_message_retry_limit:
-                        raise Exception(f"Hit first message retry limit ({first_message_retry_limit})")
-
-            else:
-                response = self._get_ai_reply(
-                    message_sequence=input_message_sequence,
-                )
-
-            # Step 2: check if LLM wanted to call a function
-            # (if yes) Step 3: call the function
-            # (if yes) Step 4: send the info on the function call and function response to LLM
-            response_message = response.choices[0].message
-            response_message_copy = response_message.copy()
-            all_response_messages, heartbeat_request, function_failed = self._handle_ai_response(response_message)
-
-            # Add the extra metadata to the assistant response
-            # (e.g. enough metadata to enable recreating the API call)
-            # assert "api_response" not in all_response_messages[0]
-            # all_response_messages[0]["api_response"] = response_message_copy
-            # assert "api_args" not in all_response_messages[0]
-            # all_response_messages[0]["api_args"] = {
-            #     "model": self.model,
-            #     "messages": input_message_sequence,
-            #     "functions": self.functions,
-            # }
-
-            # Step 4: extend the message history
-            if user_message is not None:
-                all_new_messages = [
-                    Message.dict_to_message(
-                        agent_id=self.agent_state.id,
-                        user_id=self.agent_state.user_id,
-                        model=self.model,
-                        openai_message_dict=packed_user_message,
-                    )
-                ] + all_response_messages
-            else:
-                all_new_messages = all_response_messages
-
-            # Check the memory pressure and potentially issue a memory pressure warning
-            current_total_tokens = response.usage.total_tokens
-            active_memory_warning = False
-            # We can't do summarize logic properly if context_window is undefined
-            if self.agent_state.llm_config.context_window is None:
-                # Fallback if for some reason context_window is missing, just set to the default
-                print(f"{CLI_WARNING_PREFIX}could not find context_window in config, setting to default {LLM_MAX_TOKENS['DEFAULT']}")
-                print(f"{self.agent_state}")
-                self.agent_state.llm_config.context_window = (
-                    str(LLM_MAX_TOKENS[self.model])
-                    if (self.model is not None and self.model in LLM_MAX_TOKENS)
-                    else str(LLM_MAX_TOKENS["DEFAULT"])
-                )
-            if current_total_tokens > MESSAGE_SUMMARY_WARNING_FRAC * int(self.agent_state.llm_config.context_window):
-                printd(
-                    f"{CLI_WARNING_PREFIX}last response total_tokens ({current_total_tokens}) > {MESSAGE_SUMMARY_WARNING_FRAC * int(self.agent_state.llm_config.context_window)}"
-                )
-                # Only deliver the alert if we haven't already (this period)
-                if not self.agent_alerted_about_memory_pressure:
-                    active_memory_warning = True
-                    self.agent_alerted_about_memory_pressure = True  # it's up to the outer loop to handle this
-            else:
-                printd(
-                    f"last response total_tokens ({current_total_tokens}) < {MESSAGE_SUMMARY_WARNING_FRAC * int(self.agent_state.llm_config.context_window)}"
-                )
-
-            self._append_to_messages(all_new_messages)
-<<<<<<< HEAD
-            return all_new_messages, heartbeat_request, function_failed, active_memory_warning, response['usage']['completion_tokens']
-=======
-            all_new_messages_dicts = [msg.to_openai_dict() for msg in all_new_messages]
-            return all_new_messages_dicts, heartbeat_request, function_failed, active_memory_warning
->>>>>>> 0842a14b
-
-        except Exception as e:
-            printd(f"step() failed\nuser_message = {user_message}\nerror = {e}")
-
-            # If we got a context alert, try trimming the messages length, then try again
-            if is_context_overflow_error(e):
-                # A separate API call to run a summarizer
-                self.summarize_messages_inplace()
-
-                # Try step again
-                return self.step(user_message, first_message=first_message)
-            else:
-                printd(f"step() failed with an unrecognized exception: '{str(e)}'")
-                raise e
-
-    def summarize_messages_inplace(self, cutoff=None, preserve_last_N_messages=True):
-        assert self.messages[0]["role"] == "system", f"self.messages[0] should be system (instead got {self.messages[0]})"
-
-        # Start at index 1 (past the system message),
-        # and collect messages for summarization until we reach the desired truncation token fraction (eg 50%)
-        # Do not allow truncation of the last N messages, since these are needed for in-context examples of function calling
-        token_counts = [count_tokens(str(msg)) for msg in self.messages]
-        message_buffer_token_count = sum(token_counts[1:])  # no system message
-        desired_token_count_to_summarize = int(message_buffer_token_count * MESSAGE_SUMMARY_TRUNC_TOKEN_FRAC)
-        candidate_messages_to_summarize = self.messages[1:]
-        token_counts = token_counts[1:]
-        if preserve_last_N_messages:
-            candidate_messages_to_summarize = candidate_messages_to_summarize[:-MESSAGE_SUMMARY_TRUNC_KEEP_N_LAST]
-            token_counts = token_counts[:-MESSAGE_SUMMARY_TRUNC_KEEP_N_LAST]
-        printd(f"MESSAGE_SUMMARY_TRUNC_TOKEN_FRAC={MESSAGE_SUMMARY_TRUNC_TOKEN_FRAC}")
-        printd(f"MESSAGE_SUMMARY_TRUNC_KEEP_N_LAST={MESSAGE_SUMMARY_TRUNC_KEEP_N_LAST}")
-        printd(f"token_counts={token_counts}")
-        printd(f"message_buffer_token_count={message_buffer_token_count}")
-        printd(f"desired_token_count_to_summarize={desired_token_count_to_summarize}")
-        printd(f"len(candidate_messages_to_summarize)={len(candidate_messages_to_summarize)}")
-
-        # If at this point there's nothing to summarize, throw an error
-        if len(candidate_messages_to_summarize) == 0:
-            raise LLMError(
-                f"Summarize error: tried to run summarize, but couldn't find enough messages to compress [len={len(self.messages)}, preserve_N={MESSAGE_SUMMARY_TRUNC_KEEP_N_LAST}]"
-            )
-
-        # Walk down the message buffer (front-to-back) until we hit the target token count
-        tokens_so_far = 0
-        cutoff = 0
-        for i, msg in enumerate(candidate_messages_to_summarize):
-            cutoff = i
-            tokens_so_far += token_counts[i]
-            if tokens_so_far > desired_token_count_to_summarize:
-                break
-        # Account for system message
-        cutoff += 1
-
-        # Try to make an assistant message come after the cutoff
-        try:
-            printd(f"Selected cutoff {cutoff} was a 'user', shifting one...")
-            if self.messages[cutoff]["role"] == "user":
-                new_cutoff = cutoff + 1
-                if self.messages[new_cutoff]["role"] == "user":
-                    printd(f"Shifted cutoff {new_cutoff} is still a 'user', ignoring...")
-                cutoff = new_cutoff
-        except IndexError:
-            pass
-
-        message_sequence_to_summarize = self.messages[1:cutoff]  # do NOT get rid of the system message
-        if len(message_sequence_to_summarize) == 1:
-            # This prevents a potential infinite loop of summarizing the same message over and over
-            raise LLMError(
-                f"Summarize error: tried to run summarize, but couldn't find enough messages to compress [len={len(message_sequence_to_summarize)} <= 1]"
-            )
-        else:
-            printd(f"Attempting to summarize {len(message_sequence_to_summarize)} messages [1:{cutoff}] of {len(self.messages)}")
-
-        # We can't do summarize logic properly if context_window is undefined
-        if self.agent_state.llm_config.context_window is None:
-            # Fallback if for some reason context_window is missing, just set to the default
-            print(f"{CLI_WARNING_PREFIX}could not find context_window in config, setting to default {LLM_MAX_TOKENS['DEFAULT']}")
-            print(f"{self.agent_state}")
-            self.agent_state.llm_config.context_window = (
-                str(LLM_MAX_TOKENS[self.model])
-                if (self.model is not None and self.model in LLM_MAX_TOKENS)
-                else str(LLM_MAX_TOKENS["DEFAULT"])
-            )
-        summary = summarize_messages(agent_state=self.agent_state, message_sequence_to_summarize=message_sequence_to_summarize)
-        printd(f"Got summary: {summary}")
-
-        # Metadata that's useful for the agent to see
-        all_time_message_count = self.messages_total
-        remaining_message_count = len(self.messages[cutoff:])
-        hidden_message_count = all_time_message_count - remaining_message_count
-        summary_message_count = len(message_sequence_to_summarize)
-        summary_message = package_summarize_message(summary, summary_message_count, hidden_message_count, all_time_message_count)
-        printd(f"Packaged into message: {summary_message}")
-
-        prior_len = len(self.messages)
-        self._trim_messages(cutoff)
-        packed_summary_message = {"role": "user", "content": summary_message}
-        self._prepend_to_messages(
-            [
-                Message.dict_to_message(
-                    agent_id=self.agent_state.id,
-                    user_id=self.agent_state.user_id,
-                    model=self.model,
-                    openai_message_dict=packed_summary_message,
-                )
-            ]
-        )
-
-        # reset alert
-        self.agent_alerted_about_memory_pressure = False
-
-        printd(f"Ran summarizer, messages length {prior_len} -> {len(self.messages)}")
-
-    def heartbeat_is_paused(self):
-        """Check if there's a requested pause on timed heartbeats"""
-
-        # Check if the pause has been initiated
-        if self.pause_heartbeats_start is None:
-            return False
-
-        # Check if it's been more than pause_heartbeats_minutes since pause_heartbeats_start
-        elapsed_time = datetime.datetime.now() - self.pause_heartbeats_start
-        return elapsed_time.total_seconds() < self.pause_heartbeats_minutes * 60
-
-    def rebuild_memory(self):
-        """Rebuilds the system message with the latest memory object"""
-        curr_system_message = self.messages[0]  # this is the system + memory bank, not just the system prompt
-        new_system_message = initialize_message_sequence(
-            self.model,
-            self.system,
-            self.memory,
-            archival_memory=self.persistence_manager.archival_memory,
-            recall_memory=self.persistence_manager.recall_memory,
-        )[0]
-
-        diff = united_diff(curr_system_message["content"], new_system_message["content"])
-        printd(f"Rebuilding system with new memory...\nDiff:\n{diff}")
-
-        # Swap the system message out
-        self._swap_system_message(
-            Message.dict_to_message(
-                agent_id=self.agent_state.id, user_id=self.agent_state.user_id, model=self.model, openai_message_dict=new_system_message
-            )
-        )
-
-    # def to_agent_state(self) -> AgentState:
-    #    # The state may have change since the last time we wrote it
-    #    updated_state = {
-    #        "persona": self.memory.persona,
-    #        "human": self.memory.human,
-    #        "system": self.system,
-    #        "functions": self.functions,
-    #        "messages": [str(msg.id) for msg in self._messages],
-    #    }
-
-    #    agent_state = AgentState(
-    #        name=self.agent_state.name,
-    #        user_id=self.agent_state.user_id,
-    #        persona=self.agent_state.persona,
-    #        human=self.agent_state.human,
-    #        llm_config=self.agent_state.llm_config,
-    #        embedding_config=self.agent_state.embedding_config,
-    #        preset=self.agent_state.preset,
-    #        id=self.agent_state.id,
-    #        created_at=self.agent_state.created_at,
-    #        state=updated_state,
-    #    )
-
-    #    return agent_state
-
-    def add_function(self, function_name: str) -> str:
-        if function_name in self.functions_python.keys():
-            msg = f"Function {function_name} already loaded"
-            printd(msg)
-            return msg
-
-        available_functions = load_all_function_sets()
-        if function_name not in available_functions.keys():
-            raise ValueError(f"Function {function_name} not found in function library")
-
-        self.functions.append(available_functions[function_name]["json_schema"])
-        self.functions_python[function_name] = available_functions[function_name]["python_function"]
-
-        msg = f"Added function {function_name}"
-        # self.save()
-        self.update_state()
-        printd(msg)
-        return msg
-
-    def remove_function(self, function_name: str) -> str:
-        if function_name not in self.functions_python.keys():
-            msg = f"Function {function_name} not loaded, ignoring"
-            printd(msg)
-            return msg
-
-        # only allow removal of user defined functions
-        user_func_path = Path(USER_FUNCTIONS_DIR)
-        func_path = Path(inspect.getfile(self.functions_python[function_name]))
-        is_subpath = func_path.resolve().parts[: len(user_func_path.resolve().parts)] == user_func_path.resolve().parts
-
-        if not is_subpath:
-            raise ValueError(f"Function {function_name} is not user defined and cannot be removed")
-
-        self.functions = [f_schema for f_schema in self.functions if f_schema["name"] != function_name]
-        self.functions_python.pop(function_name)
-
-        msg = f"Removed function {function_name}"
-        # self.save()
-        self.update_state()
-        printd(msg)
-        return msg
-
-    # def save(self):
-    #    """Save agent state locally"""
-
-    #    new_agent_state = self.to_agent_state()
-
-<<<<<<< HEAD
-        # Check if we need to create the agent
-        if not self.ms.get_agent(agent_id=agent_state.id, user_id=agent_state.user_id, agent_name=agent_state.name):
-            self.ms.create_agent(agent=agent_state)
-        else:
-            # Otherwise, we should update the agent
-            self.ms.update_agent(agent=agent_state)
-
-=======
-    #    # without this, even after Agent.__init__, agent.config.state["messages"] will be None
-    #    self.agent_state = new_agent_state
-
-    #    # Check if we need to create the agent
-    #    if not self.ms.get_agent(agent_id=new_agent_state.id, user_id=new_agent_state.user_id, agent_name=new_agent_state.name):
-    #        # print(f"Agent.save {new_agent_state.id} :: agent does not exist, creating...")
-    #        self.ms.create_agent(agent=new_agent_state)
-    #    # Otherwise, we should update the agent
-    #    else:
-    #        # print(f"Agent.save {new_agent_state.id} :: agent already exists, updating...")
-    #        print(f"Agent.save {new_agent_state.id} :: preupdate:\n\tmessages={new_agent_state.state['messages']}")
-    #        self.ms.update_agent(agent=new_agent_state)
-
-    def update_state(self):
-        updated_state = {
-            "persona": self.memory.persona,
-            "human": self.memory.human,
-            "system": self.system,
-            "functions": self.functions,
-            "messages": [str(msg.id) for msg in self._messages],
-        }
-
-        self.agent_state = AgentState(
-            name=self.agent_state.name,
-            user_id=self.agent_state.user_id,
-            persona=self.agent_state.persona,
-            human=self.agent_state.human,
-            llm_config=self.agent_state.llm_config,
-            embedding_config=self.agent_state.embedding_config,
-            preset=self.agent_state.preset,
-            id=self.agent_state.id,
-            created_at=self.agent_state.created_at,
-            state=updated_state,
-        )
-        return self.agent_state
-
-    def migrate_embedding(self, embedding_config: EmbeddingConfig):
-        """Migrate the agent to a new embedding"""
-        # TODO: archival memory
-
-        # TODO: recall memory
-        raise NotImplementedError()
-
->>>>>>> 0842a14b
+import datetime
+import uuid
+import glob
+import inspect
+import os
+import json
+from pathlib import Path
+import traceback
+from typing import List, Tuple
+
+from box import Box
+
+from memgpt.data_types import AgentState, Message, EmbeddingConfig
+from memgpt.models import chat_completion_response
+from memgpt.interface import AgentInterface
+from memgpt.persistence_manager import PersistenceManager, LocalStateManager
+from memgpt.config import MemGPTConfig
+from memgpt.system import get_login_event, package_function_response, package_summarize_message, get_initial_boot_messages
+from memgpt.memory import CoreMemory as InContextMemory, summarize_messages
+from memgpt.llm_api_tools import create, is_context_overflow_error
+from memgpt.utils import (
+    get_tool_call_id,
+    get_local_time,
+    parse_json,
+    united_diff,
+    printd,
+    count_tokens,
+    get_schema_diff,
+    validate_function_response,
+    verify_first_message_correctness,
+)
+from memgpt.constants import (
+    FIRST_MESSAGE_ATTEMPTS,
+    MESSAGE_SUMMARY_WARNING_FRAC,
+    MESSAGE_SUMMARY_TRUNC_TOKEN_FRAC,
+    MESSAGE_SUMMARY_TRUNC_KEEP_N_LAST,
+    CORE_MEMORY_HUMAN_CHAR_LIMIT,
+    CORE_MEMORY_PERSONA_CHAR_LIMIT,
+    LLM_MAX_TOKENS,
+    CLI_WARNING_PREFIX,
+    JSON_ENSURE_ASCII,
+)
+from .errors import LLMError
+from .functions.functions import USER_FUNCTIONS_DIR, load_all_function_sets
+
+
+def link_functions(function_schemas):
+    """Link function definitions to list of function schemas"""
+
+    # need to dynamically link the functions
+    # the saved agent.functions will just have the schemas, but we need to
+    # go through the functions library and pull the respective python functions
+
+    # Available functions is a mapping from:
+    # function_name -> {
+    #   json_schema: schema
+    #   python_function: function
+    # }
+    # agent.functions is a list of schemas (OpenAI kwarg functions style, see: https://platform.openai.com/docs/api-reference/chat/create)
+    # [{'name': ..., 'description': ...}, {...}]
+    available_functions = load_all_function_sets()
+    linked_function_set = {}
+    for f_schema in function_schemas:
+        # Attempt to find the function in the existing function library
+        f_name = f_schema.get("name")
+        if f_name is None:
+            raise ValueError(f"While loading agent.state.functions encountered a bad function schema object with no name:\n{f_schema}")
+        linked_function = available_functions.get(f_name)
+        if linked_function is None:
+            raise ValueError(
+                f"Function '{f_name}' was specified in agent.state.functions, but is not in function library:\n{available_functions.keys()}"
+            )
+        # Once we find a matching function, make sure the schema is identical
+        if json.dumps(f_schema, ensure_ascii=JSON_ENSURE_ASCII) != json.dumps(
+            linked_function["json_schema"], ensure_ascii=JSON_ENSURE_ASCII
+        ):
+            # error_message = (
+            #     f"Found matching function '{f_name}' from agent.state.functions inside function library, but schemas are different."
+            #     + f"\n>>>agent.state.functions\n{json.dumps(f_schema, indent=2, ensure_ascii=JSON_ENSURE_ASCII)}"
+            #     + f"\n>>>function library\n{json.dumps(linked_function['json_schema'], indent=2, ensure_ascii=JSON_ENSURE_ASCII)}"
+            # )
+            schema_diff = get_schema_diff(f_schema, linked_function["json_schema"])
+            error_message = (
+                f"Found matching function '{f_name}' from agent.state.functions inside function library, but schemas are different.\n"
+                + "".join(schema_diff)
+            )
+
+            # NOTE to handle old configs, instead of erroring here let's just warn
+            # raise ValueError(error_message)
+            printd(error_message)
+        linked_function_set[f_name] = linked_function
+    return linked_function_set
+
+
+def initialize_memory(ai_notes, human_notes):
+    if ai_notes is None:
+        raise ValueError(ai_notes)
+    if human_notes is None:
+        raise ValueError(human_notes)
+    memory = InContextMemory(human_char_limit=CORE_MEMORY_HUMAN_CHAR_LIMIT, persona_char_limit=CORE_MEMORY_PERSONA_CHAR_LIMIT)
+    memory.edit_persona(ai_notes)
+    memory.edit_human(human_notes)
+    return memory
+
+
+def construct_system_with_memory(system, memory, memory_edit_timestamp, archival_memory=None, recall_memory=None, include_char_count=True):
+    full_system_message = "\n".join(
+        [
+            system,
+            "\n",
+            f"### Memory [last modified: {memory_edit_timestamp.strip()}]",
+            f"{len(recall_memory) if recall_memory else 0} previous messages between you and the user are stored in recall memory (use functions to access them)",
+            f"{len(archival_memory) if archival_memory else 0} total memories you created are stored in archival memory (use functions to access them)",
+            "\nCore memory shown below (limited in size, additional information stored in archival / recall memory):",
+            f'<persona characters="{len(memory.persona)}/{memory.persona_char_limit}">' if include_char_count else "<persona>",
+            memory.persona,
+            "</persona>",
+            f'<human characters="{len(memory.human)}/{memory.human_char_limit}">' if include_char_count else "<human>",
+            memory.human,
+            "</human>",
+        ]
+    )
+    return full_system_message
+
+
+def initialize_message_sequence(
+    model,
+    system,
+    memory,
+    archival_memory=None,
+    recall_memory=None,
+    memory_edit_timestamp=None,
+    include_initial_boot_message=True,
+):
+    if memory_edit_timestamp is None:
+        memory_edit_timestamp = get_local_time()
+
+    full_system_message = construct_system_with_memory(
+        system, memory, memory_edit_timestamp, archival_memory=archival_memory, recall_memory=recall_memory
+    )
+    first_user_message = get_login_event()  # event letting MemGPT know the user just logged in
+
+    if include_initial_boot_message:
+        if model is not None and "gpt-3.5" in model:
+            initial_boot_messages = get_initial_boot_messages("startup_with_send_message_gpt35")
+        else:
+            initial_boot_messages = get_initial_boot_messages("startup_with_send_message")
+        messages = (
+            [
+                {"role": "system", "content": full_system_message},
+            ]
+            + initial_boot_messages
+            + [
+                {"role": "user", "content": first_user_message},
+            ]
+        )
+
+    else:
+        messages = [
+            {"role": "system", "content": full_system_message},
+            {"role": "user", "content": first_user_message},
+        ]
+
+    return messages
+
+
+class Agent(object):
+    def __init__(
+        self,
+        agent_state: AgentState,
+        interface: AgentInterface,
+        # extras
+        messages_total=None,  # TODO remove?
+        first_message_verify_mono=True,  # TODO move to config?
+        memgpt_config: MemGPTConfig = None,
+    ):
+        # Hold a copy of the state that was used to init the agent
+        self.agent_state = agent_state
+
+        # gpt-4, gpt-3.5-turbo, ...
+        self.model = agent_state.llm_config.model
+
+        # Store the system instructions (used to rebuild memory)
+        if "system" not in agent_state.state:
+            raise ValueError(f"'system' not found in provided AgentState")
+        self.system = agent_state.state["system"]
+
+        if "functions" not in agent_state.state:
+            raise ValueError(f"'functions' not found in provided AgentState")
+        # Store the functions schemas (this is passed as an argument to ChatCompletion)
+        self.functions = agent_state.state["functions"]  # these are the schema
+        # Link the actual python functions corresponding to the schemas
+        self.functions_python = {k: v["python_function"] for k, v in link_functions(function_schemas=self.functions).items()}
+        assert all([callable(f) for k, f in self.functions_python.items()]), self.functions_python
+
+        # Initialize the memory object
+        if "persona" not in agent_state.state:
+            raise ValueError(f"'persona' not found in provided AgentState")
+        if "human" not in agent_state.state:
+            raise ValueError(f"'human' not found in provided AgentState")
+        self.memory = initialize_memory(ai_notes=agent_state.state["persona"], human_notes=agent_state.state["human"])
+
+        # Interface must implement:
+        # - internal_monologue
+        # - assistant_message
+        # - function_message
+        # ...
+        # Different interfaces can handle events differently
+        # e.g., print in CLI vs send a discord message with a discord bot
+        self.interface = interface
+
+        # Create the persistence manager object based on the AgentState info
+        # TODO
+        self.persistence_manager = LocalStateManager(agent_state=agent_state)
+
+        # State needed for heartbeat pausing
+        self.pause_heartbeats_start = None
+        self.pause_heartbeats_minutes = 0
+
+        self.first_message_verify_mono = first_message_verify_mono
+
+        # Controls if the convo memory pressure warning is triggered
+        # When an alert is sent in the message queue, set this to True (to avoid repeat alerts)
+        # When the summarizer is run, set this back to False (to reset)
+        self.agent_alerted_about_memory_pressure = False
+
+        # Read local config if not provided
+        if not memgpt_config:
+            self.memgpt_config = MemGPTConfig()
+        else:
+            self.memgpt_config = memgpt_config
+
+        # Initialize connection to metedata store
+        # self.ms = MetadataStore(self.memgpt_config)
+
+        # Once the memory object is initialized, use it to "bake" the system message
+        if "messages" in agent_state.state and agent_state.state["messages"] is not None:
+            # print(f"Agent.__init__ :: loading, state={agent_state.state['messages']}")
+            if not isinstance(agent_state.state["messages"], list):
+                raise ValueError(f"'messages' in AgentState was bad type: {type(agent_state.state['messages'])}")
+            assert all([isinstance(msg, str) for msg in agent_state.state["messages"]])
+
+            # Convert to IDs, and pull from the database
+            self._messages = [
+                self.persistence_manager.recall_memory.storage.get(uuid.UUID(msg_id)) for msg_id in agent_state.state["messages"]
+            ]
+            assert all([isinstance(msg, Message) for msg in self._messages]), (self._messages, agent_state.state["messages"])
+        else:
+            # print(f"Agent.__init__ :: creating, state={agent_state.state['messages']}")
+            init_messages = initialize_message_sequence(
+                self.model,
+                self.system,
+                self.memory,
+            )
+            init_messages_objs = []
+            for msg in init_messages:
+                init_messages_objs.append(
+                    Message.dict_to_message(
+                        agent_id=self.agent_state.id, user_id=self.agent_state.user_id, model=self.model, openai_message_dict=msg
+                    )
+                )
+            self._messages = []
+            self.messages_total = 0
+            self._append_to_messages(added_messages=init_messages_objs)
+
+            assert all([isinstance(msg, Message) for msg in self._messages]), (self._messages, init_messages)
+
+        # Keep track of the total number of messages throughout all time
+        self.messages_total = messages_total if messages_total is not None else (len(self._messages) - 1)  # (-system)
+        # self.messages_total_init = self.messages_total
+        self.messages_total_init = len(self._messages) - 1
+        printd(f"Agent initialized, self.messages_total={self.messages_total}")
+
+        # Create the agent in the DB
+        # self.save()
+        self.update_state()
+
+    @property
+    def messages(self) -> List[dict]:
+        """Getter method that converts the internal Message list into OpenAI-style dicts"""
+        return [msg.to_openai_dict() for msg in self._messages]
+
+    @messages.setter
+    def messages(self, value):
+        raise Exception("Modifying message list directly not allowed")
+
+    def _trim_messages(self, num):
+        """Trim messages from the front, not including the system message"""
+        self.persistence_manager.trim_messages(num)
+
+        new_messages = [self.messages[0]] + self.messages[num:]
+        self._messages = new_messages
+
+    def _prepend_to_messages(self, added_messages: List[Message]):
+        """Wrapper around self.messages.prepend to allow additional calls to a state/persistence manager"""
+        assert all([isinstance(msg, Message) for msg in added_messages])
+
+        self.persistence_manager.prepend_to_messages(added_messages)
+
+        new_messages = [self.messages[0]] + added_messages + self.messages[1:]  # prepend (no system)
+        self._messages = new_messages
+        self.messages_total += len(added_messages)  # still should increment the message counter (summaries are additions too)
+
+    def _append_to_messages(self, added_messages: List[Message]):
+        """Wrapper around self.messages.append to allow additional calls to a state/persistence manager"""
+        assert all([isinstance(msg, Message) for msg in added_messages])
+
+        self.persistence_manager.append_to_messages(added_messages)
+
+        # strip extra metadata if it exists
+        # for msg in added_messages:
+        # msg.pop("api_response", None)
+        # msg.pop("api_args", None)
+        new_messages = self._messages + added_messages  # append
+
+        self._messages = new_messages
+        self.messages_total += len(added_messages)
+
+    def _swap_system_message(self, new_system_message: Message):
+        assert isinstance(new_system_message, Message)
+        assert new_system_message.role == "system", new_system_message
+        assert self._messages[0].role == "system", self._messages
+
+        self.persistence_manager.swap_system_message(new_system_message)
+
+        new_messages = [new_system_message] + self._messages[1:]  # swap index 0 (system)
+        self._messages = new_messages
+
+    def _get_ai_reply(
+        self,
+        message_sequence: List[dict],
+        function_call: str = "auto",
+        first_message: bool = False,  # hint
+    ) -> chat_completion_response.ChatCompletionResponse:
+        """Get response from LLM API"""
+        try:
+            response = create(
+                agent_state=self.agent_state,
+                messages=message_sequence,
+                functions=self.functions,
+                functions_python=self.functions_python,
+                function_call=function_call,
+                # hint
+                first_message=first_message,
+            )
+            # special case for 'length'
+            if response.choices[0].finish_reason == "length":
+                raise Exception("Finish reason was length (maximum context length)")
+
+            # catches for soft errors
+            if response.choices[0].finish_reason not in ["stop", "function_call", "tool_calls"]:
+                raise Exception(f"API call finish with bad finish reason: {response}")
+
+            # unpack with response.choices[0].message.content
+            return response
+        except Exception as e:
+            raise e
+
+    def _handle_ai_response(
+        self, response_message: chat_completion_response.Message, override_tool_call_id: bool = True
+    ) -> Tuple[List[Message], bool, bool]:
+        """Handles parsing and function execution"""
+
+        messages = []  # append these to the history when done
+
+        # Step 2: check if LLM wanted to call a function
+        if response_message.function_call or (response_message.tool_calls is not None and len(response_message.tool_calls) > 0):
+            if response_message.function_call:
+                raise DeprecationWarning(response_message)
+            if response_message.tool_calls is not None and len(response_message.tool_calls) > 1:
+                raise NotImplementedError(f">1 tool call not supported")
+
+            # The content if then internal monologue, not chat
+            self.interface.internal_monologue(response_message.content)
+
+            # generate UUID for tool call
+            if override_tool_call_id or response_message.function_call:
+                tool_call_id = get_tool_call_id()  # needs to be a string for JSON
+                response_message.tool_calls[0].id = tool_call_id
+            else:
+                tool_call_id = response_message.tool_calls[0].id
+                assert tool_call_id is not None  # should be defined
+
+            # only necessary to add the tool_cal_id to a function call (antipattern)
+            # response_message_dict = response_message.model_dump()
+            # response_message_dict["tool_call_id"] = tool_call_id
+
+            # role: assistant (requesting tool call, set tool call ID)
+            messages.append(
+                Message.dict_to_message(
+                    agent_id=self.agent_state.id,
+                    user_id=self.agent_state.user_id,
+                    model=self.model,
+                    openai_message_dict=response_message.model_dump(),
+                )
+            )  # extend conversation with assistant's reply
+            printd(f"Function call message: {messages[-1]}")
+
+            # Step 3: call the function
+            # Note: the JSON response may not always be valid; be sure to handle errors
+
+            # Failure case 1: function name is wrong
+            function_call = (
+                response_message.function_call if response_message.function_call is not None else response_message.tool_calls[0].function
+            )
+            function_name = function_call.name
+            printd(f"Request to call function {function_name} with tool_call_id: {tool_call_id}")
+            try:
+                function_to_call = self.functions_python[function_name]
+            except KeyError as e:
+                error_msg = f"No function named {function_name}"
+                function_response = package_function_response(False, error_msg)
+                messages.append(
+                    Message.dict_to_message(
+                        agent_id=self.agent_state.id,
+                        user_id=self.agent_state.user_id,
+                        model=self.model,
+                        openai_message_dict={
+                            "role": "tool",
+                            "name": function_name,
+                            "content": function_response,
+                            "tool_call_id": tool_call_id,
+                        },
+                    )
+                )  # extend conversation with function response
+                self.interface.function_message(f"Error: {error_msg}")
+                return messages, None, True  # force a heartbeat to allow agent to handle error
+
+            # Failure case 2: function name is OK, but function args are bad JSON
+            try:
+                raw_function_args = function_call.arguments
+                function_args = parse_json(raw_function_args)
+            except Exception as e:
+                error_msg = f"Error parsing JSON for function '{function_name}' arguments: {raw_function_args}"
+                function_response = package_function_response(False, error_msg)
+                messages.append(
+                    Message.dict_to_message(
+                        agent_id=self.agent_state.id,
+                        user_id=self.agent_state.user_id,
+                        model=self.model,
+                        openai_message_dict={
+                            "role": "tool",
+                            "name": function_name,
+                            "content": function_response,
+                            "tool_call_id": tool_call_id,
+                        },
+                    )
+                )  # extend conversation with function response
+                self.interface.function_message(f"Error: {error_msg}")
+                return messages, None, True  # force a heartbeat to allow agent to handle error
+
+            # (Still parsing function args)
+            # Handle requests for immediate heartbeat
+            heartbeat_request = function_args.pop("request_heartbeat", None)
+            if not (isinstance(heartbeat_request, bool) or heartbeat_request is None):
+                printd(
+                    f"{CLI_WARNING_PREFIX}'request_heartbeat' arg parsed was not a bool or None, type={type(heartbeat_request)}, value={heartbeat_request}"
+                )
+                heartbeat_request = None
+
+            # Failure case 3: function failed during execution
+            self.interface.function_message(f"Running {function_name}({function_args})")
+            try:
+                spec = inspect.getfullargspec(function_to_call).annotations
+
+                for name, arg in function_args.items():
+                    if isinstance(function_args[name], dict):
+                        function_args[name] = spec[name](**function_args[name])
+
+                function_args["self"] = self  # need to attach self to arg since it's dynamically linked
+
+                function_response = function_to_call(**function_args)
+                if function_name in ["conversation_search", "conversation_search_date", "archival_memory_search"]:
+                    # with certain functions we rely on the paging mechanism to handle overflow
+                    truncate = False
+                else:
+                    # but by default, we add a truncation safeguard to prevent bad functions from
+                    # overflow the agent context window
+                    truncate = True
+                function_response_string = validate_function_response(function_response, truncate=truncate)
+                function_args.pop("self", None)
+                function_response = package_function_response(True, function_response_string)
+                function_failed = False
+            except Exception as e:
+                function_args.pop("self", None)
+                # error_msg = f"Error calling function {function_name} with args {function_args}: {str(e)}"
+                # Less detailed - don't provide full args, idea is that it should be in recent context so no need (just adds noise)
+                error_msg = f"Error calling function {function_name}: {str(e)}"
+                error_msg_user = f"{error_msg}\n{traceback.format_exc()}"
+                printd(error_msg_user)
+                function_response = package_function_response(False, error_msg)
+                messages.append(
+                    Message.dict_to_message(
+                        agent_id=self.agent_state.id,
+                        user_id=self.agent_state.user_id,
+                        model=self.model,
+                        openai_message_dict={
+                            "role": "tool",
+                            "name": function_name,
+                            "content": function_response,
+                            "tool_call_id": tool_call_id,
+                        },
+                    )
+                )  # extend conversation with function response
+                self.interface.function_message(f"Error: {error_msg}")
+                return messages, None, True  # force a heartbeat to allow agent to handle error
+
+            # If no failures happened along the way: ...
+            # Step 4: send the info on the function call and function response to GPT
+            self.interface.function_message(f"Success: {function_response_string}")
+            messages.append(
+                Message.dict_to_message(
+                    agent_id=self.agent_state.id,
+                    user_id=self.agent_state.user_id,
+                    model=self.model,
+                    openai_message_dict={
+                        "role": "tool",
+                        "name": function_name,
+                        "content": function_response,
+                        "tool_call_id": tool_call_id,
+                    },
+                )
+            )  # extend conversation with function response
+
+        else:
+            # Standard non-function reply
+            self.interface.internal_monologue(response_message.content)
+            messages.append(
+                Message.dict_to_message(
+                    agent_id=self.agent_state.id,
+                    user_id=self.agent_state.user_id,
+                    model=self.model,
+                    openai_message_dict=response_message.model_dump(),
+                )
+            )  # extend conversation with assistant's reply
+            heartbeat_request = None
+            function_failed = None
+
+        return messages, heartbeat_request, function_failed
+
+    def step(self, user_message, first_message=False, first_message_retry_limit=FIRST_MESSAGE_ATTEMPTS, skip_verify=False):
+        """Top-level event message handler for the MemGPT agent"""
+
+        try:
+            # Step 0: add user message
+            if user_message is not None:
+                self.interface.user_message(user_message)
+                packed_user_message = {"role": "user", "content": user_message}
+                # Special handling for AutoGen messages with 'name' field
+                try:
+                    user_message_json = json.loads(user_message)
+                    # Treat 'name' as a special field
+                    # If it exists in the input message, elevate it to the 'message' level
+                    if "name" in user_message_json:
+                        packed_user_message["name"] = user_message_json["name"]
+                        user_message_json.pop("name", None)
+                        packed_user_message["content"] = json.dumps(user_message_json, ensure_ascii=JSON_ENSURE_ASCII)
+                except Exception as e:
+                    print(f"{CLI_WARNING_PREFIX}handling of 'name' field failed with: {e}")
+                input_message_sequence = self.messages + [packed_user_message]
+            else:
+                input_message_sequence = self.messages
+
+            if len(input_message_sequence) > 1 and input_message_sequence[-1]["role"] != "user":
+                printd(f"{CLI_WARNING_PREFIX}Attempting to run ChatCompletion without user as the last message in the queue")
+
+            # Step 1: send the conversation and available functions to GPT
+            if not skip_verify and (first_message or self.messages_total == self.messages_total_init):
+                printd(f"This is the first message. Running extra verifier on AI response.")
+                counter = 0
+                while True:
+                    response = self._get_ai_reply(
+                        message_sequence=input_message_sequence,
+                        first_message=True,  # passed through to the prompt formatter
+                    )
+                    if verify_first_message_correctness(response, require_monologue=self.first_message_verify_mono):
+                        break
+
+                    counter += 1
+                    if counter > first_message_retry_limit:
+                        raise Exception(f"Hit first message retry limit ({first_message_retry_limit})")
+
+            else:
+                response = self._get_ai_reply(
+                    message_sequence=input_message_sequence,
+                )
+
+            # Step 2: check if LLM wanted to call a function
+            # (if yes) Step 3: call the function
+            # (if yes) Step 4: send the info on the function call and function response to LLM
+            response_message = response.choices[0].message
+            response_message_copy = response_message.copy()
+            all_response_messages, heartbeat_request, function_failed = self._handle_ai_response(response_message)
+
+            # Add the extra metadata to the assistant response
+            # (e.g. enough metadata to enable recreating the API call)
+            # assert "api_response" not in all_response_messages[0]
+            # all_response_messages[0]["api_response"] = response_message_copy
+            # assert "api_args" not in all_response_messages[0]
+            # all_response_messages[0]["api_args"] = {
+            #     "model": self.model,
+            #     "messages": input_message_sequence,
+            #     "functions": self.functions,
+            # }
+
+            # Step 4: extend the message history
+            if user_message is not None:
+                all_new_messages = [
+                    Message.dict_to_message(
+                        agent_id=self.agent_state.id,
+                        user_id=self.agent_state.user_id,
+                        model=self.model,
+                        openai_message_dict=packed_user_message,
+                    )
+                ] + all_response_messages
+            else:
+                all_new_messages = all_response_messages
+
+            # Check the memory pressure and potentially issue a memory pressure warning
+            current_total_tokens = response.usage.total_tokens
+            active_memory_warning = False
+            # We can't do summarize logic properly if context_window is undefined
+            if self.agent_state.llm_config.context_window is None:
+                # Fallback if for some reason context_window is missing, just set to the default
+                print(f"{CLI_WARNING_PREFIX}could not find context_window in config, setting to default {LLM_MAX_TOKENS['DEFAULT']}")
+                print(f"{self.agent_state}")
+                self.agent_state.llm_config.context_window = (
+                    str(LLM_MAX_TOKENS[self.model])
+                    if (self.model is not None and self.model in LLM_MAX_TOKENS)
+                    else str(LLM_MAX_TOKENS["DEFAULT"])
+                )
+            if current_total_tokens > MESSAGE_SUMMARY_WARNING_FRAC * int(self.agent_state.llm_config.context_window):
+                printd(
+                    f"{CLI_WARNING_PREFIX}last response total_tokens ({current_total_tokens}) > {MESSAGE_SUMMARY_WARNING_FRAC * int(self.agent_state.llm_config.context_window)}"
+                )
+                # Only deliver the alert if we haven't already (this period)
+                if not self.agent_alerted_about_memory_pressure:
+                    active_memory_warning = True
+                    self.agent_alerted_about_memory_pressure = True  # it's up to the outer loop to handle this
+            else:
+                printd(
+                    f"last response total_tokens ({current_total_tokens}) < {MESSAGE_SUMMARY_WARNING_FRAC * int(self.agent_state.llm_config.context_window)}"
+                )
+
+            self._append_to_messages(all_new_messages)
+            all_new_messages_dicts = [msg.to_openai_dict() for msg in all_new_messages]
+            return all_new_messages_dicts, heartbeat_request, function_failed, active_memory_warning, response['usage']['completion_tokens']
+
+        except Exception as e:
+            printd(f"step() failed\nuser_message = {user_message}\nerror = {e}")
+
+            # If we got a context alert, try trimming the messages length, then try again
+            if is_context_overflow_error(e):
+                # A separate API call to run a summarizer
+                self.summarize_messages_inplace()
+
+                # Try step again
+                return self.step(user_message, first_message=first_message)
+            else:
+                printd(f"step() failed with an unrecognized exception: '{str(e)}'")
+                raise e
+
+    def summarize_messages_inplace(self, cutoff=None, preserve_last_N_messages=True):
+        assert self.messages[0]["role"] == "system", f"self.messages[0] should be system (instead got {self.messages[0]})"
+
+        # Start at index 1 (past the system message),
+        # and collect messages for summarization until we reach the desired truncation token fraction (eg 50%)
+        # Do not allow truncation of the last N messages, since these are needed for in-context examples of function calling
+        token_counts = [count_tokens(str(msg)) for msg in self.messages]
+        message_buffer_token_count = sum(token_counts[1:])  # no system message
+        desired_token_count_to_summarize = int(message_buffer_token_count * MESSAGE_SUMMARY_TRUNC_TOKEN_FRAC)
+        candidate_messages_to_summarize = self.messages[1:]
+        token_counts = token_counts[1:]
+        if preserve_last_N_messages:
+            candidate_messages_to_summarize = candidate_messages_to_summarize[:-MESSAGE_SUMMARY_TRUNC_KEEP_N_LAST]
+            token_counts = token_counts[:-MESSAGE_SUMMARY_TRUNC_KEEP_N_LAST]
+        printd(f"MESSAGE_SUMMARY_TRUNC_TOKEN_FRAC={MESSAGE_SUMMARY_TRUNC_TOKEN_FRAC}")
+        printd(f"MESSAGE_SUMMARY_TRUNC_KEEP_N_LAST={MESSAGE_SUMMARY_TRUNC_KEEP_N_LAST}")
+        printd(f"token_counts={token_counts}")
+        printd(f"message_buffer_token_count={message_buffer_token_count}")
+        printd(f"desired_token_count_to_summarize={desired_token_count_to_summarize}")
+        printd(f"len(candidate_messages_to_summarize)={len(candidate_messages_to_summarize)}")
+
+        # If at this point there's nothing to summarize, throw an error
+        if len(candidate_messages_to_summarize) == 0:
+            raise LLMError(
+                f"Summarize error: tried to run summarize, but couldn't find enough messages to compress [len={len(self.messages)}, preserve_N={MESSAGE_SUMMARY_TRUNC_KEEP_N_LAST}]"
+            )
+
+        # Walk down the message buffer (front-to-back) until we hit the target token count
+        tokens_so_far = 0
+        cutoff = 0
+        for i, msg in enumerate(candidate_messages_to_summarize):
+            cutoff = i
+            tokens_so_far += token_counts[i]
+            if tokens_so_far > desired_token_count_to_summarize:
+                break
+        # Account for system message
+        cutoff += 1
+
+        # Try to make an assistant message come after the cutoff
+        try:
+            printd(f"Selected cutoff {cutoff} was a 'user', shifting one...")
+            if self.messages[cutoff]["role"] == "user":
+                new_cutoff = cutoff + 1
+                if self.messages[new_cutoff]["role"] == "user":
+                    printd(f"Shifted cutoff {new_cutoff} is still a 'user', ignoring...")
+                cutoff = new_cutoff
+        except IndexError:
+            pass
+
+        message_sequence_to_summarize = self.messages[1:cutoff]  # do NOT get rid of the system message
+        if len(message_sequence_to_summarize) == 1:
+            # This prevents a potential infinite loop of summarizing the same message over and over
+            raise LLMError(
+                f"Summarize error: tried to run summarize, but couldn't find enough messages to compress [len={len(message_sequence_to_summarize)} <= 1]"
+            )
+        else:
+            printd(f"Attempting to summarize {len(message_sequence_to_summarize)} messages [1:{cutoff}] of {len(self.messages)}")
+
+        # We can't do summarize logic properly if context_window is undefined
+        if self.agent_state.llm_config.context_window is None:
+            # Fallback if for some reason context_window is missing, just set to the default
+            print(f"{CLI_WARNING_PREFIX}could not find context_window in config, setting to default {LLM_MAX_TOKENS['DEFAULT']}")
+            print(f"{self.agent_state}")
+            self.agent_state.llm_config.context_window = (
+                str(LLM_MAX_TOKENS[self.model])
+                if (self.model is not None and self.model in LLM_MAX_TOKENS)
+                else str(LLM_MAX_TOKENS["DEFAULT"])
+            )
+        summary = summarize_messages(agent_state=self.agent_state, message_sequence_to_summarize=message_sequence_to_summarize)
+        printd(f"Got summary: {summary}")
+
+        # Metadata that's useful for the agent to see
+        all_time_message_count = self.messages_total
+        remaining_message_count = len(self.messages[cutoff:])
+        hidden_message_count = all_time_message_count - remaining_message_count
+        summary_message_count = len(message_sequence_to_summarize)
+        summary_message = package_summarize_message(summary, summary_message_count, hidden_message_count, all_time_message_count)
+        printd(f"Packaged into message: {summary_message}")
+
+        prior_len = len(self.messages)
+        self._trim_messages(cutoff)
+        packed_summary_message = {"role": "user", "content": summary_message}
+        self._prepend_to_messages(
+            [
+                Message.dict_to_message(
+                    agent_id=self.agent_state.id,
+                    user_id=self.agent_state.user_id,
+                    model=self.model,
+                    openai_message_dict=packed_summary_message,
+                )
+            ]
+        )
+
+        # reset alert
+        self.agent_alerted_about_memory_pressure = False
+
+        printd(f"Ran summarizer, messages length {prior_len} -> {len(self.messages)}")
+
+    def heartbeat_is_paused(self):
+        """Check if there's a requested pause on timed heartbeats"""
+
+        # Check if the pause has been initiated
+        if self.pause_heartbeats_start is None:
+            return False
+
+        # Check if it's been more than pause_heartbeats_minutes since pause_heartbeats_start
+        elapsed_time = datetime.datetime.now() - self.pause_heartbeats_start
+        return elapsed_time.total_seconds() < self.pause_heartbeats_minutes * 60
+
+    def rebuild_memory(self):
+        """Rebuilds the system message with the latest memory object"""
+        curr_system_message = self.messages[0]  # this is the system + memory bank, not just the system prompt
+        new_system_message = initialize_message_sequence(
+            self.model,
+            self.system,
+            self.memory,
+            archival_memory=self.persistence_manager.archival_memory,
+            recall_memory=self.persistence_manager.recall_memory,
+        )[0]
+
+        diff = united_diff(curr_system_message["content"], new_system_message["content"])
+        printd(f"Rebuilding system with new memory...\nDiff:\n{diff}")
+
+        # Swap the system message out
+        self._swap_system_message(
+            Message.dict_to_message(
+                agent_id=self.agent_state.id, user_id=self.agent_state.user_id, model=self.model, openai_message_dict=new_system_message
+            )
+        )
+
+    # def to_agent_state(self) -> AgentState:
+    #    # The state may have change since the last time we wrote it
+    #    updated_state = {
+    #        "persona": self.memory.persona,
+    #        "human": self.memory.human,
+    #        "system": self.system,
+    #        "functions": self.functions,
+    #        "messages": [str(msg.id) for msg in self._messages],
+    #    }
+
+    #    agent_state = AgentState(
+    #        name=self.agent_state.name,
+    #        user_id=self.agent_state.user_id,
+    #        persona=self.agent_state.persona,
+    #        human=self.agent_state.human,
+    #        llm_config=self.agent_state.llm_config,
+    #        embedding_config=self.agent_state.embedding_config,
+    #        preset=self.agent_state.preset,
+    #        id=self.agent_state.id,
+    #        created_at=self.agent_state.created_at,
+    #        state=updated_state,
+    #    )
+
+    #    return agent_state
+
+    def add_function(self, function_name: str) -> str:
+        if function_name in self.functions_python.keys():
+            msg = f"Function {function_name} already loaded"
+            printd(msg)
+            return msg
+
+        available_functions = load_all_function_sets()
+        if function_name not in available_functions.keys():
+            raise ValueError(f"Function {function_name} not found in function library")
+
+        self.functions.append(available_functions[function_name]["json_schema"])
+        self.functions_python[function_name] = available_functions[function_name]["python_function"]
+
+        msg = f"Added function {function_name}"
+        # self.save()
+        self.update_state()
+        printd(msg)
+        return msg
+
+    def remove_function(self, function_name: str) -> str:
+        if function_name not in self.functions_python.keys():
+            msg = f"Function {function_name} not loaded, ignoring"
+            printd(msg)
+            return msg
+
+        # only allow removal of user defined functions
+        user_func_path = Path(USER_FUNCTIONS_DIR)
+        func_path = Path(inspect.getfile(self.functions_python[function_name]))
+        is_subpath = func_path.resolve().parts[: len(user_func_path.resolve().parts)] == user_func_path.resolve().parts
+
+        if not is_subpath:
+            raise ValueError(f"Function {function_name} is not user defined and cannot be removed")
+
+        self.functions = [f_schema for f_schema in self.functions if f_schema["name"] != function_name]
+        self.functions_python.pop(function_name)
+
+        msg = f"Removed function {function_name}"
+        # self.save()
+        self.update_state()
+        printd(msg)
+        return msg
+
+    # def save(self):
+    #    """Save agent state locally"""
+
+    #    new_agent_state = self.to_agent_state()
+
+    #    # without this, even after Agent.__init__, agent.config.state["messages"] will be None
+    #    self.agent_state = new_agent_state
+
+    #    # Check if we need to create the agent
+    #    if not self.ms.get_agent(agent_id=new_agent_state.id, user_id=new_agent_state.user_id, agent_name=new_agent_state.name):
+    #        # print(f"Agent.save {new_agent_state.id} :: agent does not exist, creating...")
+    #        self.ms.create_agent(agent=new_agent_state)
+    #    # Otherwise, we should update the agent
+    #    else:
+    #        # print(f"Agent.save {new_agent_state.id} :: agent already exists, updating...")
+    #        print(f"Agent.save {new_agent_state.id} :: preupdate:\n\tmessages={new_agent_state.state['messages']}")
+    #        self.ms.update_agent(agent=new_agent_state)
+
+    def update_state(self):
+        updated_state = {
+            "persona": self.memory.persona,
+            "human": self.memory.human,
+            "system": self.system,
+            "functions": self.functions,
+            "messages": [str(msg.id) for msg in self._messages],
+        }
+
+        self.agent_state = AgentState(
+            name=self.agent_state.name,
+            user_id=self.agent_state.user_id,
+            persona=self.agent_state.persona,
+            human=self.agent_state.human,
+            llm_config=self.agent_state.llm_config,
+            embedding_config=self.agent_state.embedding_config,
+            preset=self.agent_state.preset,
+            id=self.agent_state.id,
+            created_at=self.agent_state.created_at,
+            state=updated_state,
+        )
+        return self.agent_state
+
+    def migrate_embedding(self, embedding_config: EmbeddingConfig):
+        """Migrate the agent to a new embedding"""
+        # TODO: archival memory
+
+        # TODO: recall memory
+        raise NotImplementedError()