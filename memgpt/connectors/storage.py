--- conflicted
+++ resolved
@@ -39,15 +39,6 @@
 class StorageConnector:
     @staticmethod
     def get_storage_connector(name: Optional[str] = None, agent_config: Optional[AgentConfig] = None):
-<<<<<<< HEAD
-        from memgpt.connectors.db import PostgresStorageConnector
-        from memgpt.connectors.local import LocalStorageConnector
-        from memgpt.connectors.chroma import ChromaStorageConnector
-
-        # TODO: determine the table name here, not inside of storage
-
-=======
->>>>>>> 0ee2b8c0
         storage_type = MemGPTConfig.load().archival_storage_type
 
         if storage_type == "local":
@@ -59,29 +50,19 @@
             from memgpt.connectors.db import PostgresStorageConnector
 
             return PostgresStorageConnector(name=name, agent_config=agent_config)
-<<<<<<< HEAD
         elif storage_type == "chroma":
+            from memgpt.connectors.chroma import ChromaStorageConnector
+
             return ChromaStorageConnector(name=name, agent_config=agent_config)
-=======
-
         elif storage_type == "lancedb":
             from memgpt.connectors.db import LanceDBConnector
 
             return LanceDBConnector(name=name)
-
->>>>>>> 0ee2b8c0
         else:
             raise NotImplementedError(f"Storage type {storage_type} not implemented")
 
     @staticmethod
     def list_loaded_data():
-<<<<<<< HEAD
-        from memgpt.connectors.db import PostgresStorageConnector
-        from memgpt.connectors.local import LocalStorageConnector
-        from memgpt.connectors.chroma import ChromaStorageConnector
-
-=======
->>>>>>> 0ee2b8c0
         storage_type = MemGPTConfig.load().archival_storage_type
         if storage_type == "local":
             from memgpt.connectors.local import LocalStorageConnector
@@ -91,16 +72,14 @@
             from memgpt.connectors.db import PostgresStorageConnector
 
             return PostgresStorageConnector.list_loaded_data()
-<<<<<<< HEAD
         elif storage_type == "chroma":
+            from memgpt.connectors.chroma import ChromaStorageConnector
+
             return ChromaStorageConnector.list_loaded_data()
-=======
-
         elif storage_type == "lancedb":
             from memgpt.connectors.db import LanceDBConnector
 
             return LanceDBConnector.list_loaded_data()
->>>>>>> 0ee2b8c0
         else:
             raise NotImplementedError(f"Storage type {storage_type} not implemented")
 
