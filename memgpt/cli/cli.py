import uuid
import json
import requests
import sys
import logging
from pathlib import Path
import os
import subprocess
from enum import Enum
from typing import Annotated, Optional

import typer
import questionary

from memgpt.log import logger
from memgpt.interface import CLIInterface as interface  # for printing to terminal
from memgpt.cli.cli_config import configure
import memgpt.presets.presets as presets
import memgpt.utils as utils
from memgpt.utils import printd, open_folder_in_explorer, suppress_stdout
from memgpt.config import MemGPTConfig
from memgpt.credentials import MemGPTCredentials
from memgpt.constants import MEMGPT_DIR, CLI_WARNING_PREFIX, JSON_ENSURE_ASCII
from memgpt.agent import Agent, save_agent
from memgpt.embeddings import embedding_model
from memgpt.server.constants import WS_DEFAULT_PORT, REST_DEFAULT_PORT
from memgpt.data_types import AgentState, LLMConfig, EmbeddingConfig, User, Passage
from memgpt.metadata import MetadataStore
from memgpt.migrate import migrate_all_agents, migrate_all_sources


def migrate(
    debug: Annotated[bool, typer.Option(help="Print extra tracebacks for failed migrations")] = False,
):
    """Migrate old agents (pre 0.2.12) to the new database system"""
    migrate_all_agents(debug=debug)
    migrate_all_sources(debug=debug)


class QuickstartChoice(Enum):
    openai = "openai"
    # azure = "azure"
    memgpt_hosted = "memgpt"


def str_to_quickstart_choice(choice_str: str) -> QuickstartChoice:
    try:
        return QuickstartChoice[choice_str]
    except KeyError:
        valid_options = [choice.name for choice in QuickstartChoice]
        raise ValueError(f"{choice_str} is not a valid QuickstartChoice. Valid options are: {valid_options}")


def set_config_with_dict(new_config: dict) -> (MemGPTConfig, bool):
    """_summary_

    Args:
        new_config (dict): Dict of new config values

    Returns:
        new_config MemGPTConfig, modified (bool): Returns the new config and a boolean indicating if the config was modified
    """
    from memgpt.utils import printd

    old_config = MemGPTConfig.load()
    modified = False
    for k, v in vars(old_config).items():
        if k in new_config:
            if v != new_config[k]:
                printd(f"Replacing config {k}: {v} -> {new_config[k]}")
                modified = True
                # old_config[k] = new_config[k]
                setattr(old_config, k, new_config[k])  # Set the new value using dot notation
            else:
                printd(f"Skipping new config {k}: {v} == {new_config[k]}")

    # update embedding config
    for k, v in vars(old_config.default_embedding_config).items():
        if k in new_config:
            if v != new_config[k]:
                printd(f"Replacing config {k}: {v} -> {new_config[k]}")
                modified = True
                # old_config[k] = new_config[k]
                setattr(old_config.default_embedding_config, k, new_config[k])
            else:
                printd(f"Skipping new config {k}: {v} == {new_config[k]}")

    # update llm config
    for k, v in vars(old_config.default_llm_config).items():
        if k in new_config:
            if v != new_config[k]:
                printd(f"Replacing config {k}: {v} -> {new_config[k]}")
                modified = True
                # old_config[k] = new_config[k]
                setattr(old_config.default_llm_config, k, new_config[k])
            else:
                printd(f"Skipping new config {k}: {v} == {new_config[k]}")

    return (old_config, modified)


def quickstart(
    backend: Annotated[QuickstartChoice, typer.Option(help="Quickstart setup backend")] = "memgpt",
    latest: Annotated[bool, typer.Option(help="Use --latest to pull the latest config from online")] = False,
    debug: Annotated[bool, typer.Option(help="Use --debug to enable debugging output")] = False,
    terminal: bool = True,
):
    """Set the base config file with a single command

    This function and `configure` should be the ONLY places where MemGPTConfig.save() is called.
    """

    # setup logger
    utils.DEBUG = debug
    logging.getLogger().setLevel(logging.CRITICAL)
    if debug:
        logging.getLogger().setLevel(logging.DEBUG)

    # make sure everything is set up properly
    MemGPTConfig.create_config_dir()
    credentials = MemGPTCredentials.load()

    config_was_modified = False
    if backend == QuickstartChoice.memgpt_hosted:
        # if latest, try to pull the config from the repo
        # fallback to using local
        if latest:
            # Download the latest memgpt hosted config
            url = "https://raw.githubusercontent.com/cpacker/MemGPT/main/memgpt/configs/memgpt_hosted.json"
            response = requests.get(url)

            # Check if the request was successful
            if response.status_code == 200:
                # Parse the response content as JSON
                config = response.json()
                # Output a success message and the first few items in the dictionary as a sample
                printd("JSON config file downloaded successfully.")
                new_config, config_was_modified = set_config_with_dict(config)
            else:
                typer.secho(f"Failed to download config from {url}. Status code: {response.status_code}", fg=typer.colors.RED)

                # Load the file from the relative path
                script_dir = os.path.dirname(__file__)  # Get the directory where the script is located
                backup_config_path = os.path.join(script_dir, "..", "configs", "memgpt_hosted.json")
                try:
                    with open(backup_config_path, "r", encoding="utf-8") as file:
                        backup_config = json.load(file)
                    printd("Loaded backup config file successfully.")
                    new_config, config_was_modified = set_config_with_dict(backup_config)
                except FileNotFoundError:
                    typer.secho(f"Backup config file not found at {backup_config_path}", fg=typer.colors.RED)
                    return
        else:
            # Load the file from the relative path
            script_dir = os.path.dirname(__file__)  # Get the directory where the script is located
            backup_config_path = os.path.join(script_dir, "..", "configs", "memgpt_hosted.json")
            try:
                with open(backup_config_path, "r", encoding="utf-8") as file:
                    backup_config = json.load(file)
                printd("Loaded config file successfully.")
                new_config, config_was_modified = set_config_with_dict(backup_config)
            except FileNotFoundError:
                typer.secho(f"Config file not found at {backup_config_path}", fg=typer.colors.RED)
                return

    elif backend == QuickstartChoice.openai:
        # Make sure we have an API key
        api_key = os.getenv("OPENAI_API_KEY")
        while api_key is None or len(api_key) == 0:
            # Ask for API key as input
            api_key = questionary.password("Enter your OpenAI API key (starts with 'sk-', see https://platform.openai.com/api-keys):").ask()
        credentials.openai_key = api_key
        credentials.save()

        # if latest, try to pull the config from the repo
        # fallback to using local
        if latest:
            url = "https://raw.githubusercontent.com/cpacker/MemGPT/main/memgpt/configs/openai.json"
            response = requests.get(url)

            # Check if the request was successful
            if response.status_code == 200:
                # Parse the response content as JSON
                config = response.json()
                # Output a success message and the first few items in the dictionary as a sample
                print("JSON config file downloaded successfully.")
                new_config, config_was_modified = set_config_with_dict(config)
            else:
                typer.secho(f"Failed to download config from {url}. Status code: {response.status_code}", fg=typer.colors.RED)

                # Load the file from the relative path
                script_dir = os.path.dirname(__file__)  # Get the directory where the script is located
                backup_config_path = os.path.join(script_dir, "..", "configs", "openai.json")
                try:
                    with open(backup_config_path, "r", encoding="utf-8") as file:
                        backup_config = json.load(file)
                    printd("Loaded backup config file successfully.")
                    new_config, config_was_modified = set_config_with_dict(backup_config)
                except FileNotFoundError:
                    typer.secho(f"Backup config file not found at {backup_config_path}", fg=typer.colors.RED)
                    return
        else:
            # Load the file from the relative path
            script_dir = os.path.dirname(__file__)  # Get the directory where the script is located
            backup_config_path = os.path.join(script_dir, "..", "configs", "openai.json")
            try:
                with open(backup_config_path, "r", encoding="utf-8") as file:
                    backup_config = json.load(file)
                printd("Loaded config file successfully.")
                new_config, config_was_modified = set_config_with_dict(backup_config)
            except FileNotFoundError:
                typer.secho(f"Config file not found at {backup_config_path}", fg=typer.colors.RED)
                return

    else:
        raise NotImplementedError(backend)

    if config_was_modified:
        printd(f"Saving new config file.")
        new_config.save()
        typer.secho(f"📖 MemGPT configuration file updated!", fg=typer.colors.GREEN)
        typer.secho(
            "\n".join(
                [
                    f"🧠 model\t-> {new_config.default_llm_config.model}",
                    f"🖥️  endpoint\t-> {new_config.default_llm_config.model_endpoint}",
                ]
            ),
            fg=typer.colors.GREEN,
        )
    else:
        typer.secho(f"📖 MemGPT configuration file unchanged.", fg=typer.colors.WHITE)
        typer.secho(
            "\n".join(
                [
                    f"🧠 model\t-> {new_config.default_llm_config.model}",
                    f"🖥️  endpoint\t-> {new_config.default_llm_config.model_endpoint}",
                ]
            ),
            fg=typer.colors.WHITE,
        )

    # 'terminal' = quickstart was run alone, in which case we should guide the user on the next command
    if terminal:
        if config_was_modified:
            typer.secho('⚡ Run "memgpt run" to create an agent with the new config.', fg=typer.colors.YELLOW)
        else:
            typer.secho('⚡ Run "memgpt run" to create an agent.', fg=typer.colors.YELLOW)


def open_folder():
    """Open a folder viewer of the MemGPT home directory"""
    try:
        print(f"Opening home folder: {MEMGPT_DIR}")
        open_folder_in_explorer(MEMGPT_DIR)
    except Exception as e:
        print(f"Failed to open folder with system viewer, error:\n{e}")


class ServerChoice(Enum):
    rest_api = "rest"
    ws_api = "websocket"


def create_default_user_or_exit(config: MemGPTConfig, ms: MetadataStore):
    user_id = uuid.UUID(config.anon_clientid)
    user = ms.get_user(user_id=user_id)
    if user is None:
        ms.create_user(User(id=user_id))
        user = ms.get_user(user_id=user_id)
        if user is None:
            typer.secho(f"Failed to create default user in database.", fg=typer.colors.RED)
            sys.exit(1)
        else:
            return user
    else:
        return user


def generate_self_signed_cert(cert_path="selfsigned.crt", key_path="selfsigned.key"):
    """Generate a self-signed SSL certificate.

    NOTE: intended to be used for development only.
    """
    subprocess.run(
        [
            "openssl",
            "req",
            "-x509",
            "-newkey",
            "rsa:4096",
            "-keyout",
            key_path,
            "-out",
            cert_path,
            "-days",
            "365",
            "-nodes",
            "-subj",
            "/C=US/ST=Denial/L=Springfield/O=Dis/CN=localhost",
        ],
        check=True,
    )
    return cert_path, key_path


def server(
    type: Annotated[ServerChoice, typer.Option(help="Server to run")] = "rest",
    port: Annotated[Optional[int], typer.Option(help="Port to run the server on")] = None,
    host: Annotated[Optional[str], typer.Option(help="Host to run the server on (default to localhost)")] = None,
    use_ssl: Annotated[bool, typer.Option(help="Run the server using HTTPS?")] = False,
    ssl_cert: Annotated[Optional[str], typer.Option(help="Path to SSL certificate (if use_ssl is True)")] = None,
    ssl_key: Annotated[Optional[str], typer.Option(help="Path to SSL key file (if use_ssl is True)")] = None,
    debug: Annotated[bool, typer.Option(help="Turn debugging output on")] = True,
):
    """Launch a MemGPT server process"""

    if debug:
        from memgpt.server.server import logger as server_logger

        # Set the logging level
        server_logger.setLevel(logging.DEBUG)
        # Create a StreamHandler
        stream_handler = logging.StreamHandler()
        # Set the formatter (optional)
        formatter = logging.Formatter("%(asctime)s - %(name)s - %(levelname)s - %(message)s")
        stream_handler.setFormatter(formatter)
        # Add the handler to the logger
        server_logger.addHandler(stream_handler)

    if type == ServerChoice.rest_api:
        import uvicorn
        from memgpt.server.rest_api.server import app

        if MemGPTConfig.exists():
            config = MemGPTConfig.load()
            ms = MetadataStore(config)
            create_default_user_or_exit(config, ms)
        else:
            typer.secho(f"No configuration exists. Run memgpt configure before starting the server.", fg=typer.colors.RED)
            sys.exit(1)

        try:
            if use_ssl:
                if ssl_cert is None:  # No certificate path provided, generate a self-signed certificate
                    ssl_certfile, ssl_keyfile = generate_self_signed_cert()
                    print(f"Running server with self-signed SSL cert: {ssl_certfile}, {ssl_keyfile}")
                else:
                    ssl_certfile, ssl_keyfile = ssl_cert, ssl_key  # Assuming cert includes both
                    print(f"Running server with provided SSL cert: {ssl_certfile}, {ssl_keyfile}")

                # This will start the server on HTTPS
                assert isinstance(ssl_certfile, str) and os.path.exists(ssl_certfile), ssl_certfile
                assert isinstance(ssl_keyfile, str) and os.path.exists(ssl_keyfile), ssl_keyfile
                print(
                    f"Running: uvicorn {app}:app --host {host or 'localhost'} --port {port or REST_DEFAULT_PORT} --ssl-keyfile {ssl_keyfile} --ssl-certfile {ssl_certfile}"
                )
                uvicorn.run(
                    app,
                    host=host or "localhost",
                    port=port or REST_DEFAULT_PORT,
                    ssl_keyfile=ssl_keyfile,
                    ssl_certfile=ssl_certfile,
                )
            else:
                # Start the subprocess in a new session
                print(f"Running: uvicorn {app}:app --host {host or 'localhost'} --port {port or REST_DEFAULT_PORT}")
                uvicorn.run(
                    app,
                    host=host or "localhost",
                    port=port or REST_DEFAULT_PORT,
                )

        except KeyboardInterrupt:
            # Handle CTRL-C
            typer.secho("Terminating the server...")
            sys.exit(0)

    elif type == ServerChoice.ws_api:
        if port is None:
            port = WS_DEFAULT_PORT

        # Change to the desired directory
        script_path = Path(__file__).resolve()
        script_dir = script_path.parent

        server_directory = os.path.join(script_dir.parent, "server", "ws_api")
        command = f"python server.py {port}"

        # Run the command
        typer.secho(f"Running WS (websockets) server: {command} (inside {server_directory})")

        process = None
        try:
            # Start the subprocess in a new session
            process = subprocess.Popen(command, shell=True, start_new_session=True, cwd=server_directory)
            process.wait()
        except KeyboardInterrupt:
            # Handle CTRL-C
            if process is not None:
                typer.secho("Terminating the server...")
                process.terminate()
                try:
                    process.wait(timeout=5)
                except subprocess.TimeoutExpired:
                    process.kill()
                    typer.secho("Server terminated with kill()")
            sys.exit(0)


def run(
    persona: Annotated[Optional[str], typer.Option(help="Specify persona")] = None,
    agent: Annotated[Optional[str], typer.Option(help="Specify agent name")] = None,
    human: Annotated[Optional[str], typer.Option(help="Specify human")] = None,
    preset: Annotated[Optional[str], typer.Option(help="Specify preset")] = None,
    # model flags
    model: Annotated[Optional[str], typer.Option(help="Specify the LLM model")] = None,
    model_wrapper: Annotated[Optional[str], typer.Option(help="Specify the LLM model wrapper")] = None,
    model_endpoint: Annotated[Optional[str], typer.Option(help="Specify the LLM model endpoint")] = None,
    model_endpoint_type: Annotated[Optional[str], typer.Option(help="Specify the LLM model endpoint type")] = None,
    context_window: Annotated[
        Optional[int], typer.Option(help="The context window of the LLM you are using (e.g. 8k for most Mistral 7B variants)")
    ] = None,
    # other
    first: Annotated[bool, typer.Option(help="Use --first to send the first message in the sequence")] = False,
    strip_ui: Annotated[bool, typer.Option(help="Remove all the bells and whistles in CLI output (helpful for testing)")] = False,
    debug: Annotated[bool, typer.Option(help="Use --debug to enable debugging output")] = False,
    no_verify: Annotated[bool, typer.Option(help="Bypass message verification")] = False,
    yes: Annotated[bool, typer.Option("-y", help="Skip confirmation prompt and use defaults")] = False,
):
    """Start chatting with an MemGPT agent

    Example usage: `memgpt run --agent myagent --data-source mydata --persona mypersona --human myhuman --model gpt-3.5-turbo`

    :param persona: Specify persona
    :param agent: Specify agent name (will load existing state if the agent exists, or create a new one with that name)
    :param human: Specify human
    :param model: Specify the LLM model

    """

    # setup logger
    # TODO: remove Utils Debug after global logging is complete.
    utils.DEBUG = debug
    # TODO: add logging command line options for runtime log level

    if debug:
        logger.setLevel(logging.DEBUG)
    else:
        logger.setLevel(logging.CRITICAL)

    from memgpt.migrate import config_is_compatible, wipe_config_and_reconfigure, VERSION_CUTOFF

    if not config_is_compatible(allow_empty=True):
        typer.secho(f"\nYour current config file is incompatible with MemGPT versions later than {VERSION_CUTOFF}\n", fg=typer.colors.RED)
        choices = [
            "Run the full config setup (recommended)",
            "Create a new config using defaults",
            "Cancel",
        ]
        selection = questionary.select(
            f"To use MemGPT, you must either downgrade your MemGPT version (<= {VERSION_CUTOFF}), or regenerate your config. Would you like to proceed?",
            choices=choices,
            default=choices[0],
        ).ask()
        if selection == choices[0]:
            try:
                wipe_config_and_reconfigure()
            except Exception as e:
                typer.secho(f"Fresh config generation failed - error:\n{e}", fg=typer.colors.RED)
                raise
        elif selection == choices[1]:
            try:
                # Don't create a config, so that the next block of code asking about quickstart is run
                wipe_config_and_reconfigure(run_configure=False, create_config=False)
            except Exception as e:
                typer.secho(f"Fresh config generation failed - error:\n{e}", fg=typer.colors.RED)
                raise
        else:
            typer.secho("MemGPT config regeneration cancelled", fg=typer.colors.RED)
            raise KeyboardInterrupt()

        typer.secho("Note: if you would like to migrate old agents to the new release, please run `memgpt migrate`!", fg=typer.colors.GREEN)

    if not MemGPTConfig.exists():
        # if no config, ask about quickstart
        # do you want to do:
        # - openai (run quickstart)
        # - memgpt hosted (run quickstart)
        # - other (run configure)
        if yes:
            # if user is passing '-y' to bypass all inputs, use memgpt hosted
            # since it can't fail out if you don't have an API key
            quickstart(backend=QuickstartChoice.memgpt_hosted)
            config = MemGPTConfig()

        else:
            config_choices = {
                "memgpt": "Use the free MemGPT endpoints",
                "openai": "Use OpenAI (requires an OpenAI API key)",
                "other": "Other (OpenAI Azure, custom LLM endpoint, etc)",
            }
            print()
            config_selection = questionary.select(
                "How would you like to set up MemGPT?",
                choices=list(config_choices.values()),
                default=config_choices["memgpt"],
            ).ask()

            if config_selection == config_choices["memgpt"]:
                print()
                quickstart(backend=QuickstartChoice.memgpt_hosted, debug=debug, terminal=False, latest=False)
            elif config_selection == config_choices["openai"]:
                print()
                quickstart(backend=QuickstartChoice.openai, debug=debug, terminal=False, latest=False)
            elif config_selection == config_choices["other"]:
                configure()
            else:
                raise ValueError(config_selection)

            config = MemGPTConfig.load()

    else:  # load config
        config = MemGPTConfig.load()

        # force re-configuration is config is from old version
        if config.memgpt_version is None:  # TODO: eventually add checks for older versions, if config changes again
            typer.secho("MemGPT has been updated to a newer version, so re-running configuration.", fg=typer.colors.YELLOW)
            configure()
            config = MemGPTConfig.load()

    # read user id from config
    ms = MetadataStore(config)
    user = create_default_user_or_exit(config, ms)
    human = human if human else config.human
    persona = persona if persona else config.persona

    # determine agent to use, if not provided
    if not yes and not agent:
        agents = ms.list_agents(user_id=user.id)
        agents = [a.name for a in agents]

        if len(agents) > 0 and not any([persona, human, model]):
            print()
            select_agent = questionary.confirm("Would you like to select an existing agent?").ask()
            if select_agent is None:
                raise KeyboardInterrupt
            if select_agent:
                agent = questionary.select("Select agent:", choices=agents).ask()

    # create agent config
    agent_state = ms.get_agent(agent_name=agent, user_id=user.id) if agent else None
    if agent and agent_state:  # use existing agent
        typer.secho(f"\n🔁 Using existing agent {agent}", fg=typer.colors.GREEN)
        # agent_config = AgentConfig.load(agent)
        # agent_state = ms.get_agent(agent_name=agent, user_id=user_id)
        printd("Loading agent state:", agent_state.id)
        printd("Agent state:", agent_state.state)
        # printd("State path:", agent_config.save_state_dir())
        # printd("Persistent manager path:", agent_config.save_persistence_manager_dir())
        # printd("Index path:", agent_config.save_agent_index_dir())
        # persistence_manager = LocalStateManager(agent_config).load() # TODO: implement load
        # TODO: load prior agent state
        if persona and persona != agent_state.persona:
            typer.secho(f"{CLI_WARNING_PREFIX}Overriding existing persona {agent_state.persona} with {persona}", fg=typer.colors.YELLOW)
            agent_state.persona = persona
            # raise ValueError(f"Cannot override {agent_state.name} existing persona {agent_state.persona} with {persona}")
        if human and human != agent_state.human:
            typer.secho(f"{CLI_WARNING_PREFIX}Overriding existing human {agent_state.human} with {human}", fg=typer.colors.YELLOW)
            agent_state.human = human
            # raise ValueError(f"Cannot override {agent_config.name} existing human {agent_config.human} with {human}")

        # Allow overriding model specifics (model, model wrapper, model endpoint IP + type, context_window)
        if model and model != agent_state.llm_config.model:
            typer.secho(
                f"{CLI_WARNING_PREFIX}Overriding existing model {agent_state.llm_config.model} with {model}", fg=typer.colors.YELLOW
            )
            agent_state.llm_config.model = model
        if context_window is not None and int(context_window) != agent_state.llm_config.context_window:
            typer.secho(
                f"{CLI_WARNING_PREFIX}Overriding existing context window {agent_state.llm_config.context_window} with {context_window}",
                fg=typer.colors.YELLOW,
            )
            agent_state.llm_config.context_window = context_window
        if model_wrapper and model_wrapper != agent_state.llm_config.model_wrapper:
            typer.secho(
                f"{CLI_WARNING_PREFIX}Overriding existing model wrapper {agent_state.llm_config.model_wrapper} with {model_wrapper}",
                fg=typer.colors.YELLOW,
            )
            agent_state.llm_config.model_wrapper = model_wrapper
        if model_endpoint and model_endpoint != agent_state.llm_config.model_endpoint:
            typer.secho(
                f"{CLI_WARNING_PREFIX}Overriding existing model endpoint {agent_state.llm_config.model_endpoint} with {model_endpoint}",
                fg=typer.colors.YELLOW,
            )
            agent_state.llm_config.model_endpoint = model_endpoint
        if model_endpoint_type and model_endpoint_type != agent_state.llm_config.model_endpoint_type:
            typer.secho(
                f"{CLI_WARNING_PREFIX}Overriding existing model endpoint type {agent_state.llm_config.model_endpoint_type} with {model_endpoint_type}",
                fg=typer.colors.YELLOW,
            )
            agent_state.llm_config.model_endpoint_type = model_endpoint_type

        # Update the agent with any overrides
        ms.update_agent(agent_state)

        # create agent
        memgpt_agent = Agent(agent_state=agent_state, interface=interface())

    else:  # create new agent
        # create new agent config: override defaults with args if provided
        typer.secho("\n🧬 Creating new agent...", fg=typer.colors.WHITE)

        agent_name = agent if agent else utils.create_random_username()
        llm_config = config.default_llm_config
        embedding_config = config.default_embedding_config  # TODO allow overriding embedding params via CLI run

        # Allow overriding model specifics (model, model wrapper, model endpoint IP + type, context_window)
        if model and model != llm_config.model:
            typer.secho(f"{CLI_WARNING_PREFIX}Overriding default model {llm_config.model} with {model}", fg=typer.colors.YELLOW)
            llm_config.model = model
        if context_window is not None and int(context_window) != llm_config.context_window:
            typer.secho(
                f"{CLI_WARNING_PREFIX}Overriding default context window {llm_config.context_window} with {context_window}",
                fg=typer.colors.YELLOW,
            )
            llm_config.context_window = context_window
        if model_wrapper and model_wrapper != llm_config.model_wrapper:
            typer.secho(
                f"{CLI_WARNING_PREFIX}Overriding existing model wrapper {llm_config.model_wrapper} with {model_wrapper}",
                fg=typer.colors.YELLOW,
            )
            llm_config.model_wrapper = model_wrapper
        if model_endpoint and model_endpoint != llm_config.model_endpoint:
            typer.secho(
                f"{CLI_WARNING_PREFIX}Overriding existing model endpoint {llm_config.model_endpoint} with {model_endpoint}",
                fg=typer.colors.YELLOW,
            )
            llm_config.model_endpoint = model_endpoint
        if model_endpoint_type and model_endpoint_type != llm_config.model_endpoint_type:
            typer.secho(
                f"{CLI_WARNING_PREFIX}Overriding existing model endpoint type {llm_config.model_endpoint_type} with {model_endpoint_type}",
                fg=typer.colors.YELLOW,
            )
            llm_config.model_endpoint_type = model_endpoint_type

        # create agent
        try:
            preset_obj = ms.get_preset(name=preset if preset else config.preset, user_id=user.id)
<<<<<<< HEAD
=======
            human_obj = ms.get_human(human, user.id)
            persona_obj = ms.get_persona(persona, user.id)
>>>>>>> 237a96b2
            if preset_obj is None:
                # create preset records in metadata store
                from memgpt.presets.presets import add_default_presets

                add_default_presets(user.id, ms)
                # try again
                preset_obj = ms.get_preset(name=preset if preset else config.preset, user_id=user.id)
                if preset_obj is None:
                    typer.secho("Couldn't find presets in database, please run `memgpt configure`", fg=typer.colors.RED)
                    sys.exit(1)
            if human_obj is None:
                typer.secho("Couldn't find human {human} in database, please run `memgpt add human`", fg=typer.colors.RED)
            if persona_obj is None:
                typer.secho("Couldn't find persona {persona} in database, please run `memgpt add persona`", fg=typer.colors.RED)

            # Overwrite fields in the preset if they were specified
            preset_obj.human = ms.get_human(human, user.id).text
            preset_obj.persona = ms.get_persona(persona, user.id).text

            typer.secho(f"->  🤖 Using persona profile: '{preset_obj.persona_name}'", fg=typer.colors.WHITE)
            typer.secho(f"->  🧑 Using human profile: '{preset_obj.human_name}'", fg=typer.colors.WHITE)

            memgpt_agent = Agent(
                interface=interface(),
                name=agent_name,
                created_by=user.id,
                preset=preset_obj,
                llm_config=llm_config,
                embedding_config=embedding_config,
                # gpt-3.5-turbo tends to omit inner monologue, relax this requirement for now
                first_message_verify_mono=True if (model is not None and "gpt-4" in model) else False,
            )
            save_agent(agent=memgpt_agent, ms=ms)

        except ValueError as e:
            typer.secho(f"Failed to create agent from provided information:\n{e}", fg=typer.colors.RED)
            sys.exit(1)
        typer.secho(f"🎉 Created new agent '{memgpt_agent.agent_state.name}' (id={memgpt_agent.agent_state.id})", fg=typer.colors.GREEN)

    # start event loop
    from memgpt.main import run_agent_loop

    print()  # extra space
    run_agent_loop(memgpt_agent, config, first, ms, no_verify)  # TODO: add back no_verify


def delete_agent(
    agent_name: Annotated[str, typer.Option(help="Specify agent to delete")],
    user_id: Annotated[Optional[str], typer.Option(help="User ID to associate with the agent.")] = None,
):
    """Delete an agent from the database"""
    # use client ID is no user_id provided
    config = MemGPTConfig.load()
    ms = MetadataStore(config)
    if user_id is None:
        user = create_default_user_or_exit(config, ms)
    else:
        user = ms.get_user(user_id=uuid.UUID(user_id))

    try:
        agent = ms.get_agent(agent_name=agent_name, user_id=user.id)
    except Exception as e:
        typer.secho(f"Failed to get agent {agent_name}\n{e}", fg=typer.colors.RED)
        sys.exit(1)

    if agent is None:
        typer.secho(f"Couldn't find agent named '{agent_name}' to delete", fg=typer.colors.RED)
        sys.exit(1)

    confirm = questionary.confirm(f"Are you sure you want to delete agent '{agent_name}' (id={agent.id})?", default=False).ask()
    if confirm is None:
        raise KeyboardInterrupt
    if not confirm:
        typer.secho(f"Cancelled agent deletion '{agent_name}' (id={agent.id})", fg=typer.colors.GREEN)
        return

    try:
        ms.delete_agent(agent_id=agent.id)
        typer.secho(f"🕊️ Successfully deleted agent '{agent_name}' (id={agent.id})", fg=typer.colors.GREEN)
    except Exception:
        typer.secho(f"Failed to delete agent '{agent_name}' (id={agent.id})", fg=typer.colors.RED)
        sys.exit(1)


def version():
    import memgpt

    print(memgpt.__version__)
    return memgpt.__version__<|MERGE_RESOLUTION|>--- conflicted
+++ resolved
@@ -647,11 +647,8 @@
         # create agent
         try:
             preset_obj = ms.get_preset(name=preset if preset else config.preset, user_id=user.id)
-<<<<<<< HEAD
-=======
             human_obj = ms.get_human(human, user.id)
             persona_obj = ms.get_persona(persona, user.id)
->>>>>>> 237a96b2
             if preset_obj is None:
                 # create preset records in metadata store
                 from memgpt.presets.presets import add_default_presets
