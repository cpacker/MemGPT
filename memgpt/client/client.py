--- conflicted
+++ resolved
@@ -1721,13 +1721,10 @@
         messages = self.interface.to_list()
         for m in messages:
             assert isinstance(m, Message), f"Expected Message object, got {type(m)}"
-<<<<<<< HEAD
         memgpt_messages = []
         for m in messages:
             memgpt_messages += m.to_memgpt_message()
         return MemGPTResponse(messages=memgpt_messages, usage=usage)
-=======
->>>>>>> 7b830a89
 
         # format messages
         if include_full_message:
