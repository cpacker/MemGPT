name: MemGPT tests

env:
  PGVECTOR_TEST_DB_URL: ${{ secrets.PGVECTOR_TEST_DB_URL }}
  OPENAI_API_KEY: ${{ secrets.OPENAI_API_KEY }}

on:
  push:
    branches: [ main ]
  pull_request:
    branches: [ main ]

jobs:
  test:

    runs-on: ubuntu-latest

    env:
      PGVECTOR_TEST_DB_URL: ${{ secrets.PGVECTOR_TEST_DB_URL }}
      OPENAI_API_KEY: ${{ secrets.OPENAI_API_KEY }}

    timeout-minutes: 5

    steps:
    - uses: actions/checkout@v1

    - name: Set up Python
      uses: actions/setup-python@v4
      with:
        python-version: "3.11"

    - name: Install poetry
      run: pip install poetry

    - name: Set Poetry config
      run: |
        poetry config virtualenvs.in-project false
        poetry config virtualenvs.path ~/.virtualenvs

    - name: Install dependencies using Poetry
      env:
        PGVECTOR_TEST_DB_URL: ${{ secrets.PGVECTOR_TEST_DB_URL }}
        OPENAI_API_KEY: ${{ secrets.OPENAI_API_KEY }}
      run: |
<<<<<<< HEAD
        poetry install -E dev -E postgres -E local -E chroma -E lancedb -E server
=======
        poetry install -E dev -E postgres -E local
>>>>>>> d3066d77

    - name: Set Poetry config
      env:
        PGVECTOR_TEST_DB_URL: ${{ secrets.PGVECTOR_TEST_DB_URL }}
        OPENAI_API_KEY: ${{ secrets.OPENAI_API_KEY }}
      run: |
        poetry config virtualenvs.in-project false
        poetry config virtualenvs.path ~/.virtualenvs

    - name: Run tests with pytest
      env:
        PGVECTOR_TEST_DB_URL: ${{ secrets.PGVECTOR_TEST_DB_URL }}
        OPENAI_API_KEY: ${{ secrets.OPENAI_API_KEY }}
      run: |
        poetry run pip install pytest-asyncio
        PGVECTOR_TEST_DB_URL=${{ secrets.PGVECTOR_TEST_DB_URL }} OPENAI_API_KEY=${{ secrets.OPENAI_API_KEY }} poetry run pytest -s -vv tests<|MERGE_RESOLUTION|>--- conflicted
+++ resolved
@@ -42,11 +42,7 @@
         PGVECTOR_TEST_DB_URL: ${{ secrets.PGVECTOR_TEST_DB_URL }}
         OPENAI_API_KEY: ${{ secrets.OPENAI_API_KEY }}
       run: |
-<<<<<<< HEAD
-        poetry install -E dev -E postgres -E local -E chroma -E lancedb -E server
-=======
-        poetry install -E dev -E postgres -E local
->>>>>>> d3066d77
+        poetry install -E dev -E postgres -E local -E server
 
     - name: Set Poetry config
       env:
