import os
import uuid
import pytest
from sqlalchemy.ext.declarative import declarative_base


# import memgpt
from memgpt.agent_store.storage import StorageConnector, TableType
from memgpt.cli.cli_load import load_directory

# from memgpt.data_sources.connectors import DirectoryConnector, load_data
from memgpt.config import MemGPTConfig
from memgpt.credentials import MemGPTCredentials
from memgpt.metadata import MetadataStore
from memgpt.data_types import User, AgentState, EmbeddingConfig
<<<<<<< HEAD
from memgpt import MemGPT
from .utils import wipe_config, get_passage_storage

GET_ALL_LIMIT = 1000
=======
from memgpt import create_client
from .utils import wipe_config, create_config
>>>>>>> 38ec3cc5


@pytest.fixture(autouse=True)
def clear_dynamically_created_models():
    """Wipe globals for SQLAlchemy"""
    yield
    for key in list(globals().keys()):
        if key.endswith("Model"):
            del globals()[key]


@pytest.fixture(autouse=True)
def recreate_declarative_base():
    """Recreate the declarative base before each test"""
    global Base
    Base = declarative_base()
    yield
    Base.metadata.clear()


@pytest.mark.parametrize("metadata_storage_connector", ["sqlite", "postgres"])
@pytest.mark.parametrize("passage_storage_connector", get_passage_storage())
def test_load_directory(metadata_storage_connector, passage_storage_connector, clear_dynamically_created_models, recreate_declarative_base):
    wipe_config()
    # setup config
    config = MemGPTConfig()
    if metadata_storage_connector == "postgres":
        if not os.getenv("PGVECTOR_TEST_DB_URL"):
            print("Skipping test, missing PG URI")
            return
        config.metadata_storage_uri = os.getenv("PGVECTOR_TEST_DB_URL")
        config.metadata_storage_type = "postgres"
    elif metadata_storage_connector == "sqlite":
        print("testing  sqlite metadata")
        # nothing to do (should be config defaults)
    else:
        raise NotImplementedError(f"Storage type {metadata_storage_connector} not implemented")
    if passage_storage_connector == "postgres":
        if not os.getenv("PGVECTOR_TEST_DB_URL"):
            print("Skipping test, missing PG URI")
            return
        config.archival_storage_uri = os.getenv("PGVECTOR_TEST_DB_URL")
        config.archival_storage_type = "postgres"
    elif passage_storage_connector == "chroma":
        print("testing chroma passage storage")
        # nothing to do (should be config defaults)
    elif passage_storage_connector == "qdrant":
        print("Testing Qdrant passage storage")
        config.archival_storage_uri = "localhost:6333"
    else:
        raise NotImplementedError(f"Storage type {passage_storage_connector} not implemented")
    config.save()

    # create metadata store
    ms = MetadataStore(config)
    user = User(id=uuid.UUID(config.anon_clientid))

    # embedding config
    if os.getenv("OPENAI_API_KEY"):
        credentials = MemGPTCredentials(
            openai_key=os.getenv("OPENAI_API_KEY"),
        )
        credentials.save()
        embedding_config = EmbeddingConfig(
            embedding_endpoint_type="openai",
            embedding_endpoint="https://api.openai.com/v1",
            embedding_dim=1536,
            # openai_key=os.getenv("OPENAI_API_KEY"),
        )

    else:
        embedding_config = EmbeddingConfig(
            embedding_endpoint_type="local",
            embedding_endpoint=None,
            embedding_dim=384,
        )

    # create user and agent
    agent = AgentState(
        user_id=user.id,
        name="test_agent",
        preset=config.preset,
        persona=config.persona,
        human=config.human,
        llm_config=config.default_llm_config,
        embedding_config=embedding_config,
    )
    ms.delete_user(user.id)
    ms.create_user(user)
    ms.create_agent(agent)
    user = ms.get_user(user.id)
    print("Got user:", user, embedding_config)

    # setup storage connectors
    print("Creating storage connectors...")
    user_id = user.id
    print("User ID", user_id)
    passages_conn = StorageConnector.get_storage_connector(TableType.PASSAGES, config, user_id)

    # load data
    name = "test_dataset"
    cache_dir = "CONTRIBUTING.md"

    # TODO: load two different data sources

    # clear out data
    print("Resetting tables with delete_table...")
    passages_conn.delete_table()
    print("Re-creating tables...")
    passages_conn = StorageConnector.get_storage_connector(TableType.PASSAGES, config, user_id)
    assert (
        passages_conn.size() == 0
    ), f"Expected 0 records, got {passages_conn.size()}: {[vars(r) for r in passages_conn.get_all(limit=GET_ALL_LIMIT)]}"

    # test: load directory
    print("Loading directory")
    # load_directory(name=name, input_dir=None, input_files=[cache_dir], recursive=False, user_id=user_id)  # cache_dir,
    load_directory(name=name, input_files=[cache_dir], recursive=False, user_id=user_id)  # cache_dir,

    # test to see if contained in storage
    print("Querying table...")
    sources = ms.list_sources(user_id=user_id)
    assert len(sources) == 1, f"Expected 1 source, but got {len(sources)}"
    assert sources[0].name == name, f"Expected name {name}, but got {sources[0].name}"
    print("Source", sources)

    # test to see if contained in storage
    assert (
        len(passages_conn.get_all(limit=GET_ALL_LIMIT)) == passages_conn.size()
    ), f"Expected {passages_conn.size()} passages, but got {len(passages_conn.get_all(limit=GET_ALL_LIMIT))}"
    passages = passages_conn.get_all({"data_source": name}, limit=GET_ALL_LIMIT)
    print("Source", [p.data_source for p in passages])
    print("All sources", [p.data_source for p in passages_conn.get_all(limit=GET_ALL_LIMIT)])
    assert len(passages) > 0, f"Expected >0 passages, but got {len(passages)}"
    assert len(passages) == passages_conn.size(), f"Expected {passages_conn.size()} passages, but got {len(passages)}"
    assert [p.data_source == name for p in passages]
    print("Passages", passages)

    # test: listing sources
    print("Querying all...")
    sources = ms.list_sources(user_id=user_id)
    print("All sources", [s.name for s in sources])

<<<<<<< HEAD
    # test loading into an agent
    # create agent
    agent_id = agent.id
    # create storage connector
    print("Creating agent archival storage connector...")
    conn = StorageConnector.get_storage_connector(TableType.ARCHIVAL_MEMORY, config=config, user_id=user_id, agent_id=agent_id)
    print("Deleting agent archival table...")
    conn.delete_table()
    conn = StorageConnector.get_storage_connector(TableType.ARCHIVAL_MEMORY, config=config, user_id=user_id, agent_id=agent_id)
    assert conn.size() == 0, f"Expected 0 records, got {conn.size()}: {[vars(r) for r in conn.get_all(limit=GET_ALL_LIMIT)]}"

    # attach data
    print("Attaching data...")
    attach(agent_name=agent.name, data_source=name, user_id=user_id)

    # test to see if contained in storage
    assert len(passages) == conn.size()
    assert len(passages) == len(conn.get_all({"data_source": name}, limit=GET_ALL_LIMIT))

    # test: delete source
    passages_conn.delete({"data_source": name})
    assert len(passages_conn.get_all({"data_source": name}, limit=GET_ALL_LIMIT)) == 0
=======
    # TODO: add back once agent attachment fully supported from server
    ## test loading into an agent
    ## create agent
    # agent_id = agent.id
    ## create storage connector
    # print("Creating agent archival storage connector...")
    # conn = StorageConnector.get_storage_connector(TableType.ARCHIVAL_MEMORY, config=config, user_id=user_id, agent_id=agent_id)
    # print("Deleting agent archival table...")
    # conn.delete_table()
    # conn = StorageConnector.get_storage_connector(TableType.ARCHIVAL_MEMORY, config=config, user_id=user_id, agent_id=agent_id)
    # assert conn.size() == 0, f"Expected 0 records, got {conn.size()}: {[vars(r) for r in conn.get_all()]}"

    ## attach data
    # print("Attaching data...")
    # attach(agent_name=agent.name, data_source=name, user_id=user_id)

    ## test to see if contained in storage
    # assert len(passages) == conn.size()
    # assert len(passages) == len(conn.get_all({"data_source": name}))

    ## test: delete source
    # passages_conn.delete({"data_source": name})
    # assert len(passages_conn.get_all({"data_source": name})) == 0
>>>>>>> 38ec3cc5

    # cleanup
    ms.delete_user(user.id)
    ms.delete_agent(agent.id)
    ms.delete_source(sources[0].id)

    # revert to openai config
    # client = MemGPT(quickstart="openai", user_id=user.id)
    wipe_config()<|MERGE_RESOLUTION|>--- conflicted
+++ resolved
@@ -13,15 +13,10 @@
 from memgpt.credentials import MemGPTCredentials
 from memgpt.metadata import MetadataStore
 from memgpt.data_types import User, AgentState, EmbeddingConfig
-<<<<<<< HEAD
-from memgpt import MemGPT
-from .utils import wipe_config, get_passage_storage
+from memgpt import create_client
+from .utils import wipe_config, create_config, get_passage_storage
 
 GET_ALL_LIMIT = 1000
-=======
-from memgpt import create_client
-from .utils import wipe_config, create_config
->>>>>>> 38ec3cc5
 
 
 @pytest.fixture(autouse=True)
@@ -165,30 +160,6 @@
     sources = ms.list_sources(user_id=user_id)
     print("All sources", [s.name for s in sources])
 
-<<<<<<< HEAD
-    # test loading into an agent
-    # create agent
-    agent_id = agent.id
-    # create storage connector
-    print("Creating agent archival storage connector...")
-    conn = StorageConnector.get_storage_connector(TableType.ARCHIVAL_MEMORY, config=config, user_id=user_id, agent_id=agent_id)
-    print("Deleting agent archival table...")
-    conn.delete_table()
-    conn = StorageConnector.get_storage_connector(TableType.ARCHIVAL_MEMORY, config=config, user_id=user_id, agent_id=agent_id)
-    assert conn.size() == 0, f"Expected 0 records, got {conn.size()}: {[vars(r) for r in conn.get_all(limit=GET_ALL_LIMIT)]}"
-
-    # attach data
-    print("Attaching data...")
-    attach(agent_name=agent.name, data_source=name, user_id=user_id)
-
-    # test to see if contained in storage
-    assert len(passages) == conn.size()
-    assert len(passages) == len(conn.get_all({"data_source": name}, limit=GET_ALL_LIMIT))
-
-    # test: delete source
-    passages_conn.delete({"data_source": name})
-    assert len(passages_conn.get_all({"data_source": name}, limit=GET_ALL_LIMIT)) == 0
-=======
     # TODO: add back once agent attachment fully supported from server
     ## test loading into an agent
     ## create agent
@@ -199,7 +170,7 @@
     # print("Deleting agent archival table...")
     # conn.delete_table()
     # conn = StorageConnector.get_storage_connector(TableType.ARCHIVAL_MEMORY, config=config, user_id=user_id, agent_id=agent_id)
-    # assert conn.size() == 0, f"Expected 0 records, got {conn.size()}: {[vars(r) for r in conn.get_all()]}"
+    # assert conn.size() == 0, f"Expected 0 records, got {conn.size()}: {[vars(r) for r in conn.get_all(limit=GET_ALL_LIMIT)]}"
 
     ## attach data
     # print("Attaching data...")
@@ -207,12 +178,11 @@
 
     ## test to see if contained in storage
     # assert len(passages) == conn.size()
-    # assert len(passages) == len(conn.get_all({"data_source": name}))
+    # assert len(passages) == len(conn.get_all({"data_source": name}, limit=GET_ALL_LIMIT))
 
     ## test: delete source
     # passages_conn.delete({"data_source": name})
-    # assert len(passages_conn.get_all({"data_source": name})) == 0
->>>>>>> 38ec3cc5
+    # assert len(passages_conn.get_all({"data_source": name}, limit=GET_ALL_LIMIT)) == 0
 
     # cleanup
     ms.delete_user(user.id)
