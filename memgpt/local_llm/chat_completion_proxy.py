--- conflicted
+++ resolved
@@ -1,266 +1,262 @@
-"""Key idea: create drop-in replacement for agent's ChatCompletion call that runs on an OpenLLM backend"""
-
-import os
-from datetime import datetime
-import requests
-import json
-import uuid
-
-from box import Box
-
-from memgpt.local_llm.grammars.gbnf_grammar_generator import create_dynamic_model_from_function, generate_gbnf_grammar_and_documentation
-from memgpt.local_llm.webui.api import get_webui_completion
-from memgpt.local_llm.webui.legacy_api import get_webui_completion as get_webui_completion_legacy
-from memgpt.local_llm.lmstudio.api import get_lmstudio_completion
-from memgpt.local_llm.llamacpp.api import get_llamacpp_completion
-from memgpt.local_llm.koboldcpp.api import get_koboldcpp_completion
-from memgpt.local_llm.ollama.api import get_ollama_completion
-from memgpt.local_llm.vllm.api import get_vllm_completion
-from memgpt.local_llm.llm_chat_completion_wrappers import simple_summary_wrapper
-from memgpt.local_llm.constants import DEFAULT_WRAPPER
-from memgpt.local_llm.utils import get_available_wrappers, count_tokens
-from memgpt.local_llm.function_parser import patch_function
-from memgpt.prompts.gpt_summarize import SYSTEM as SUMMARIZE_SYSTEM_MESSAGE
-from memgpt.errors import LocalLLMConnectionError, LocalLLMError
-from memgpt.constants import CLI_WARNING_PREFIX, JSON_ENSURE_ASCII
-from memgpt.models.chat_completion_response import ChatCompletionResponse, Choice, Message, ToolCall, UsageStatistics
-from memgpt.utils import get_tool_call_id
-
-has_shown_warning = False
-grammar_supported_backends = ["koboldcpp", "llamacpp", "webui", "webui-legacy"]
-
-
-def get_chat_completion(
-    model,
-    # no model required (except for Ollama), since the model is fixed to whatever you set in your own backend
-    messages,
-    functions=None,
-    functions_python=None,
-    function_call="auto",
-    context_window=None,
-    user=None,
-    # required
-    wrapper=None,
-    endpoint=None,
-    endpoint_type=None,
-    # optional cleanup
-    function_correction=True,
-    # extra hints to allow for additional prompt formatting hacks
-    # TODO this could alternatively be supported via passing function_call="send_message" into the wrapper
-    first_message=False,
-<<<<<<< HEAD
-    # optional auth headers
-    auth_type=None,
-    auth_key=None,
-):
-=======
-) -> ChatCompletionResponse:
->>>>>>> 483d75ff
-    from memgpt.utils import printd
-
-    assert context_window is not None, "Local LLM calls need the context length to be explicitly set"
-    assert endpoint is not None, "Local LLM calls need the endpoint (eg http://localendpoint:1234) to be explicitly set"
-    assert endpoint_type is not None, "Local LLM calls need the endpoint type (eg webui) to be explicitly set"
-    global has_shown_warning
-    grammar = None
-
-    if function_call != "auto":
-        raise ValueError(f"function_call == {function_call} not supported (auto only)")
-
-    available_wrappers = get_available_wrappers()
-    documentation = None
-
-    # Special case for if the call we're making is coming from the summarizer
-    if messages[0]["role"] == "system" and messages[0]["content"].strip() == SUMMARIZE_SYSTEM_MESSAGE.strip():
-        llm_wrapper = simple_summary_wrapper.SimpleSummaryWrapper()
-
-    # Select a default prompt formatter
-    elif wrapper is None:
-        # Warn the user that we're using the fallback
-        if not has_shown_warning:
-            print(
-                f"{CLI_WARNING_PREFIX}no wrapper specified for local LLM, using the default wrapper (you can remove this warning by specifying the wrapper with --model-wrapper)"
-            )
-            has_shown_warning = True
-
-        llm_wrapper = DEFAULT_WRAPPER()
-
-    # User provided an incorrect prompt formatter
-    elif wrapper not in available_wrappers:
-        raise ValueError(f"Could not find requested wrapper '{wrapper} in available wrappers list:\n{', '.join(available_wrappers)}")
-
-    # User provided a correct prompt formatter
-    else:
-        llm_wrapper = available_wrappers[wrapper]
-
-    # If the wrapper uses grammar, generate the grammar using the grammar generating function
-    # TODO move this to a flag
-    if wrapper is not None and "grammar" in wrapper:
-        # When using grammars, we don't want to do any extras output tricks like appending a response prefix
-        setattr(llm_wrapper, "assistant_prefix_extra_first_message", "")
-        setattr(llm_wrapper, "assistant_prefix_extra", "")
-
-        # TODO find a better way to do this than string matching (eg an attribute)
-        if "noforce" in wrapper:
-            # "noforce" means that the prompt formatter expects inner thoughts as a top-level parameter
-            # this is closer to the OpenAI style since it allows for messages w/o any function calls
-            # however, with bad LLMs it makes it easier for the LLM to "forget" to call any of the functions
-            grammar, documentation = generate_grammar_and_documentation(
-                functions_python=functions_python,
-                add_inner_thoughts_top_level=True,
-                add_inner_thoughts_param_level=False,
-                allow_only_inner_thoughts=True,
-            )
-        else:
-            # otherwise, the other prompt formatters will insert inner thoughts as a function call parameter (by default)
-            # this means that every response from the LLM will be required to call a function
-            grammar, documentation = generate_grammar_and_documentation(
-                functions_python=functions_python,
-                add_inner_thoughts_top_level=False,
-                add_inner_thoughts_param_level=True,
-                allow_only_inner_thoughts=False,
-            )
-        printd(grammar)
-
-    if grammar is not None and endpoint_type not in grammar_supported_backends:
-        print(
-            f"{CLI_WARNING_PREFIX}grammars are currently not supported when using {endpoint_type} as the MemGPT local LLM backend (supported: {', '.join(grammar_supported_backends)})"
-        )
-        grammar = None
-
-    # First step: turn the message sequence into a prompt that the model expects
-    try:
-        # if hasattr(llm_wrapper, "supports_first_message"):
-        if hasattr(llm_wrapper, "supports_first_message") and llm_wrapper.supports_first_message:
-            prompt = llm_wrapper.chat_completion_to_prompt(
-                messages, functions, first_message=first_message, function_documentation=documentation
-            )
-        else:
-            prompt = llm_wrapper.chat_completion_to_prompt(messages, functions, function_documentation=documentation)
-
-        printd(prompt)
-    except Exception as e:
-        raise LocalLLMError(
-            f"Failed to convert ChatCompletion messages into prompt string with wrapper {str(llm_wrapper)} - error: {str(e)}"
-        )
-
-    try:
-        if endpoint_type == "webui":
-            result, usage = get_webui_completion(endpoint, auth_type, auth_key, prompt, context_window, grammar=grammar)
-        elif endpoint_type == "webui-legacy":
-            result, usage = get_webui_completion_legacy(endpoint, auth_type, auth_key, prompt, context_window, grammar=grammar)
-        elif endpoint_type == "lmstudio":
-            result, usage = get_lmstudio_completion(endpoint, auth_type, auth_key, prompt, context_window, api="completions")
-        elif endpoint_type == "lmstudio-legacy":
-            result, usage = get_lmstudio_completion(endpoint, auth_type, auth_key, prompt, context_window, api="chat")
-        elif endpoint_type == "llamacpp":
-            result, usage = get_llamacpp_completion(endpoint, auth_type, auth_key, prompt, context_window, grammar=grammar)
-        elif endpoint_type == "koboldcpp":
-            result, usage = get_koboldcpp_completion(endpoint, auth_type, auth_key, prompt, context_window, grammar=grammar)
-        elif endpoint_type == "ollama":
-            result, usage = get_ollama_completion(endpoint, auth_type, auth_key, model, prompt, context_window)
-        elif endpoint_type == "vllm":
-            result, usage = get_vllm_completion(endpoint, auth_type, auth_key, model, prompt, context_window, user)
-        else:
-            raise LocalLLMError(
-                f"Invalid endpoint type {endpoint_type}, please set variable depending on your backend (webui, lmstudio, llamacpp, koboldcpp)"
-            )
-    except requests.exceptions.ConnectionError as e:
-        raise LocalLLMConnectionError(f"Unable to connect to endpoint {endpoint}")
-
-    if result is None or result == "":
-        raise LocalLLMError(f"Got back an empty response string from {endpoint}")
-    printd(f"Raw LLM output:\n====\n{result}\n====")
-
-    try:
-        if hasattr(llm_wrapper, "supports_first_message") and llm_wrapper.supports_first_message:
-            chat_completion_result = llm_wrapper.output_to_chat_completion_response(result, first_message=first_message)
-        else:
-            chat_completion_result = llm_wrapper.output_to_chat_completion_response(result)
-        printd(json.dumps(chat_completion_result, indent=2, ensure_ascii=JSON_ENSURE_ASCII))
-    except Exception as e:
-        raise LocalLLMError(f"Failed to parse JSON from local LLM response - error: {str(e)}")
-
-    # Run through some manual function correction (optional)
-    if function_correction:
-        chat_completion_result = patch_function(message_history=messages, new_message=chat_completion_result)
-
-    # Fill in potential missing usage information (used for tracking token use)
-    if not ("prompt_tokens" in usage and "completion_tokens" in usage and "total_tokens" in usage):
-        raise LocalLLMError(f"usage dict in response was missing fields ({usage})")
-
-    if usage["prompt_tokens"] is None:
-        printd(f"usage dict was missing prompt_tokens, computing on-the-fly...")
-        usage["prompt_tokens"] = count_tokens(prompt)
-
-    # NOTE: we should compute on-the-fly anyways since we might have to correct for errors during JSON parsing
-    usage["completion_tokens"] = count_tokens(json.dumps(chat_completion_result, ensure_ascii=JSON_ENSURE_ASCII))
-    """
-    if usage["completion_tokens"] is None:
-        printd(f"usage dict was missing completion_tokens, computing on-the-fly...")
-        # chat_completion_result is dict with 'role' and 'content'
-        # token counter wants a string
-        usage["completion_tokens"] = count_tokens(json.dumps(chat_completion_result, ensure_ascii=JSON_ENSURE_ASCII))
-    """
-
-    # NOTE: this is the token count that matters most
-    if usage["total_tokens"] is None:
-        printd(f"usage dict was missing total_tokens, computing on-the-fly...")
-        usage["total_tokens"] = usage["prompt_tokens"] + usage["completion_tokens"]
-
-    # unpack with response.choices[0].message.content
-    response = ChatCompletionResponse(
-        id=str(uuid.uuid4()),  # TODO something better?
-        choices=[
-            Choice(
-                finish_reason="stop",
-                index=0,
-                message=Message(
-                    role=chat_completion_result["role"],
-                    content=chat_completion_result["content"],
-                    tool_calls=[ToolCall(id=get_tool_call_id(), type="function", function=chat_completion_result["function_call"])]
-                    if "function_call" in chat_completion_result
-                    else [],
-                ),
-            )
-        ],
-        created=datetime.now().astimezone(),
-        model=model,
-        # "This fingerprint represents the backend configuration that the model runs with."
-        # system_fingerprint=user if user is not None else "null",
-        system_fingerprint=None,
-        object="chat.completion",
-        usage=UsageStatistics(**usage),
-    )
-    printd(response)
-    return response
-
-
-def generate_grammar_and_documentation(
-    functions_python: dict,
-    add_inner_thoughts_top_level: bool,
-    add_inner_thoughts_param_level: bool,
-    allow_only_inner_thoughts: bool,
-):
-    from memgpt.utils import printd
-
-    assert not (
-        add_inner_thoughts_top_level and add_inner_thoughts_param_level
-    ), "Can only place inner thoughts in one location in the grammar generator"
-
-    grammar_function_models = []
-    # create_dynamic_model_from_function will add inner thoughts to the function parameters if add_inner_thoughts is True.
-    # generate_gbnf_grammar_and_documentation will add inner thoughts to the outer object of the function parameters if add_inner_thoughts is True.
-    for key, func in functions_python.items():
-        grammar_function_models.append(create_dynamic_model_from_function(func, add_inner_thoughts=add_inner_thoughts_param_level))
-    grammar, documentation = generate_gbnf_grammar_and_documentation(
-        grammar_function_models,
-        outer_object_name="function",
-        outer_object_content="params",
-        model_prefix="function",
-        fields_prefix="params",
-        add_inner_thoughts=add_inner_thoughts_top_level,
-        allow_only_inner_thoughts=allow_only_inner_thoughts,
-    )
-    printd(grammar)
-    return grammar, documentation
+"""Key idea: create drop-in replacement for agent's ChatCompletion call that runs on an OpenLLM backend"""
+
+import os
+from datetime import datetime
+import requests
+import json
+import uuid
+
+from box import Box
+
+from memgpt.local_llm.grammars.gbnf_grammar_generator import create_dynamic_model_from_function, generate_gbnf_grammar_and_documentation
+from memgpt.local_llm.webui.api import get_webui_completion
+from memgpt.local_llm.webui.legacy_api import get_webui_completion as get_webui_completion_legacy
+from memgpt.local_llm.lmstudio.api import get_lmstudio_completion
+from memgpt.local_llm.llamacpp.api import get_llamacpp_completion
+from memgpt.local_llm.koboldcpp.api import get_koboldcpp_completion
+from memgpt.local_llm.ollama.api import get_ollama_completion
+from memgpt.local_llm.vllm.api import get_vllm_completion
+from memgpt.local_llm.llm_chat_completion_wrappers import simple_summary_wrapper
+from memgpt.local_llm.constants import DEFAULT_WRAPPER
+from memgpt.local_llm.utils import get_available_wrappers, count_tokens
+from memgpt.local_llm.function_parser import patch_function
+from memgpt.prompts.gpt_summarize import SYSTEM as SUMMARIZE_SYSTEM_MESSAGE
+from memgpt.errors import LocalLLMConnectionError, LocalLLMError
+from memgpt.constants import CLI_WARNING_PREFIX, JSON_ENSURE_ASCII
+from memgpt.models.chat_completion_response import ChatCompletionResponse, Choice, Message, ToolCall, UsageStatistics
+from memgpt.utils import get_tool_call_id
+
+has_shown_warning = False
+grammar_supported_backends = ["koboldcpp", "llamacpp", "webui", "webui-legacy"]
+
+
+def get_chat_completion(
+    model,
+    # no model required (except for Ollama), since the model is fixed to whatever you set in your own backend
+    messages,
+    functions=None,
+    functions_python=None,
+    function_call="auto",
+    context_window=None,
+    user=None,
+    # required
+    wrapper=None,
+    endpoint=None,
+    endpoint_type=None,
+    # optional cleanup
+    function_correction=True,
+    # extra hints to allow for additional prompt formatting hacks
+    # TODO this could alternatively be supported via passing function_call="send_message" into the wrapper
+    first_message=False,
+    # optional auth headers
+    auth_type=None,
+    auth_key=None,
+) -> ChatCompletionResponse:
+    from memgpt.utils import printd
+
+    assert context_window is not None, "Local LLM calls need the context length to be explicitly set"
+    assert endpoint is not None, "Local LLM calls need the endpoint (eg http://localendpoint:1234) to be explicitly set"
+    assert endpoint_type is not None, "Local LLM calls need the endpoint type (eg webui) to be explicitly set"
+    global has_shown_warning
+    grammar = None
+
+    if function_call != "auto":
+        raise ValueError(f"function_call == {function_call} not supported (auto only)")
+
+    available_wrappers = get_available_wrappers()
+    documentation = None
+
+    # Special case for if the call we're making is coming from the summarizer
+    if messages[0]["role"] == "system" and messages[0]["content"].strip() == SUMMARIZE_SYSTEM_MESSAGE.strip():
+        llm_wrapper = simple_summary_wrapper.SimpleSummaryWrapper()
+
+    # Select a default prompt formatter
+    elif wrapper is None:
+        # Warn the user that we're using the fallback
+        if not has_shown_warning:
+            print(
+                f"{CLI_WARNING_PREFIX}no wrapper specified for local LLM, using the default wrapper (you can remove this warning by specifying the wrapper with --model-wrapper)"
+            )
+            has_shown_warning = True
+
+        llm_wrapper = DEFAULT_WRAPPER()
+
+    # User provided an incorrect prompt formatter
+    elif wrapper not in available_wrappers:
+        raise ValueError(f"Could not find requested wrapper '{wrapper} in available wrappers list:\n{', '.join(available_wrappers)}")
+
+    # User provided a correct prompt formatter
+    else:
+        llm_wrapper = available_wrappers[wrapper]
+
+    # If the wrapper uses grammar, generate the grammar using the grammar generating function
+    # TODO move this to a flag
+    if wrapper is not None and "grammar" in wrapper:
+        # When using grammars, we don't want to do any extras output tricks like appending a response prefix
+        setattr(llm_wrapper, "assistant_prefix_extra_first_message", "")
+        setattr(llm_wrapper, "assistant_prefix_extra", "")
+
+        # TODO find a better way to do this than string matching (eg an attribute)
+        if "noforce" in wrapper:
+            # "noforce" means that the prompt formatter expects inner thoughts as a top-level parameter
+            # this is closer to the OpenAI style since it allows for messages w/o any function calls
+            # however, with bad LLMs it makes it easier for the LLM to "forget" to call any of the functions
+            grammar, documentation = generate_grammar_and_documentation(
+                functions_python=functions_python,
+                add_inner_thoughts_top_level=True,
+                add_inner_thoughts_param_level=False,
+                allow_only_inner_thoughts=True,
+            )
+        else:
+            # otherwise, the other prompt formatters will insert inner thoughts as a function call parameter (by default)
+            # this means that every response from the LLM will be required to call a function
+            grammar, documentation = generate_grammar_and_documentation(
+                functions_python=functions_python,
+                add_inner_thoughts_top_level=False,
+                add_inner_thoughts_param_level=True,
+                allow_only_inner_thoughts=False,
+            )
+        printd(grammar)
+
+    if grammar is not None and endpoint_type not in grammar_supported_backends:
+        print(
+            f"{CLI_WARNING_PREFIX}grammars are currently not supported when using {endpoint_type} as the MemGPT local LLM backend (supported: {', '.join(grammar_supported_backends)})"
+        )
+        grammar = None
+
+    # First step: turn the message sequence into a prompt that the model expects
+    try:
+        # if hasattr(llm_wrapper, "supports_first_message"):
+        if hasattr(llm_wrapper, "supports_first_message") and llm_wrapper.supports_first_message:
+            prompt = llm_wrapper.chat_completion_to_prompt(
+                messages, functions, first_message=first_message, function_documentation=documentation
+            )
+        else:
+            prompt = llm_wrapper.chat_completion_to_prompt(messages, functions, function_documentation=documentation)
+
+        printd(prompt)
+    except Exception as e:
+        raise LocalLLMError(
+            f"Failed to convert ChatCompletion messages into prompt string with wrapper {str(llm_wrapper)} - error: {str(e)}"
+        )
+
+    try:
+        if endpoint_type == "webui":
+            result, usage = get_webui_completion(endpoint, auth_type, auth_key, prompt, context_window, grammar=grammar)
+        elif endpoint_type == "webui-legacy":
+            result, usage = get_webui_completion_legacy(endpoint, auth_type, auth_key, prompt, context_window, grammar=grammar)
+        elif endpoint_type == "lmstudio":
+            result, usage = get_lmstudio_completion(endpoint, auth_type, auth_key, prompt, context_window, api="completions")
+        elif endpoint_type == "lmstudio-legacy":
+            result, usage = get_lmstudio_completion(endpoint, auth_type, auth_key, prompt, context_window, api="chat")
+        elif endpoint_type == "llamacpp":
+            result, usage = get_llamacpp_completion(endpoint, auth_type, auth_key, prompt, context_window, grammar=grammar)
+        elif endpoint_type == "koboldcpp":
+            result, usage = get_koboldcpp_completion(endpoint, auth_type, auth_key, prompt, context_window, grammar=grammar)
+        elif endpoint_type == "ollama":
+            result, usage = get_ollama_completion(endpoint, auth_type, auth_key, model, prompt, context_window)
+        elif endpoint_type == "vllm":
+            result, usage = get_vllm_completion(endpoint, auth_type, auth_key, model, prompt, context_window, user)
+        else:
+            raise LocalLLMError(
+                f"Invalid endpoint type {endpoint_type}, please set variable depending on your backend (webui, lmstudio, llamacpp, koboldcpp)"
+            )
+    except requests.exceptions.ConnectionError as e:
+        raise LocalLLMConnectionError(f"Unable to connect to endpoint {endpoint}")
+
+    if result is None or result == "":
+        raise LocalLLMError(f"Got back an empty response string from {endpoint}")
+    printd(f"Raw LLM output:\n====\n{result}\n====")
+
+    try:
+        if hasattr(llm_wrapper, "supports_first_message") and llm_wrapper.supports_first_message:
+            chat_completion_result = llm_wrapper.output_to_chat_completion_response(result, first_message=first_message)
+        else:
+            chat_completion_result = llm_wrapper.output_to_chat_completion_response(result)
+        printd(json.dumps(chat_completion_result, indent=2, ensure_ascii=JSON_ENSURE_ASCII))
+    except Exception as e:
+        raise LocalLLMError(f"Failed to parse JSON from local LLM response - error: {str(e)}")
+
+    # Run through some manual function correction (optional)
+    if function_correction:
+        chat_completion_result = patch_function(message_history=messages, new_message=chat_completion_result)
+
+    # Fill in potential missing usage information (used for tracking token use)
+    if not ("prompt_tokens" in usage and "completion_tokens" in usage and "total_tokens" in usage):
+        raise LocalLLMError(f"usage dict in response was missing fields ({usage})")
+
+    if usage["prompt_tokens"] is None:
+        printd(f"usage dict was missing prompt_tokens, computing on-the-fly...")
+        usage["prompt_tokens"] = count_tokens(prompt)
+
+    # NOTE: we should compute on-the-fly anyways since we might have to correct for errors during JSON parsing
+    usage["completion_tokens"] = count_tokens(json.dumps(chat_completion_result, ensure_ascii=JSON_ENSURE_ASCII))
+    """
+    if usage["completion_tokens"] is None:
+        printd(f"usage dict was missing completion_tokens, computing on-the-fly...")
+        # chat_completion_result is dict with 'role' and 'content'
+        # token counter wants a string
+        usage["completion_tokens"] = count_tokens(json.dumps(chat_completion_result, ensure_ascii=JSON_ENSURE_ASCII))
+    """
+
+    # NOTE: this is the token count that matters most
+    if usage["total_tokens"] is None:
+        printd(f"usage dict was missing total_tokens, computing on-the-fly...")
+        usage["total_tokens"] = usage["prompt_tokens"] + usage["completion_tokens"]
+
+    # unpack with response.choices[0].message.content
+    response = ChatCompletionResponse(
+        id=str(uuid.uuid4()),  # TODO something better?
+        choices=[
+            Choice(
+                finish_reason="stop",
+                index=0,
+                message=Message(
+                    role=chat_completion_result["role"],
+                    content=chat_completion_result["content"],
+                    tool_calls=[ToolCall(id=get_tool_call_id(), type="function", function=chat_completion_result["function_call"])]
+                    if "function_call" in chat_completion_result
+                    else [],
+                ),
+            )
+        ],
+        created=datetime.now().astimezone(),
+        model=model,
+        # "This fingerprint represents the backend configuration that the model runs with."
+        # system_fingerprint=user if user is not None else "null",
+        system_fingerprint=None,
+        object="chat.completion",
+        usage=UsageStatistics(**usage),
+    )
+    printd(response)
+    return response
+
+
+def generate_grammar_and_documentation(
+    functions_python: dict,
+    add_inner_thoughts_top_level: bool,
+    add_inner_thoughts_param_level: bool,
+    allow_only_inner_thoughts: bool,
+):
+    from memgpt.utils import printd
+
+    assert not (
+        add_inner_thoughts_top_level and add_inner_thoughts_param_level
+    ), "Can only place inner thoughts in one location in the grammar generator"
+
+    grammar_function_models = []
+    # create_dynamic_model_from_function will add inner thoughts to the function parameters if add_inner_thoughts is True.
+    # generate_gbnf_grammar_and_documentation will add inner thoughts to the outer object of the function parameters if add_inner_thoughts is True.
+    for key, func in functions_python.items():
+        grammar_function_models.append(create_dynamic_model_from_function(func, add_inner_thoughts=add_inner_thoughts_param_level))
+    grammar, documentation = generate_gbnf_grammar_and_documentation(
+        grammar_function_models,
+        outer_object_name="function",
+        outer_object_content="params",
+        model_prefix="function",
+        fields_prefix="params",
+        add_inner_thoughts=add_inner_thoughts_top_level,
+        allow_only_inner_thoughts=allow_only_inner_thoughts,
+    )
+    printd(grammar)
+    return grammar, documentation