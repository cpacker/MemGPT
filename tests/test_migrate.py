--- conflicted
+++ resolved
@@ -1,29 +1,16 @@
 import os
 from memgpt.migrate import migrate_all_agents, migrate_all_sources
-<<<<<<< HEAD
 from memgpt import MemGPT
 from memgpt.config import MemGPTConfig
 from .utils import wipe_config
 
 
 def test_migrate_0211():
+    wipe_config()
 
     data_dir = "tests/data/memgpt-0.2.11"
-<<<<<<< HEAD
-    os.environ["MEMGPT_CONFIG_PATH"] = os.path.join(data_dir, "config")
-=======
     # os.environ["MEMGPT_CONFIG_PATH"] = os.path.join(data_dir, "config")
     # print(f"MEMGPT_CONFIG_PATH={os.environ['MEMGPT_CONFIG_PATH']}")
-=======
-
-
-def test_migrate_0211():
-
-    data_dir = "tests/data/memgpt-0.2.11"
-    os.environ["MEMGPT_CONFIG_PATH"] = os.path.join(data_dir, "config")
-    print(f"MEMGPT_CONFIG_PATH={os.environ['MEMGPT_CONFIG_PATH']}")
->>>>>>> f507207 (add migration test)
->>>>>>> 11afeaf7
     res = migrate_all_agents(data_dir)
     assert res["failed_migrations"] == 0, f"Failed migrations: {res}"
     res = migrate_all_sources(data_dir)
