""" Metadata store for user/agent/data_source information"""

import os
import secrets
from typing import List, Optional

<<<<<<< HEAD
from sqlalchemy import JSON, Column, DateTime, Index, Integer, String, TypeDecorator
=======
from sqlalchemy import (
    BIGINT,
    JSON,
    Boolean,
    Column,
    DateTime,
    Index,
    String,
    TypeDecorator,
)
>>>>>>> 9598d57c
from sqlalchemy.sql import func

from letta.config import LettaConfig
from letta.orm.base import Base
from letta.schemas.agent import AgentState
from letta.schemas.api_key import APIKey
from letta.schemas.embedding_config import EmbeddingConfig
from letta.schemas.enums import JobStatus
from letta.schemas.job import Job
from letta.schemas.llm_config import LLMConfig
from letta.schemas.memory import Memory
from letta.schemas.openai.chat_completions import ToolCall, ToolCallFunction
from letta.schemas.tool_rule import (
    BaseToolRule,
    InitToolRule,
    TerminalToolRule,
    ToolRule,
)
from letta.schemas.user import User
from letta.settings import settings
from letta.utils import enforce_types, get_utc_time, printd


class LLMConfigColumn(TypeDecorator):
    """Custom type for storing LLMConfig as JSON"""

    impl = JSON
    cache_ok = True

    def load_dialect_impl(self, dialect):
        return dialect.type_descriptor(JSON())

    def process_bind_param(self, value, dialect):
        if value:
            # return vars(value)
            if isinstance(value, LLMConfig):
                return value.model_dump()
        return value

    def process_result_value(self, value, dialect):
        if value:
            return LLMConfig(**value)
        return value


class EmbeddingConfigColumn(TypeDecorator):
    """Custom type for storing EmbeddingConfig as JSON"""

    impl = JSON
    cache_ok = True

    def load_dialect_impl(self, dialect):
        return dialect.type_descriptor(JSON())

    def process_bind_param(self, value, dialect):
        if value:
            # return vars(value)
            if isinstance(value, EmbeddingConfig):
                return value.model_dump()
        return value

    def process_result_value(self, value, dialect):
        if value:
            return EmbeddingConfig(**value)
        return value


class ToolCallColumn(TypeDecorator):

    impl = JSON
    cache_ok = True

    def load_dialect_impl(self, dialect):
        return dialect.type_descriptor(JSON())

    def process_bind_param(self, value, dialect):
        if value:
            values = []
            for v in value:
                if isinstance(v, ToolCall):
                    values.append(v.model_dump())
                else:
                    values.append(v)
            return values

        return value

    def process_result_value(self, value, dialect):
        if value:
            tools = []
            for tool_value in value:
                if "function" in tool_value:
                    tool_call_function = ToolCallFunction(**tool_value["function"])
                    del tool_value["function"]
                else:
                    tool_call_function = None
                tools.append(ToolCall(function=tool_call_function, **tool_value))
            return tools
        return value


# TODO: eventually store providers?
# class Provider(Base):
#    __tablename__ = "providers"
#    __table_args__ = {"extend_existing": True}
#
#    id = Column(String, primary_key=True)
#    name = Column(String, nullable=False)
#    created_at = Column(DateTime(timezone=True))
#    api_key = Column(String, nullable=False)
#    base_url = Column(String, nullable=False)


class APIKeyModel(Base):
    """Data model for authentication tokens. One-to-many relationship with UserModel (1 User - N tokens)."""

    __tablename__ = "tokens"

    id = Column(String, primary_key=True)
    # each api key is tied to a user account (that it validates access for)
    user_id = Column(String, nullable=False)
    # the api key
    key = Column(String, nullable=False)
    # extra (optional) metadata
    name = Column(String)

    Index(__tablename__ + "_idx_user", user_id),
    Index(__tablename__ + "_idx_key", key),

    def __repr__(self) -> str:
        return f"<APIKey(id='{self.id}', key='{self.key}', name='{self.name}')>"

    def to_record(self) -> User:
        return APIKey(
            id=self.id,
            user_id=self.user_id,
            key=self.key,
            name=self.name,
        )


def generate_api_key(prefix="sk-", length=51) -> str:
    # Generate 'length // 2' bytes because each byte becomes two hex digits. Adjust length for prefix.
    actual_length = max(length - len(prefix), 1) // 2  # Ensure at least 1 byte is generated
    random_bytes = secrets.token_bytes(actual_length)
    new_key = prefix + random_bytes.hex()
    return new_key


class ToolRulesColumn(TypeDecorator):
    """Custom type for storing a list of ToolRules as JSON"""

    impl = JSON
    cache_ok = True

    def load_dialect_impl(self, dialect):
        return dialect.type_descriptor(JSON())

    def process_bind_param(self, value: List[BaseToolRule], dialect):
        """Convert a list of ToolRules to JSON-serializable format."""
        if value:
            return [rule.model_dump() for rule in value]
        return value

    def process_result_value(self, value, dialect) -> List[BaseToolRule]:
        """Convert JSON back to a list of ToolRules."""
        if value:
            return [self.deserialize_tool_rule(rule_data) for rule_data in value]
        return value

    @staticmethod
    def deserialize_tool_rule(data: dict) -> BaseToolRule:
        """Deserialize a dictionary to the appropriate ToolRule subclass based on the 'type'."""
        rule_type = data.get("type")  # Remove 'type' field if it exists since it is a class var
        if rule_type == "InitToolRule":
            return InitToolRule(**data)
        elif rule_type == "TerminalToolRule":
            return TerminalToolRule(**data)
        elif rule_type == "ToolRule":
            return ToolRule(**data)
        else:
            raise ValueError(f"Unknown tool rule type: {rule_type}")


class AgentModel(Base):
    """Defines data model for storing Passages (consisting of text, embedding)"""

    __tablename__ = "agents"
    __table_args__ = {"extend_existing": True}

    id = Column(String, primary_key=True)
    user_id = Column(String, nullable=False)
    name = Column(String, nullable=False)
    created_at = Column(DateTime(timezone=True), server_default=func.now())
    description = Column(String)

    # state (context compilation)
    message_ids = Column(JSON)
    memory = Column(JSON)
    system = Column(String)

    # configs
    agent_type = Column(String)
    llm_config = Column(LLMConfigColumn)
    embedding_config = Column(EmbeddingConfigColumn)

    # state
    metadata_ = Column(JSON)

    # tools
    tools = Column(JSON)
    tool_rules = Column(ToolRulesColumn)

    Index(__tablename__ + "_idx_user", user_id),

    def __repr__(self) -> str:
        return f"<Agent(id='{self.id}', name='{self.name}')>"

    def to_record(self) -> AgentState:
        agent_state = AgentState(
            id=self.id,
            user_id=self.user_id,
            name=self.name,
            created_at=self.created_at,
            description=self.description,
            message_ids=self.message_ids,
            memory=Memory.load(self.memory),  # load dictionary
            system=self.system,
            tools=self.tools,
            tool_rules=self.tool_rules,
            agent_type=self.agent_type,
            llm_config=self.llm_config,
            embedding_config=self.embedding_config,
            metadata_=self.metadata_,
        )
        assert isinstance(agent_state.memory, Memory), f"Memory object is not of type Memory: {type(agent_state.memory)}"
        return agent_state


class AgentSourceMappingModel(Base):
    """Stores mapping between agent -> source"""

    __tablename__ = "agent_source_mapping"

    id = Column(String, primary_key=True)
    user_id = Column(String, nullable=False)
    agent_id = Column(String, nullable=False)
    source_id = Column(String, nullable=False)
    Index(__tablename__ + "_idx_user", user_id, agent_id, source_id),

    def __repr__(self) -> str:
        return f"<AgentSourceMapping(user_id='{self.user_id}', agent_id='{self.agent_id}', source_id='{self.source_id}')>"


class JobModel(Base):
    __tablename__ = "jobs"
    __table_args__ = {"extend_existing": True}

    id = Column(String, primary_key=True)
    user_id = Column(String)
    status = Column(String, default=JobStatus.pending)
    created_at = Column(DateTime(timezone=True), server_default=func.now())
    completed_at = Column(DateTime(timezone=True), onupdate=func.now())
    metadata_ = Column(JSON)

    def __repr__(self) -> str:
        return f"<Job(id='{self.id}', status='{self.status}')>"

    def to_record(self):
        return Job(
            id=self.id,
            user_id=self.user_id,
            status=self.status,
            created_at=self.created_at,
            completed_at=self.completed_at,
            metadata_=self.metadata_,
        )


class MetadataStore:
    uri: Optional[str] = None

    def __init__(self, config: LettaConfig):
        # TODO: get DB URI or path
        if config.metadata_storage_type == "postgres":
            # construct URI from enviornment variables
            self.uri = settings.pg_uri if settings.pg_uri else config.metadata_storage_uri

        elif config.metadata_storage_type == "sqlite":
            path = os.path.join(config.metadata_storage_path, "sqlite.db")
            self.uri = f"sqlite:///{path}"
        else:
            raise ValueError(f"Invalid metadata storage type: {config.metadata_storage_type}")

        # Ensure valid URI
        assert self.uri, "Database URI is not provided or is invalid."

        from letta.server.server import db_context

        self.session_maker = db_context

    @enforce_types
    def create_api_key(self, user_id: str, name: str) -> APIKey:
        """Create an API key for a user"""
        new_api_key = generate_api_key()
        with self.session_maker() as session:
            if session.query(APIKeyModel).filter(APIKeyModel.key == new_api_key).count() > 0:
                # NOTE duplicate API keys / tokens should never happen, but if it does don't allow it
                raise ValueError(f"Token {new_api_key} already exists")
            # TODO store the API keys as hashed
            assert user_id and name, "User ID and name must be provided"
            token = APIKey(user_id=user_id, key=new_api_key, name=name)
            session.add(APIKeyModel(**vars(token)))
            session.commit()
        return self.get_api_key(api_key=new_api_key)

    @enforce_types
    def delete_api_key(self, api_key: str):
        """Delete an API key from the database"""
        with self.session_maker() as session:
            session.query(APIKeyModel).filter(APIKeyModel.key == api_key).delete()
            session.commit()

    @enforce_types
    def get_api_key(self, api_key: str) -> Optional[APIKey]:
        with self.session_maker() as session:
            results = session.query(APIKeyModel).filter(APIKeyModel.key == api_key).all()
            if len(results) == 0:
                return None
            assert len(results) == 1, f"Expected 1 result, got {len(results)}"  # should only be one result
            return results[0].to_record()

    @enforce_types
    def get_all_api_keys_for_user(self, user_id: str) -> List[APIKey]:
        with self.session_maker() as session:
            results = session.query(APIKeyModel).filter(APIKeyModel.user_id == user_id).all()
            tokens = [r.to_record() for r in results]
            return tokens

    @enforce_types
    def create_agent(self, agent: AgentState):
        # insert into agent table
        # make sure agent.name does not already exist for user user_id
        with self.session_maker() as session:
            if session.query(AgentModel).filter(AgentModel.name == agent.name).filter(AgentModel.user_id == agent.user_id).count() > 0:
                raise ValueError(f"Agent with name {agent.name} already exists")
            fields = vars(agent)
            fields["memory"] = agent.memory.to_dict()
            del fields["_internal_memory"]
            del fields["tags"]
            session.add(AgentModel(**fields))
            session.commit()

    @enforce_types
<<<<<<< HEAD
    def create_source(self, source: Source):
        with self.session_maker() as session:
            if session.query(SourceModel).filter(SourceModel.name == source.name).filter(SourceModel.user_id == source.user_id).count() > 0:
                raise ValueError(f"Source with name {source.name} already exists for user {source.user_id}")
            session.add(SourceModel(**vars(source)))
=======
    def create_block(self, block: Block):
        with self.session_maker() as session:
            # TODO: fix?
            # we are only validating that more than one template block
            # with a given name doesn't exist.
            if (
                session.query(BlockModel)
                .filter(BlockModel.template_name == block.template_name)
                .filter(BlockModel.user_id == block.user_id)
                .filter(BlockModel.template == True)
                .filter(BlockModel.label == block.label)
                .count()
                > 0
            ):

                raise ValueError(f"Block with name {block.template_name} already exists")

            session.add(BlockModel(**vars(block)))
>>>>>>> 9598d57c
            session.commit()

    @enforce_types
    def update_agent(self, agent: AgentState):
        with self.session_maker() as session:
            fields = vars(agent)
            if isinstance(agent.memory, Memory):  # TODO: this is nasty but this whole class will soon be removed so whatever
                fields["memory"] = agent.memory.to_dict()
            del fields["_internal_memory"]
            del fields["tags"]
            session.query(AgentModel).filter(AgentModel.id == agent.id).update(fields)
            session.commit()

    @enforce_types
<<<<<<< HEAD
    def update_source(self, source: Source):
        with self.session_maker() as session:
            session.query(SourceModel).filter(SourceModel.id == source.id).update(vars(source))
            session.commit()

    @enforce_types
    def delete_file_from_source(self, source_id: str, file_id: str, user_id: Optional[str]):
        with self.session_maker() as session:
            file_metadata = (
                session.query(FileMetadataModel)
                .filter(FileMetadataModel.source_id == source_id, FileMetadataModel.id == file_id, FileMetadataModel.user_id == user_id)
                .first()
            )

            if file_metadata:
                session.delete(file_metadata)
                session.commit()

            return file_metadata
=======
    def update_block(self, block: Block):
        with self.session_maker() as session:
            session.query(BlockModel).filter(BlockModel.id == block.id).update(vars(block))
            session.commit()

    @enforce_types
    def update_or_create_block(self, block: Block):
        with self.session_maker() as session:
            existing_block = session.query(BlockModel).filter(BlockModel.id == block.id).first()
            if existing_block:
                session.query(BlockModel).filter(BlockModel.id == block.id).update(vars(block))
            else:
                session.add(BlockModel(**vars(block)))
            session.commit()

    @enforce_types
    def delete_block(self, block_id: str):
        with self.session_maker() as session:
            session.query(BlockModel).filter(BlockModel.id == block_id).delete()
            session.commit()
>>>>>>> 9598d57c

    @enforce_types
    def delete_agent(self, agent_id: str):
        with self.session_maker() as session:

            # delete agents
            session.query(AgentModel).filter(AgentModel.id == agent_id).delete()

            # delete mappings
            session.query(AgentSourceMappingModel).filter(AgentSourceMappingModel.agent_id == agent_id).delete()

            session.commit()

    @enforce_types
    def list_agents(self, user_id: str) -> List[AgentState]:
        with self.session_maker() as session:
            results = session.query(AgentModel).filter(AgentModel.user_id == user_id).all()
            return [r.to_record() for r in results]

    @enforce_types
    def get_agent(
        self, agent_id: Optional[str] = None, agent_name: Optional[str] = None, user_id: Optional[str] = None
    ) -> Optional[AgentState]:
        with self.session_maker() as session:
            if agent_id:
                results = session.query(AgentModel).filter(AgentModel.id == agent_id).all()
            else:
                assert agent_name is not None and user_id is not None, "Must provide either agent_id or agent_name"
                results = session.query(AgentModel).filter(AgentModel.name == agent_name).filter(AgentModel.user_id == user_id).all()

            if len(results) == 0:
                return None
            assert len(results) == 1, f"Expected 1 result, got {len(results)}"  # should only be one result
            return results[0].to_record()

    @enforce_types
<<<<<<< HEAD
    def get_source(
        self, source_id: Optional[str] = None, user_id: Optional[str] = None, source_name: Optional[str] = None
    ) -> Optional[Source]:
        with self.session_maker() as session:
            if source_id:
                results = session.query(SourceModel).filter(SourceModel.id == source_id).all()
            else:
                assert user_id is not None and source_name is not None
                results = session.query(SourceModel).filter(SourceModel.name == source_name).filter(SourceModel.user_id == user_id).all()
=======
    def get_block(self, block_id: str) -> Optional[Block]:
        with self.session_maker() as session:
            results = session.query(BlockModel).filter(BlockModel.id == block_id).all()
>>>>>>> 9598d57c
            if len(results) == 0:
                return None
            assert len(results) == 1, f"Expected 1 result, got {len(results)}"
            return results[0].to_record()

<<<<<<< HEAD
=======
    @enforce_types
    def get_blocks(
        self,
        user_id: Optional[str],
        label: Optional[str] = None,
        template: Optional[bool] = None,
        template_name: Optional[str] = None,
        id: Optional[str] = None,
    ) -> Optional[List[Block]]:
        """List available blocks"""
        with self.session_maker() as session:
            query = session.query(BlockModel)

            if user_id:
                query = query.filter(BlockModel.user_id == user_id)

            if label:
                query = query.filter(BlockModel.label == label)

            if template_name:
                query = query.filter(BlockModel.template_name == template_name)

            if id:
                query = query.filter(BlockModel.id == id)

            if template:
                query = query.filter(BlockModel.template == template)

            results = query.all()

            if len(results) == 0:
                return None

            return [r.to_record() for r in results]

>>>>>>> 9598d57c
    # agent source metadata
    @enforce_types
    def attach_source(self, user_id: str, agent_id: str, source_id: str):
        with self.session_maker() as session:
            # TODO: remove this (is a hack)
            mapping_id = f"{user_id}-{agent_id}-{source_id}"
            session.add(AgentSourceMappingModel(id=mapping_id, user_id=user_id, agent_id=agent_id, source_id=source_id))
            session.commit()

    @enforce_types
    def list_attached_source_ids(self, agent_id: str) -> List[str]:
        with self.session_maker() as session:
            results = session.query(AgentSourceMappingModel).filter(AgentSourceMappingModel.agent_id == agent_id).all()
            return [r.source_id for r in results]

    @enforce_types
    def list_attached_agents(self, source_id: str) -> List[str]:
        with self.session_maker() as session:
            results = session.query(AgentSourceMappingModel).filter(AgentSourceMappingModel.source_id == source_id).all()

            agent_ids = []
            # make sure agent exists
            for r in results:
                agent = self.get_agent(agent_id=r.agent_id)
                if agent:
                    agent_ids.append(r.agent_id)
                else:
                    printd(f"Warning: agent {r.agent_id} does not exist but exists in mapping database. This should never happen.")
            return agent_ids

    @enforce_types
    def detach_source(self, agent_id: str, source_id: str):
        with self.session_maker() as session:
            session.query(AgentSourceMappingModel).filter(
                AgentSourceMappingModel.agent_id == agent_id, AgentSourceMappingModel.source_id == source_id
            ).delete()
            session.commit()

    @enforce_types
    def create_job(self, job: Job):
        with self.session_maker() as session:
            session.add(JobModel(**vars(job)))
            session.commit()

    def delete_job(self, job_id: str):
        with self.session_maker() as session:
            session.query(JobModel).filter(JobModel.id == job_id).delete()
            session.commit()

    def get_job(self, job_id: str) -> Optional[Job]:
        with self.session_maker() as session:
            results = session.query(JobModel).filter(JobModel.id == job_id).all()
            if len(results) == 0:
                return None
            assert len(results) == 1, f"Expected 1 result, got {len(results)}"
            return results[0].to_record()

    def list_jobs(self, user_id: str) -> List[Job]:
        with self.session_maker() as session:
            results = session.query(JobModel).filter(JobModel.user_id == user_id).all()
            return [r.to_record() for r in results]

    def update_job(self, job: Job) -> Job:
        with self.session_maker() as session:
            session.query(JobModel).filter(JobModel.id == job.id).update(vars(job))
            session.commit()
        return Job

    def update_job_status(self, job_id: str, status: JobStatus):
        with self.session_maker() as session:
            session.query(JobModel).filter(JobModel.id == job_id).update({"status": status})
            if status == JobStatus.COMPLETED:
                session.query(JobModel).filter(JobModel.id == job_id).update({"completed_at": get_utc_time()})
            session.commit()<|MERGE_RESOLUTION|>--- conflicted
+++ resolved
@@ -4,20 +4,7 @@
 import secrets
 from typing import List, Optional
 
-<<<<<<< HEAD
-from sqlalchemy import JSON, Column, DateTime, Index, Integer, String, TypeDecorator
-=======
-from sqlalchemy import (
-    BIGINT,
-    JSON,
-    Boolean,
-    Column,
-    DateTime,
-    Index,
-    String,
-    TypeDecorator,
-)
->>>>>>> 9598d57c
+from sqlalchemy import JSON, Column, DateTime, Index, String, TypeDecorator
 from sqlalchemy.sql import func
 
 from letta.config import LettaConfig
@@ -371,34 +358,26 @@
             session.add(AgentModel(**fields))
             session.commit()
 
-    @enforce_types
-<<<<<<< HEAD
-    def create_source(self, source: Source):
-        with self.session_maker() as session:
-            if session.query(SourceModel).filter(SourceModel.name == source.name).filter(SourceModel.user_id == source.user_id).count() > 0:
-                raise ValueError(f"Source with name {source.name} already exists for user {source.user_id}")
-            session.add(SourceModel(**vars(source)))
-=======
-    def create_block(self, block: Block):
-        with self.session_maker() as session:
-            # TODO: fix?
-            # we are only validating that more than one template block
-            # with a given name doesn't exist.
-            if (
-                session.query(BlockModel)
-                .filter(BlockModel.template_name == block.template_name)
-                .filter(BlockModel.user_id == block.user_id)
-                .filter(BlockModel.template == True)
-                .filter(BlockModel.label == block.label)
-                .count()
-                > 0
-            ):
-
-                raise ValueError(f"Block with name {block.template_name} already exists")
-
-            session.add(BlockModel(**vars(block)))
->>>>>>> 9598d57c
-            session.commit()
+    #
+    # def create_block(self, block: Block):
+    #     with self.session_maker() as session:
+    #         # TODO: fix?
+    #         # we are only validating that more than one template block
+    #         # with a given name doesn't exist.
+    #         if (
+    #             session.query(BlockModel)
+    #             .filter(BlockModel.template_name == block.template_name)
+    #             .filter(BlockModel.user_id == block.user_id)
+    #             .filter(BlockModel.template == True)
+    #             .filter(BlockModel.label == block.label)
+    #             .count()
+    #             > 0
+    #         ):
+    #
+    #             raise ValueError(f"Block with name {block.template_name} already exists")
+    #
+    #         session.add(BlockModel(**vars(block)))
+    #         session.commit()
 
     @enforce_types
     def update_agent(self, agent: AgentState):
@@ -412,48 +391,27 @@
             session.commit()
 
     @enforce_types
-<<<<<<< HEAD
-    def update_source(self, source: Source):
-        with self.session_maker() as session:
-            session.query(SourceModel).filter(SourceModel.id == source.id).update(vars(source))
-            session.commit()
-
-    @enforce_types
-    def delete_file_from_source(self, source_id: str, file_id: str, user_id: Optional[str]):
-        with self.session_maker() as session:
-            file_metadata = (
-                session.query(FileMetadataModel)
-                .filter(FileMetadataModel.source_id == source_id, FileMetadataModel.id == file_id, FileMetadataModel.user_id == user_id)
-                .first()
-            )
-
-            if file_metadata:
-                session.delete(file_metadata)
-                session.commit()
-
-            return file_metadata
-=======
-    def update_block(self, block: Block):
-        with self.session_maker() as session:
-            session.query(BlockModel).filter(BlockModel.id == block.id).update(vars(block))
-            session.commit()
-
-    @enforce_types
-    def update_or_create_block(self, block: Block):
-        with self.session_maker() as session:
-            existing_block = session.query(BlockModel).filter(BlockModel.id == block.id).first()
-            if existing_block:
-                session.query(BlockModel).filter(BlockModel.id == block.id).update(vars(block))
-            else:
-                session.add(BlockModel(**vars(block)))
-            session.commit()
-
-    @enforce_types
-    def delete_block(self, block_id: str):
-        with self.session_maker() as session:
-            session.query(BlockModel).filter(BlockModel.id == block_id).delete()
-            session.commit()
->>>>>>> 9598d57c
+
+    # def update_block(self, block: Block):
+    #     with self.session_maker() as session:
+    #         session.query(BlockModel).filter(BlockModel.id == block.id).update(vars(block))
+    #         session.commit()
+    #
+    # @enforce_types
+    # def update_or_create_block(self, block: Block):
+    #     with self.session_maker() as session:
+    #         existing_block = session.query(BlockModel).filter(BlockModel.id == block.id).first()
+    #         if existing_block:
+    #             session.query(BlockModel).filter(BlockModel.id == block.id).update(vars(block))
+    #         else:
+    #             session.add(BlockModel(**vars(block)))
+    #         session.commit()
+    #
+    # @enforce_types
+    # def delete_block(self, block_id: str):
+    #     with self.session_maker() as session:
+    #         session.query(BlockModel).filter(BlockModel.id == block_id).delete()
+    #         session.commit()
 
     @enforce_types
     def delete_agent(self, agent_id: str):
@@ -490,64 +448,49 @@
             return results[0].to_record()
 
     @enforce_types
-<<<<<<< HEAD
-    def get_source(
-        self, source_id: Optional[str] = None, user_id: Optional[str] = None, source_name: Optional[str] = None
-    ) -> Optional[Source]:
-        with self.session_maker() as session:
-            if source_id:
-                results = session.query(SourceModel).filter(SourceModel.id == source_id).all()
-            else:
-                assert user_id is not None and source_name is not None
-                results = session.query(SourceModel).filter(SourceModel.name == source_name).filter(SourceModel.user_id == user_id).all()
-=======
-    def get_block(self, block_id: str) -> Optional[Block]:
-        with self.session_maker() as session:
-            results = session.query(BlockModel).filter(BlockModel.id == block_id).all()
->>>>>>> 9598d57c
-            if len(results) == 0:
-                return None
-            assert len(results) == 1, f"Expected 1 result, got {len(results)}"
-            return results[0].to_record()
-
-<<<<<<< HEAD
-=======
-    @enforce_types
-    def get_blocks(
-        self,
-        user_id: Optional[str],
-        label: Optional[str] = None,
-        template: Optional[bool] = None,
-        template_name: Optional[str] = None,
-        id: Optional[str] = None,
-    ) -> Optional[List[Block]]:
-        """List available blocks"""
-        with self.session_maker() as session:
-            query = session.query(BlockModel)
-
-            if user_id:
-                query = query.filter(BlockModel.user_id == user_id)
-
-            if label:
-                query = query.filter(BlockModel.label == label)
-
-            if template_name:
-                query = query.filter(BlockModel.template_name == template_name)
-
-            if id:
-                query = query.filter(BlockModel.id == id)
-
-            if template:
-                query = query.filter(BlockModel.template == template)
-
-            results = query.all()
-
-            if len(results) == 0:
-                return None
-
-            return [r.to_record() for r in results]
-
->>>>>>> 9598d57c
+    # def get_block(self, block_id: str) -> Optional[Block]:
+    #     with self.session_maker() as session:
+    #         results = session.query(BlockModel).filter(BlockModel.id == block_id).all()
+    #         if len(results) == 0:
+    #             return None
+    #         assert len(results) == 1, f"Expected 1 result, got {len(results)}"
+    #         return results[0].to_record()
+
+    # @enforce_types
+    # def get_blocks(
+    #     self,
+    #     user_id: Optional[str],
+    #     label: Optional[str] = None,
+    #     template: Optional[bool] = None,
+    #     template_name: Optional[str] = None,
+    #     id: Optional[str] = None,
+    # ) -> Optional[List[Block]]:
+    #     """List available blocks"""
+    #     with self.session_maker() as session:
+    #         query = session.query(BlockModel)
+    #
+    #         if user_id:
+    #             query = query.filter(BlockModel.user_id == user_id)
+    #
+    #         if label:
+    #             query = query.filter(BlockModel.label == label)
+    #
+    #         if template_name:
+    #             query = query.filter(BlockModel.template_name == template_name)
+    #
+    #         if id:
+    #             query = query.filter(BlockModel.id == id)
+    #
+    #         if template:
+    #             query = query.filter(BlockModel.template == template)
+    #
+    #         results = query.all()
+    #
+    #         if len(results) == 0:
+    #             return None
+    #
+    #         return [r.to_record() for r in results]
+
     # agent source metadata
     @enforce_types
     def attach_source(self, user_id: str, agent_id: str, source_id: str):
