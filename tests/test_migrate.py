--- conflicted
+++ resolved
@@ -1,15 +1,12 @@
-<<<<<<< HEAD
-from memgpt.migrate import migrate_all_agents
-from .utils import wipe_config
-=======
 import os
+import shutil
+import uuid
+
 from memgpt.migrate import migrate_all_agents, migrate_all_sources
 from memgpt.config import MemGPTConfig
+from memgpt.server.server import SyncServer
+
 from .utils import wipe_config, create_config
->>>>>>> 23702f6e
-from memgpt.server.server import SyncServer
-import shutil
-import uuid
 
 
 def test_migrate_0211():
