--- conflicted
+++ resolved
@@ -31,20 +31,8 @@
     timestamp: Optional[datetime] = None,
 ) -> Union[StreamingResponse, MemGPTResponse]:
     """Split off into a separate function so that it can be imported in the /chat/completion proxy."""
-
-<<<<<<< HEAD
     # TODO: @charles is this the correct way to handle?
     include_final_message = True
-=======
-    # handle the legacy mode streaming
-    if stream_legacy:
-        # NOTE: override
-        stream_steps = True
-        stream_tokens = False
-        include_final_message = False
-    else:
-        include_final_message = True
->>>>>>> 6ba68c3a
 
     # determine role
     if role == "user" or role is None:
