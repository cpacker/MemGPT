--- conflicted
+++ resolved
@@ -140,34 +140,12 @@
                 "human": human,
             }
         }
-<<<<<<< HEAD
-        try:
-            response = requests.post(f"{self.base_url}/api/agents", json=payload, headers=self.headers)
-            # Check if the response status code indicates success (i.e., 200 <= status_code < 300)
-            if response.ok:
-                response_json = response.json()
-                try:
-                    llm_config = LLMConfig(**response_json["agent_state"]["llm_config"])
-                except Exception as e:
-                    print(f"Error unpacking response_json: \n{response_json}")
-                    raise ValueError("Error processing the response data.") from e
-            else:
-                # Handle HTTP error responses
-                print(f"HTTP Error {response.status_code}: {response.text}")
-                response.raise_for_status()  # This will raise an HTTPError based on the status code of the response
-        except RequestException as e:
-            # Handle other request-related errors (e.g., network issues)
-            print(f"Request failed: {e}")
-            raise
-
-=======
         response = requests.post(f"{self.base_url}/api/agents", json=payload, headers=self.headers)
         if response.status_code != 200:
             raise ValueError(f"Failed to create agent: {response.text}")
         response_json = response.json()
         print(response_json)
         llm_config = LLMConfig(**response_json["agent_state"]["llm_config"])
->>>>>>> 03e9f3eb
         embedding_config = EmbeddingConfig(**response_json["agent_state"]["embedding_config"])
         agent_state = AgentState(
             id=uuid.UUID(response_json["agent_state"]["id"]),
