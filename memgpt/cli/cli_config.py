--- conflicted
+++ resolved
@@ -210,29 +210,16 @@
 
 def configure_archival_storage(config: MemGPTConfig):
     # Configure archival storage backend
-<<<<<<< HEAD
-    archival_storage_options = ["local", "postgres", "chroma"]
-    archival_storage_type = questionary.select("Select storage backend for archival data:", archival_storage_options, default="local").ask()
-=======
     archival_storage_options = ["local", "lancedb", "postgres"]
     archival_storage_type = questionary.select(
         "Select storage backend for archival data:", archival_storage_options, default=config.archival_storage_type
     ).ask()
->>>>>>> 0ee2b8c0
     archival_storage_uri = None
-    archival_storage_path = None
     if archival_storage_type == "postgres":
         archival_storage_uri = questionary.text(
             "Enter postgres connection string (e.g. postgresql+pg8000://{user}:{password}@{ip}:5432/{database}):",
             default=config.archival_storage_uri if config.archival_storage_uri else "",
         ).ask()
-    elif archival_storage_type == "chroma":
-        chroma_type = questionary.select("Select chroma client type:", ["HTTP", "Persistent Storage"]).ask()
-        if chroma_type == "HTTP":
-            archival_storage_uri = questionary.text("Enter chroma server (e.g. localhost:8000)").ask()
-            # TODO: check correct formatting
-        else:
-            archival_storage_path = questionary.text("Enter chroma storage path (e.g. /tmp/chroma)").ask()
 
     if archival_storage_type == "lancedb":
         archival_storage_uri = questionary.text(
