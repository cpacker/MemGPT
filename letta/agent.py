import datetime
import inspect
import traceback
import warnings
from abc import ABC, abstractmethod
from typing import List, Literal, Optional, Tuple, Union

from tqdm import tqdm

from letta.agent_store.storage import StorageConnector
from letta.constants import (
    CLI_WARNING_PREFIX,
    FIRST_MESSAGE_ATTEMPTS,
    FUNC_FAILED_HEARTBEAT_MESSAGE,
    IN_CONTEXT_MEMORY_KEYWORD,
    LLM_MAX_TOKENS,
    MESSAGE_SUMMARY_TRUNC_KEEP_N_LAST,
    MESSAGE_SUMMARY_TRUNC_TOKEN_FRAC,
    MESSAGE_SUMMARY_WARNING_FRAC,
    REQ_HEARTBEAT_MESSAGE,
)
from letta.errors import LLMError
from letta.interface import AgentInterface
from letta.llm_api.helpers import is_context_overflow_error
from letta.llm_api.llm_api_tools import create
from letta.local_llm.utils import num_tokens_from_messages
from letta.memory import ArchivalMemory, RecallMemory, summarize_messages
from letta.metadata import MetadataStore
from letta.persistence_manager import LocalStateManager
from letta.schemas.agent import AgentState, AgentStepResponse
from letta.schemas.block import Block
from letta.schemas.embedding_config import EmbeddingConfig
from letta.schemas.enums import MessageRole, OptionState
from letta.schemas.memory import ContextWindowOverview, Memory
from letta.schemas.message import Message, UpdateMessage
from letta.schemas.openai.chat_completion_response import ChatCompletionResponse
from letta.schemas.openai.chat_completion_response import (
    Message as ChatCompletionMessage,
)
from letta.schemas.openai.chat_completion_response import UsageStatistics
from letta.schemas.passage import Passage
from letta.schemas.tool import Tool
from letta.schemas.usage import LettaUsageStatistics
from letta.system import (
    get_heartbeat,
    get_initial_boot_messages,
    get_login_event,
    get_token_limit_warning,
    package_function_response,
    package_summarize_message,
    package_user_message,
)
from letta.utils import (
    count_tokens,
    get_local_time,
    get_tool_call_id,
    get_utc_time,
    is_utc_datetime,
    json_dumps,
    json_loads,
    parse_json,
    printd,
    united_diff,
    validate_function_response,
    verify_first_message_correctness,
)


def compile_memory_metadata_block(
    memory_edit_timestamp: datetime.datetime,
    archival_memory: Optional[ArchivalMemory] = None,
    recall_memory: Optional[RecallMemory] = None,
) -> str:
    # Put the timestamp in the local timezone (mimicking get_local_time())
    timestamp_str = memory_edit_timestamp.astimezone().strftime("%Y-%m-%d %I:%M:%S %p %Z%z").strip()

    # Create a metadata block of info so the agent knows about the metadata of out-of-context memories
    memory_metadata_block = "\n".join(
        [
            f"### Memory [last modified: {timestamp_str}]",
            f"{recall_memory.count() if recall_memory else 0} previous messages between you and the user are stored in recall memory (use functions to access them)",
            f"{archival_memory.count() if archival_memory else 0} total memories you created are stored in archival memory (use functions to access them)",
            "\nCore memory shown below (limited in size, additional information stored in archival / recall memory):",
        ]
    )
    return memory_metadata_block


def compile_system_message(
    system_prompt: str,
    in_context_memory: Memory,
    in_context_memory_last_edit: datetime.datetime,  # TODO move this inside of BaseMemory?
    archival_memory: Optional[ArchivalMemory] = None,
    recall_memory: Optional[RecallMemory] = None,
    user_defined_variables: Optional[dict] = None,
    append_icm_if_missing: bool = True,
    template_format: Literal["f-string", "mustache", "jinja2"] = "f-string",
) -> str:
    """Prepare the final/full system message that will be fed into the LLM API

    The base system message may be templated, in which case we need to render the variables.

    The following are reserved variables:
      - CORE_MEMORY: the in-context memory of the LLM
    """

    if user_defined_variables is not None:
        # TODO eventually support the user defining their own variables to inject
        raise NotImplementedError
    else:
        variables = {}

    # Add the protected memory variable
    if IN_CONTEXT_MEMORY_KEYWORD in variables:
        raise ValueError(f"Found protected variable '{IN_CONTEXT_MEMORY_KEYWORD}' in user-defined vars: {str(user_defined_variables)}")
    else:
        # TODO should this all put into the memory.__repr__ function?
        memory_metadata_string = compile_memory_metadata_block(
            memory_edit_timestamp=in_context_memory_last_edit,
            archival_memory=archival_memory,
            recall_memory=recall_memory,
        )
        full_memory_string = memory_metadata_string + "\n" + in_context_memory.compile()

        # Add to the variables list to inject
        variables[IN_CONTEXT_MEMORY_KEYWORD] = full_memory_string

    if template_format == "f-string":

        # Catch the special case where the system prompt is unformatted
        if append_icm_if_missing:
            memory_variable_string = "{" + IN_CONTEXT_MEMORY_KEYWORD + "}"
            if memory_variable_string not in system_prompt:
                # In this case, append it to the end to make sure memory is still injected
                # warnings.warn(f"{IN_CONTEXT_MEMORY_KEYWORD} variable was missing from system prompt, appending instead")
                system_prompt += "\n" + memory_variable_string

        # render the variables using the built-in templater
        try:
            formatted_prompt = system_prompt.format_map(variables)
        except Exception as e:
            raise ValueError(f"Failed to format system prompt - {str(e)}. System prompt value:\n{system_prompt}")

    else:
        # TODO support for mustache and jinja2
        raise NotImplementedError(template_format)

    return formatted_prompt


def initialize_message_sequence(
    model: str,
    system: str,
    memory: Memory,
    archival_memory: Optional[ArchivalMemory] = None,
    recall_memory: Optional[RecallMemory] = None,
    memory_edit_timestamp: Optional[datetime.datetime] = None,
    include_initial_boot_message: bool = True,
) -> List[dict]:
    if memory_edit_timestamp is None:
        memory_edit_timestamp = get_local_time()

    # full_system_message = construct_system_with_memory(
    # system, memory, memory_edit_timestamp, archival_memory=archival_memory, recall_memory=recall_memory
    # )
    full_system_message = compile_system_message(
        system_prompt=system,
        in_context_memory=memory,
        in_context_memory_last_edit=memory_edit_timestamp,
        archival_memory=archival_memory,
        recall_memory=recall_memory,
        user_defined_variables=None,
        append_icm_if_missing=True,
    )
    first_user_message = get_login_event()  # event letting Letta know the user just logged in

    if include_initial_boot_message:
        if model is not None and "gpt-3.5" in model:
            initial_boot_messages = get_initial_boot_messages("startup_with_send_message_gpt35")
        else:
            initial_boot_messages = get_initial_boot_messages("startup_with_send_message")
        messages = (
            [
                {"role": "system", "content": full_system_message},
            ]
            + initial_boot_messages
            + [
                {"role": "user", "content": first_user_message},
            ]
        )

    else:
        messages = [
            {"role": "system", "content": full_system_message},
            {"role": "user", "content": first_user_message},
        ]

    return messages


class BaseAgent(ABC):
    """
    Abstract class for all agents.
    Only two interfaces are required: step and update_state.
    """

    @abstractmethod
    def step(
        self,
        messages: Union[Message, List[Message]],
    ) -> LettaUsageStatistics:
        """
        Top-level event message handler for the agent.
        """
        raise NotImplementedError

    @abstractmethod
    def update_state(self) -> AgentState:
        raise NotImplementedError


class Agent(BaseAgent):
    def __init__(
        self,
        interface: Optional[AgentInterface],
        # agents can be created from providing agent_state
        agent_state: AgentState,
        tools: List[Tool],
        # memory: Memory,
        # extras
        messages_total: Optional[int] = None,  # TODO remove?
        first_message_verify_mono: bool = True,  # TODO move to config?
    ):
        assert isinstance(agent_state.memory, Memory), f"Memory object is not of type Memory: {type(agent_state.memory)}"
        # Hold a copy of the state that was used to init the agent
        self.agent_state = agent_state
        assert isinstance(self.agent_state.memory, Memory), f"Memory object is not of type Memory: {type(self.agent_state.memory)}"

        # link tools
        self.tools = tools
        self.link_tools(tools)

        # gpt-4, gpt-3.5-turbo, ...
        self.model = self.agent_state.llm_config.model

        # Store the system instructions (used to rebuild memory)
        self.system = self.agent_state.system

        # Initialize the memory object
        printd("Initialized memory object", self.agent_state.memory.compile())

        # Interface must implement:
        # - internal_monologue
        # - assistant_message
        # - function_message
        # ...
        # Different interfaces can handle events differently
        # e.g., print in CLI vs send a discord message with a discord bot
        self.interface = interface

        # Create the persistence manager object based on the AgentState info
        self.persistence_manager = LocalStateManager(agent_state=self.agent_state)

        # State needed for heartbeat pausing
        self.pause_heartbeats_start = None
        self.pause_heartbeats_minutes = 0

        self.first_message_verify_mono = first_message_verify_mono

        # Controls if the convo memory pressure warning is triggered
        # When an alert is sent in the message queue, set this to True (to avoid repeat alerts)
        # When the summarizer is run, set this back to False (to reset)
        self.agent_alerted_about_memory_pressure = False

        self._messages: List[Message] = []

        # Once the memory object is initialized, use it to "bake" the system message
        if self.agent_state.message_ids is not None:
            self.set_message_buffer(message_ids=self.agent_state.message_ids)

        else:
            printd(f"Agent.__init__ :: creating, state={agent_state.message_ids}")

            # Generate a sequence of initial messages to put in the buffer
            init_messages = initialize_message_sequence(
                model=self.model,
                system=self.system,
                memory=self.agent_state.memory,
                archival_memory=None,
                recall_memory=None,
                memory_edit_timestamp=get_utc_time(),
                include_initial_boot_message=True,
            )

            # Cast the messages to actual Message objects to be synced to the DB
            init_messages_objs = []
            for msg in init_messages:
                init_messages_objs.append(
                    Message.dict_to_message(
                        agent_id=self.agent_state.id, user_id=self.agent_state.user_id, model=self.model, openai_message_dict=msg
                    )
                )
            assert all([isinstance(msg, Message) for msg in init_messages_objs]), (init_messages_objs, init_messages)

            # Put the messages inside the message buffer
            self.messages_total = 0
            # self._append_to_messages(added_messages=[cast(Message, msg) for msg in init_messages_objs if msg is not None])
            self._append_to_messages(added_messages=init_messages_objs)
            self._validate_message_buffer_is_utc()

        # Keep track of the total number of messages throughout all time
        self.messages_total = messages_total if messages_total is not None else (len(self._messages) - 1)  # (-system)
        self.messages_total_init = len(self._messages) - 1
        printd(f"Agent initialized, self.messages_total={self.messages_total}")

        # Create the agent in the DB
        self.update_state()

    @property
    def messages(self) -> List[dict]:
        """Getter method that converts the internal Message list into OpenAI-style dicts"""
        return [msg.to_openai_dict() for msg in self._messages]

    @messages.setter
    def messages(self, value):
        raise Exception("Modifying message list directly not allowed")

    def link_tools(self, tools: List[Tool]):
        """Bind a tool object (schema + python function) to the agent object"""

        # tools
        for tool in tools:
            assert tool, f"Tool is None - must be error in querying tool from DB"
            assert tool.name in self.agent_state.tools, f"Tool {tool} not found in agent_state.tools"
        for tool_name in self.agent_state.tools:
            assert tool_name in [tool.name for tool in tools], f"Tool name {tool_name} not included in agent tool list"

        # Update tools
        self.tools = tools

        # Store the functions schemas (this is passed as an argument to ChatCompletion)
        self.functions = []
        self.functions_python = {}
        env = {}
        env.update(globals())
        for tool in tools:
            try:
                # WARNING: name may not be consistent?
                if tool.module:  # execute the whole module
                    exec(tool.module, env)
                else:
                    exec(tool.source_code, env)

                self.functions_python[tool.json_schema["name"]] = env[tool.json_schema["name"]]
                self.functions.append(tool.json_schema)
            except Exception as e:
                warnings.warn(f"WARNING: tool {tool.name} failed to link")
                print(e)
        assert all([callable(f) for k, f in self.functions_python.items()]), self.functions_python

    def _load_messages_from_recall(self, message_ids: List[str]) -> List[Message]:
        """Load a list of messages from recall storage"""

        # Pull the message objects from the database
        message_objs = []
        for msg_id in message_ids:
            msg_obj = self.persistence_manager.recall_memory.storage.get(msg_id)
            if msg_obj:
                if isinstance(msg_obj, Message):
                    message_objs.append(msg_obj)
                else:
                    printd(f"Warning - message ID {msg_id} is not a Message object")
                    warnings.warn(f"Warning - message ID {msg_id} is not a Message object")
            else:
                printd(f"Warning - message ID {msg_id} not found in recall storage")
                warnings.warn(f"Warning - message ID {msg_id} not found in recall storage")

        return message_objs

    def _validate_message_buffer_is_utc(self):
        """Iterate over the message buffer and force all messages to be UTC stamped"""

        for m in self._messages:
            # assert is_utc_datetime(m.created_at), f"created_at on message for agent {self.agent_state.name} isn't UTC:\n{vars(m)}"
            # TODO eventually do casting via an edit_message function
            if not is_utc_datetime(m.created_at):
                printd(f"Warning - created_at on message for agent {self.agent_state.name} isn't UTC (text='{m.text}')")
                m.created_at = m.created_at.replace(tzinfo=datetime.timezone.utc)

    def set_message_buffer(self, message_ids: List[str], force_utc: bool = True):
        """Set the messages in the buffer to the message IDs list"""

        message_objs = self._load_messages_from_recall(message_ids=message_ids)

        # set the objects in the buffer
        self._messages = message_objs

        # bugfix for old agents that may not have had UTC specified in their timestamps
        if force_utc:
            self._validate_message_buffer_is_utc()

        # also sync the message IDs attribute
        self.agent_state.message_ids = message_ids

    def refresh_message_buffer(self):
        """Refresh the message buffer from the database"""

        messages_to_sync = self.agent_state.message_ids
        assert messages_to_sync and all([isinstance(msg_id, str) for msg_id in messages_to_sync])

        self.set_message_buffer(message_ids=messages_to_sync)

    def _trim_messages(self, num):
        """Trim messages from the front, not including the system message"""
        self.persistence_manager.trim_messages(num)

        new_messages = [self._messages[0]] + self._messages[num:]
        self._messages = new_messages

    def _prepend_to_messages(self, added_messages: List[Message]):
        """Wrapper around self.messages.prepend to allow additional calls to a state/persistence manager"""
        assert all([isinstance(msg, Message) for msg in added_messages])

        self.persistence_manager.prepend_to_messages(added_messages)

        new_messages = [self._messages[0]] + added_messages + self._messages[1:]  # prepend (no system)
        self._messages = new_messages
        self.messages_total += len(added_messages)  # still should increment the message counter (summaries are additions too)

    def _append_to_messages(self, added_messages: List[Message]):
        """Wrapper around self.messages.append to allow additional calls to a state/persistence manager"""
        assert all([isinstance(msg, Message) for msg in added_messages])

        self.persistence_manager.append_to_messages(added_messages)

        # strip extra metadata if it exists
        # for msg in added_messages:
        # msg.pop("api_response", None)
        # msg.pop("api_args", None)
        new_messages = self._messages + added_messages  # append

        self._messages = new_messages
        self.messages_total += len(added_messages)

    def append_to_messages(self, added_messages: List[dict]):
        """An external-facing message append, where dict-like messages are first converted to Message objects"""
        added_messages_objs = [
            Message.dict_to_message(
                agent_id=self.agent_state.id,
                user_id=self.agent_state.user_id,
                model=self.model,
                openai_message_dict=msg,
            )
            for msg in added_messages
        ]
        self._append_to_messages(added_messages_objs)

    def _get_ai_reply(
        self,
        message_sequence: List[Message],
        function_call: str = "auto",
        first_message: bool = False,  # hint
        stream: bool = False,  # TODO move to config?
        inner_thoughts_in_kwargs_option: OptionState = OptionState.DEFAULT,
    ) -> ChatCompletionResponse:
        """Get response from LLM API"""
        try:
            response = create(
                # agent_state=self.agent_state,
                llm_config=self.agent_state.llm_config,
                user_id=self.agent_state.user_id,
                messages=message_sequence,
                functions=self.functions,
                functions_python=self.functions_python,
                function_call=function_call,
                # hint
                first_message=first_message,
                # streaming
                stream=stream,
                stream_interface=self.interface,
                # putting inner thoughts in func args or not
                inner_thoughts_in_kwargs_option=inner_thoughts_in_kwargs_option,
            )

            if len(response.choices) == 0 or response.choices[0] is None:
                raise Exception(f"API call didn't return a message: {response}")

            if response.choices[0] is None:
                raise Exception(f"API call returned a message that is None: {response}")

            # special case for 'length'
            if response.choices[0].finish_reason == "length":
                raise Exception("Finish reason was length (maximum context length)")

            # catches for soft errors
            if response.choices[0].finish_reason not in ["stop", "function_call", "tool_calls"]:
                raise Exception(f"API call finish with bad finish reason: {response}")

            # unpack with response.choices[0].message.content
            return response
        except Exception as e:
            raise e

    def _handle_ai_response(
        self,
        response_message: ChatCompletionMessage,  # TODO should we eventually move the Message creation outside of this function?
        override_tool_call_id: bool = True,
        # If we are streaming, we needed to create a Message ID ahead of time,
        # and now we want to use it in the creation of the Message object
        # TODO figure out a cleaner way to do this
        response_message_id: Optional[str] = None,
    ) -> Tuple[List[Message], bool, bool]:
        """Handles parsing and function execution"""

        # Hacky failsafe for now to make sure we didn't implement the streaming Message ID creation incorrectly
        if response_message_id is not None:
            assert response_message_id.startswith("message-"), response_message_id

        messages = []  # append these to the history when done

        # Step 2: check if LLM wanted to call a function
        if response_message.function_call or (response_message.tool_calls is not None and len(response_message.tool_calls) > 0):
            if response_message.function_call:
                raise DeprecationWarning(response_message)
            if response_message.tool_calls is not None and len(response_message.tool_calls) > 1:
                # raise NotImplementedError(f">1 tool call not supported")
                # TODO eventually support sequential tool calling
                printd(f">1 tool call not supported, using index=0 only\n{response_message.tool_calls}")
                response_message.tool_calls = [response_message.tool_calls[0]]
            assert response_message.tool_calls is not None and len(response_message.tool_calls) > 0

            # generate UUID for tool call
            if override_tool_call_id or response_message.function_call:
                tool_call_id = get_tool_call_id()  # needs to be a string for JSON
                response_message.tool_calls[0].id = tool_call_id
            else:
                tool_call_id = response_message.tool_calls[0].id
                assert tool_call_id is not None  # should be defined

            # only necessary to add the tool_cal_id to a function call (antipattern)
            # response_message_dict = response_message.model_dump()
            # response_message_dict["tool_call_id"] = tool_call_id

            # role: assistant (requesting tool call, set tool call ID)
            messages.append(
                # NOTE: we're recreating the message here
                # TODO should probably just overwrite the fields?
                Message.dict_to_message(
                    id=response_message_id,
                    agent_id=self.agent_state.id,
                    user_id=self.agent_state.user_id,
                    model=self.model,
                    openai_message_dict=response_message.model_dump(),
                )
            )  # extend conversation with assistant's reply
            printd(f"Function call message: {messages[-1]}")

            nonnull_content = False
            if response_message.content:
                # The content if then internal monologue, not chat
                self.interface.internal_monologue(response_message.content, msg_obj=messages[-1])
                # Flag to avoid printing a duplicate if inner thoughts get popped from the function call
                nonnull_content = True

            # Step 3: call the function
            # Note: the JSON response may not always be valid; be sure to handle errors
            function_call = (
                response_message.function_call if response_message.function_call is not None else response_message.tool_calls[0].function
            )

            # Get the name of the function
            function_name = function_call.name
            printd(f"Request to call function {function_name} with tool_call_id: {tool_call_id}")

            # Failure case 1: function name is wrong
            try:
                function_to_call = self.functions_python[function_name]
            except KeyError:
                error_msg = f"No function named {function_name}"
                function_response = package_function_response(False, error_msg)
                messages.append(
                    Message.dict_to_message(
                        agent_id=self.agent_state.id,
                        user_id=self.agent_state.user_id,
                        model=self.model,
                        openai_message_dict={
                            "role": "tool",
                            "name": function_name,
                            "content": function_response,
                            "tool_call_id": tool_call_id,
                        },
                    )
                )  # extend conversation with function response
                self.interface.function_message(f"Error: {error_msg}", msg_obj=messages[-1])
                return messages, False, True  # force a heartbeat to allow agent to handle error

            # Failure case 2: function name is OK, but function args are bad JSON
            try:
                raw_function_args = function_call.arguments
                function_args = parse_json(raw_function_args)
            except Exception:
                error_msg = f"Error parsing JSON for function '{function_name}' arguments: {function_call.arguments}"
                function_response = package_function_response(False, error_msg)
                messages.append(
                    Message.dict_to_message(
                        agent_id=self.agent_state.id,
                        user_id=self.agent_state.user_id,
                        model=self.model,
                        openai_message_dict={
                            "role": "tool",
                            "name": function_name,
                            "content": function_response,
                            "tool_call_id": tool_call_id,
                        },
                    )
                )  # extend conversation with function response
                self.interface.function_message(f"Error: {error_msg}", msg_obj=messages[-1])
                return messages, False, True  # force a heartbeat to allow agent to handle error

            # Check if inner thoughts is in the function call arguments (possible apparently if you are using Azure)
            if "inner_thoughts" in function_args:
                response_message.content = function_args.pop("inner_thoughts")
            # The content if then internal monologue, not chat
            if response_message.content and not nonnull_content:
                self.interface.internal_monologue(response_message.content, msg_obj=messages[-1])

            # (Still parsing function args)
            # Handle requests for immediate heartbeat
            heartbeat_request = function_args.pop("request_heartbeat", None)

            # Edge case: heartbeat_request is returned as a stringified boolean, we will attempt to parse:
            if isinstance(heartbeat_request, str) and heartbeat_request.lower().strip() == "true":
                heartbeat_request = True

            if not isinstance(heartbeat_request, bool) or heartbeat_request is None:
                printd(
                    f"{CLI_WARNING_PREFIX}'request_heartbeat' arg parsed was not a bool or None, type={type(heartbeat_request)}, value={heartbeat_request}"
                )
                heartbeat_request = False

            # Failure case 3: function failed during execution
            # NOTE: the msg_obj associated with the "Running " message is the prior assistant message, not the function/tool role message
            #       this is because the function/tool role message is only created once the function/tool has executed/returned
            self.interface.function_message(f"Running {function_name}({function_args})", msg_obj=messages[-1])
            try:
                spec = inspect.getfullargspec(function_to_call).annotations

                for name, arg in function_args.items():
                    if isinstance(function_args[name], dict):
                        function_args[name] = spec[name](**function_args[name])

                function_args["self"] = self  # need to attach self to arg since it's dynamically linked

                function_response = function_to_call(**function_args)
                if function_name in ["conversation_search", "conversation_search_date", "archival_memory_search"]:
                    # with certain functions we rely on the paging mechanism to handle overflow
                    truncate = False
                else:
                    # but by default, we add a truncation safeguard to prevent bad functions from
                    # overflow the agent context window
                    truncate = True
                function_response_string = validate_function_response(function_response, truncate=truncate)
                function_args.pop("self", None)
                function_response = package_function_response(True, function_response_string)
                function_failed = False
            except Exception as e:
                function_args.pop("self", None)
                # error_msg = f"Error calling function {function_name} with args {function_args}: {str(e)}"
                # Less detailed - don't provide full args, idea is that it should be in recent context so no need (just adds noise)
                error_msg = f"Error calling function {function_name}: {str(e)}"
                error_msg_user = f"{error_msg}\n{traceback.format_exc()}"
                printd(error_msg_user)
                function_response = package_function_response(False, error_msg)
                messages.append(
                    Message.dict_to_message(
                        agent_id=self.agent_state.id,
                        user_id=self.agent_state.user_id,
                        model=self.model,
                        openai_message_dict={
                            "role": "tool",
                            "name": function_name,
                            "content": function_response,
                            "tool_call_id": tool_call_id,
                        },
                    )
                )  # extend conversation with function response
                self.interface.function_message(f"Ran {function_name}({function_args})", msg_obj=messages[-1])
                self.interface.function_message(f"Error: {error_msg}", msg_obj=messages[-1])
                return messages, False, True  # force a heartbeat to allow agent to handle error

            # If no failures happened along the way: ...
            # Step 4: send the info on the function call and function response to GPT
            messages.append(
                Message.dict_to_message(
                    agent_id=self.agent_state.id,
                    user_id=self.agent_state.user_id,
                    model=self.model,
                    openai_message_dict={
                        "role": "tool",
                        "name": function_name,
                        "content": function_response,
                        "tool_call_id": tool_call_id,
                    },
                )
            )  # extend conversation with function response
            self.interface.function_message(f"Ran {function_name}({function_args})", msg_obj=messages[-1])
            self.interface.function_message(f"Success: {function_response_string}", msg_obj=messages[-1])

        else:
            # Standard non-function reply
            messages.append(
                Message.dict_to_message(
                    id=response_message_id,
                    agent_id=self.agent_state.id,
                    user_id=self.agent_state.user_id,
                    model=self.model,
                    openai_message_dict=response_message.model_dump(),
                )
            )  # extend conversation with assistant's reply
            self.interface.internal_monologue(response_message.content, msg_obj=messages[-1])
            heartbeat_request = False
            function_failed = False

        # rebuild memory
        # TODO: @charles please check this
        self.rebuild_memory()

        return messages, heartbeat_request, function_failed

    def step(
        self,
        messages: Union[Message, List[Message]],
        # additional args
        chaining: bool = True,
        max_chaining_steps: Optional[int] = None,
        ms: Optional[MetadataStore] = None,
        **kwargs,
    ) -> LettaUsageStatistics:
        """Run Agent.step in a loop, handling chaining via heartbeat requests and function failures"""
        # assert ms is not None, "MetadataStore is required"

        next_input_message = messages if isinstance(messages, list) else [messages]
        counter = 0
        total_usage = UsageStatistics()
        step_count = 0
        while True:
            kwargs["ms"] = ms
            kwargs["first_message"] = False
            step_response = self.inner_step(
                messages=next_input_message,
                **kwargs,
            )
            step_response.messages
            heartbeat_request = step_response.heartbeat_request
            function_failed = step_response.function_failed
            token_warning = step_response.in_context_memory_warning
            usage = step_response.usage

            step_count += 1
            total_usage += usage
            counter += 1
            self.interface.step_complete()

            # logger.debug("Saving agent state")
            # save updated state
            if ms:
                save_agent(self, ms)

            # Chain stops
            if not chaining:
                printd("No chaining, stopping after one step")
                break
            elif max_chaining_steps is not None and counter > max_chaining_steps:
                printd(f"Hit max chaining steps, stopping after {counter} steps")
                break
            # Chain handlers
            elif token_warning:
                assert self.agent_state.user_id is not None
                next_input_message = Message.dict_to_message(
                    agent_id=self.agent_state.id,
                    user_id=self.agent_state.user_id,
                    model=self.model,
                    openai_message_dict={
                        "role": "user",  # TODO: change to system?
                        "content": get_token_limit_warning(),
                    },
                )
                continue  # always chain
            elif function_failed:
                assert self.agent_state.user_id is not None
                next_input_message = Message.dict_to_message(
                    agent_id=self.agent_state.id,
                    user_id=self.agent_state.user_id,
                    model=self.model,
                    openai_message_dict={
                        "role": "user",  # TODO: change to system?
                        "content": get_heartbeat(FUNC_FAILED_HEARTBEAT_MESSAGE),
                    },
                )
                continue  # always chain
            elif heartbeat_request:
                assert self.agent_state.user_id is not None
                next_input_message = Message.dict_to_message(
                    agent_id=self.agent_state.id,
                    user_id=self.agent_state.user_id,
                    model=self.model,
                    openai_message_dict={
                        "role": "user",  # TODO: change to system?
                        "content": get_heartbeat(REQ_HEARTBEAT_MESSAGE),
                    },
                )
                continue  # always chain
            # Letta no-op / yield
            else:
                break

        return LettaUsageStatistics(**total_usage.model_dump(), step_count=step_count)

    def inner_step(
        self,
        messages: Union[Message, List[Message]],
        first_message: bool = False,
        first_message_retry_limit: int = FIRST_MESSAGE_ATTEMPTS,
        skip_verify: bool = False,
        stream: bool = False,  # TODO move to config?
        inner_thoughts_in_kwargs_option: OptionState = OptionState.DEFAULT,
        ms: Optional[MetadataStore] = None,
    ) -> AgentStepResponse:
        """Runs a single step in the agent loop (generates at most one LLM call)"""

        try:
            assert isinstance(self.agent_state, AgentState), f"AgentState object is not of type AgentState: {type(self.agent_state)}"
            assert isinstance(self.agent_state.memory, Memory), f"Memory object is not of type Memory: {type(self.agent_state.memory)}"

            # Step 0: update core memory
            # only pulling latest block data if shared memory is being used
            # TODO: ensure we're passing in metadata store from all surfaces
            if ms is not None:
                should_update = False
                for block in self.agent_state.memory.to_dict()["memory"].values():
                    if not block.get("template", False):
                        should_update = True
                if should_update:
                    # TODO: the force=True can be optimized away
                    # once we ensure we're correctly comparing whether in-memory core
                    # data is different than persisted core data.
                    self.rebuild_memory(force=True, ms=ms)

            # Step 1: add user message
            if isinstance(messages, Message):
                messages = [messages]

            if not all(isinstance(m, Message) for m in messages):
                raise ValueError(f"messages should be a Message or a list of Message, got {type(messages)}")

            input_message_sequence = self._messages + messages

            if len(input_message_sequence) > 1 and input_message_sequence[-1].role != "user":
                printd(f"{CLI_WARNING_PREFIX}Attempting to run ChatCompletion without user as the last message in the queue")

            # Step 2: send the conversation and available functions to the LLM
            if not skip_verify and (first_message or self.messages_total == self.messages_total_init):
                printd(f"This is the first message. Running extra verifier on AI response.")
                counter = 0
                while True:
                    response = self._get_ai_reply(
                        message_sequence=input_message_sequence,
                        first_message=True,  # passed through to the prompt formatter
                        stream=stream,
                        inner_thoughts_in_kwargs_option=inner_thoughts_in_kwargs_option,
                    )
                    if verify_first_message_correctness(response, require_monologue=self.first_message_verify_mono):
                        break

                    counter += 1
                    if counter > first_message_retry_limit:
                        raise Exception(f"Hit first message retry limit ({first_message_retry_limit})")

            else:
                response = self._get_ai_reply(
                    message_sequence=input_message_sequence,
                    stream=stream,
                    inner_thoughts_in_kwargs_option=inner_thoughts_in_kwargs_option,
                )

            # Step 3: check if LLM wanted to call a function
            # (if yes) Step 4: call the function
            # (if yes) Step 5: send the info on the function call and function response to LLM
            response_message = response.choices[0].message
            response_message.model_copy()  # TODO why are we copying here?
            all_response_messages, heartbeat_request, function_failed = self._handle_ai_response(
                response_message,
                # TODO this is kind of hacky, find a better way to handle this
                # the only time we set up message creation ahead of time is when streaming is on
                response_message_id=response.id if stream else None,
            )

            # Step 6: extend the message history
            if len(messages) > 0:
                all_new_messages = messages + all_response_messages
            else:
                all_new_messages = all_response_messages

            # Check the memory pressure and potentially issue a memory pressure warning
            current_total_tokens = response.usage.total_tokens
            active_memory_warning = False

            # We can't do summarize logic properly if context_window is undefined
            if self.agent_state.llm_config.context_window is None:
                # Fallback if for some reason context_window is missing, just set to the default
                print(f"{CLI_WARNING_PREFIX}could not find context_window in config, setting to default {LLM_MAX_TOKENS['DEFAULT']}")
                print(f"{self.agent_state}")
                self.agent_state.llm_config.context_window = (
                    LLM_MAX_TOKENS[self.model] if (self.model is not None and self.model in LLM_MAX_TOKENS) else LLM_MAX_TOKENS["DEFAULT"]
                )

            if current_total_tokens > MESSAGE_SUMMARY_WARNING_FRAC * int(self.agent_state.llm_config.context_window):
                printd(
                    f"{CLI_WARNING_PREFIX}last response total_tokens ({current_total_tokens}) > {MESSAGE_SUMMARY_WARNING_FRAC * int(self.agent_state.llm_config.context_window)}"
                )

                # Only deliver the alert if we haven't already (this period)
                if not self.agent_alerted_about_memory_pressure:
                    active_memory_warning = True
                    self.agent_alerted_about_memory_pressure = True  # it's up to the outer loop to handle this

            else:
                printd(
                    f"last response total_tokens ({current_total_tokens}) < {MESSAGE_SUMMARY_WARNING_FRAC * int(self.agent_state.llm_config.context_window)}"
                )

            self._append_to_messages(all_new_messages)

            # update state after each step
            self.update_state()

            assert isinstance(self.agent_state.memory, Memory), f"Memory object is not of type Memory: {type(self.agent_state.memory)}"
            return AgentStepResponse(
                messages=all_new_messages,
                heartbeat_request=heartbeat_request,
                function_failed=function_failed,
                in_context_memory_warning=active_memory_warning,
                usage=response.usage,
            )

        except Exception as e:
            printd(f"step() failed\nmessages = {messages}\nerror = {e}")

            # If we got a context alert, try trimming the messages length, then try again
            if is_context_overflow_error(e):
                # A separate API call to run a summarizer
                self.summarize_messages_inplace()

                # Try step again
<<<<<<< HEAD
                print("Retrying step after summarizing")
                assert isinstance(self.agent_state.memory, Memory), f"Memory object is not of type Memory: {type(self.agent_state.memory)}"
                return self.step(
                    user_message,
=======
                return self.inner_step(
                    messages=messages,
>>>>>>> cca1cb8b
                    first_message=first_message,
                    first_message_retry_limit=first_message_retry_limit,
                    skip_verify=skip_verify,
                    stream=stream,
                    inner_thoughts_in_kwargs_option=inner_thoughts_in_kwargs_option,
                    ms=ms,
                )

            else:
                printd(f"step() failed with an unrecognized exception: '{str(e)}'")
                raise e

    def step_user_message(self, user_message_str: str, **kwargs) -> AgentStepResponse:
        """Takes a basic user message string, turns it into a stringified JSON with extra metadata, then sends it to the agent

        Example:
        -> user_message_str = 'hi'
        -> {'message': 'hi', 'type': 'user_message', ...}
        -> json.dumps(...)
        -> agent.step(messages=[Message(role='user', text=...)])
        """
        # Wrap with metadata, dumps to JSON
        assert user_message_str and isinstance(
            user_message_str, str
        ), f"user_message_str should be a non-empty string, got {type(user_message_str)}"
        user_message_json_str = package_user_message(user_message_str)

        # Validate JSON via save/load
        user_message = validate_json(user_message_json_str)
        cleaned_user_message_text, name = strip_name_field_from_user_message(user_message)

        # Turn into a dict
        openai_message_dict = {"role": "user", "content": cleaned_user_message_text, "name": name}

        # Create the associated Message object (in the database)
        assert self.agent_state.user_id is not None, "User ID is not set"
        user_message = Message.dict_to_message(
            agent_id=self.agent_state.id,
            user_id=self.agent_state.user_id,
            model=self.model,
            openai_message_dict=openai_message_dict,
            # created_at=timestamp,
        )

        return self.inner_step(messages=[user_message], **kwargs)

    def summarize_messages_inplace(self, cutoff=None, preserve_last_N_messages=True, disallow_tool_as_first=True):
        assert self.messages[0]["role"] == "system", f"self.messages[0] should be system (instead got {self.messages[0]})"

        # Start at index 1 (past the system message),
        # and collect messages for summarization until we reach the desired truncation token fraction (eg 50%)
        # Do not allow truncation of the last N messages, since these are needed for in-context examples of function calling
        token_counts = [count_tokens(str(msg)) for msg in self.messages]
        message_buffer_token_count = sum(token_counts[1:])  # no system message
        desired_token_count_to_summarize = int(message_buffer_token_count * MESSAGE_SUMMARY_TRUNC_TOKEN_FRAC)
        candidate_messages_to_summarize = self.messages[1:]
        token_counts = token_counts[1:]

        if preserve_last_N_messages:
            candidate_messages_to_summarize = candidate_messages_to_summarize[:-MESSAGE_SUMMARY_TRUNC_KEEP_N_LAST]
            token_counts = token_counts[:-MESSAGE_SUMMARY_TRUNC_KEEP_N_LAST]

        printd(f"MESSAGE_SUMMARY_TRUNC_TOKEN_FRAC={MESSAGE_SUMMARY_TRUNC_TOKEN_FRAC}")
        printd(f"MESSAGE_SUMMARY_TRUNC_KEEP_N_LAST={MESSAGE_SUMMARY_TRUNC_KEEP_N_LAST}")
        printd(f"token_counts={token_counts}")
        printd(f"message_buffer_token_count={message_buffer_token_count}")
        printd(f"desired_token_count_to_summarize={desired_token_count_to_summarize}")
        printd(f"len(candidate_messages_to_summarize)={len(candidate_messages_to_summarize)}")

        # If at this point there's nothing to summarize, throw an error
        if len(candidate_messages_to_summarize) == 0:
            raise LLMError(
                f"Summarize error: tried to run summarize, but couldn't find enough messages to compress [len={len(self.messages)}, preserve_N={MESSAGE_SUMMARY_TRUNC_KEEP_N_LAST}]"
            )

        # Walk down the message buffer (front-to-back) until we hit the target token count
        tokens_so_far = 0
        cutoff = 0
        for i, msg in enumerate(candidate_messages_to_summarize):
            cutoff = i
            tokens_so_far += token_counts[i]
            if tokens_so_far > desired_token_count_to_summarize:
                break
        # Account for system message
        cutoff += 1

        # Try to make an assistant message come after the cutoff
        try:
            printd(f"Selected cutoff {cutoff} was a 'user', shifting one...")
            if self.messages[cutoff]["role"] == "user":
                new_cutoff = cutoff + 1
                if self.messages[new_cutoff]["role"] == "user":
                    printd(f"Shifted cutoff {new_cutoff} is still a 'user', ignoring...")
                cutoff = new_cutoff
        except IndexError:
            pass

        # Make sure the cutoff isn't on a 'tool' or 'function'
        if disallow_tool_as_first:
            while self.messages[cutoff]["role"] in ["tool", "function"] and cutoff < len(self.messages):
                printd(f"Selected cutoff {cutoff} was a 'tool', shifting one...")
                cutoff += 1

        message_sequence_to_summarize = self._messages[1:cutoff]  # do NOT get rid of the system message
        if len(message_sequence_to_summarize) <= 1:
            # This prevents a potential infinite loop of summarizing the same message over and over
            raise LLMError(
                f"Summarize error: tried to run summarize, but couldn't find enough messages to compress [len={len(message_sequence_to_summarize)} <= 1]"
            )
        else:
            printd(f"Attempting to summarize {len(message_sequence_to_summarize)} messages [1:{cutoff}] of {len(self._messages)}")

        # We can't do summarize logic properly if context_window is undefined
        if self.agent_state.llm_config.context_window is None:
            # Fallback if for some reason context_window is missing, just set to the default
            print(f"{CLI_WARNING_PREFIX}could not find context_window in config, setting to default {LLM_MAX_TOKENS['DEFAULT']}")
            print(f"{self.agent_state}")
            self.agent_state.llm_config.context_window = (
                LLM_MAX_TOKENS[self.model] if (self.model is not None and self.model in LLM_MAX_TOKENS) else LLM_MAX_TOKENS["DEFAULT"]
            )
        summary = summarize_messages(agent_state=self.agent_state, message_sequence_to_summarize=message_sequence_to_summarize)
        printd(f"Got summary: {summary}")

        # Metadata that's useful for the agent to see
        all_time_message_count = self.messages_total
        remaining_message_count = len(self.messages[cutoff:])
        hidden_message_count = all_time_message_count - remaining_message_count
        summary_message_count = len(message_sequence_to_summarize)
        summary_message = package_summarize_message(summary, summary_message_count, hidden_message_count, all_time_message_count)
        printd(f"Packaged into message: {summary_message}")

        prior_len = len(self.messages)
        self._trim_messages(cutoff)
        packed_summary_message = {"role": "user", "content": summary_message}
        self._prepend_to_messages(
            [
                Message.dict_to_message(
                    agent_id=self.agent_state.id,
                    user_id=self.agent_state.user_id,
                    model=self.model,
                    openai_message_dict=packed_summary_message,
                )
            ]
        )

        # reset alert
        self.agent_alerted_about_memory_pressure = False

        printd(f"Ran summarizer, messages length {prior_len} -> {len(self.messages)}")

    def heartbeat_is_paused(self):
        """Check if there's a requested pause on timed heartbeats"""

        # Check if the pause has been initiated
        if self.pause_heartbeats_start is None:
            return False

        # Check if it's been more than pause_heartbeats_minutes since pause_heartbeats_start
        elapsed_time = get_utc_time() - self.pause_heartbeats_start
        return elapsed_time.total_seconds() < self.pause_heartbeats_minutes * 60

    def _swap_system_message_in_buffer(self, new_system_message: str):
        """Update the system message (NOT prompt) of the Agent (requires updating the internal buffer)"""
        assert isinstance(new_system_message, str)
        new_system_message_obj = Message.dict_to_message(
            agent_id=self.agent_state.id,
            user_id=self.agent_state.user_id,
            model=self.model,
            openai_message_dict={"role": "system", "content": new_system_message},
        )

        assert new_system_message_obj.role == "system", new_system_message_obj
        assert self._messages[0].role == "system", self._messages

        self.persistence_manager.swap_system_message(new_system_message_obj)

        new_messages = [new_system_message_obj] + self._messages[1:]  # swap index 0 (system)
        self._messages = new_messages

    def rebuild_memory(self, force=False, update_timestamp=True, ms: Optional[MetadataStore] = None):
        """Rebuilds the system message with the latest memory object and any shared memory block updates"""
        curr_system_message = self.messages[0]  # this is the system + memory bank, not just the system prompt

        # NOTE: This is a hacky way to check if the memory has changed
        memory_repr = self.agent_state.memory.compile()
        if not force and memory_repr == curr_system_message["content"][-(len(memory_repr)) :]:
            printd(f"Memory has not changed, not rebuilding system")
            return

        if ms:
            for block in self.agent_state.memory.to_dict()["memory"].values():
                if block.get("templates", False):
                    # we don't expect to update shared memory blocks that
                    # are templates. this is something we could update in the
                    # future if we expect templates to change often.
                    continue
                block_id = block.get("id")
                db_block = ms.get_block(block_id=block_id)
                if db_block is None:
                    # this case covers if someone has deleted a shared block by interacting
                    # with some other agent.
                    # in that case we should remove this shared block from the agent currently being
                    # evaluated.
                    printd(f"removing block: {block_id=}")
                    continue
                if not isinstance(db_block.value, str):
                    printd(f"skipping block update, unexpected value: {block_id=}")
                    continue
                # TODO: we may want to update which columns we're updating from shared memory e.g. the limit
                self.agent_state.memory.update_block_value(name=block.get("label", ""), value=db_block.value)

        # If the memory didn't update, we probably don't want to update the timestamp inside
        # For example, if we're doing a system prompt swap, this should probably be False
        if update_timestamp:
            memory_edit_timestamp = get_utc_time()
        else:
            # NOTE: a bit of a hack - we pull the timestamp from the message created_by
            memory_edit_timestamp = self._messages[0].created_at

        # update memory (TODO: potentially update recall/archival stats seperately)
        new_system_message_str = compile_system_message(
            system_prompt=self.system,
            in_context_memory=self.agent_state.memory,
            in_context_memory_last_edit=memory_edit_timestamp,
            archival_memory=self.persistence_manager.archival_memory,
            recall_memory=self.persistence_manager.recall_memory,
            user_defined_variables=None,
            append_icm_if_missing=True,
        )
        new_system_message = {
            "role": "system",
            "content": new_system_message_str,
        }

        diff = united_diff(curr_system_message["content"], new_system_message["content"])
        if len(diff) > 0:  # there was a diff
            printd(f"Rebuilding system with new memory...\nDiff:\n{diff}")

            # Swap the system message out (only if there is a diff)
            self._swap_system_message_in_buffer(new_system_message=new_system_message_str)
            assert self.messages[0]["content"] == new_system_message["content"], (
                self.messages[0]["content"],
                new_system_message["content"],
            )

    def update_system_prompt(self, new_system_prompt: str):
        """Update the system prompt of the agent (requires rebuilding the memory block if there's a difference)"""
        assert isinstance(new_system_prompt, str)

        if new_system_prompt == self.system:
            input("same???")
            return

        self.system = new_system_prompt

        # updating the system prompt requires rebuilding the memory block inside the compiled system message
        self.rebuild_memory(force=True, update_timestamp=False)

        # make sure to persist the change
        _ = self.update_state()

    def add_function(self, function_name: str) -> str:
        # TODO: refactor
        raise NotImplementedError

    def remove_function(self, function_name: str) -> str:
        # TODO: refactor
        raise NotImplementedError

    def update_state(self) -> AgentState:
        message_ids = [msg.id for msg in self._messages]
        # override any fields that may have been updated
        self.agent_state.message_ids = message_ids
        self.agent_state.system = self.system

        return self.agent_state

    def migrate_embedding(self, embedding_config: EmbeddingConfig):
        """Migrate the agent to a new embedding"""
        # TODO: archival memory

        # TODO: recall memory
        raise NotImplementedError()

    def attach_source(self, source_id: str, source_connector: StorageConnector, ms: MetadataStore):
        """Attach data with name `source_name` to the agent from source_connector."""
        # TODO: eventually, adding a data source should just give access to the retriever the source table, rather than modifying archival memory

        filters = {"user_id": self.agent_state.user_id, "source_id": source_id}
        size = source_connector.size(filters)
        page_size = 100
        generator = source_connector.get_all_paginated(filters=filters, page_size=page_size)  # yields List[Passage]
        all_passages = []
        for i in tqdm(range(0, size, page_size)):
            passages = next(generator)

            # need to associated passage with agent (for filtering)
            for passage in passages:
                assert isinstance(passage, Passage), f"Generate yielded bad non-Passage type: {type(passage)}"
                passage.agent_id = self.agent_state.id

                # regenerate passage ID (avoid duplicates)
                # TODO: need to find another solution to the text duplication issue
                # passage.id = create_uuid_from_string(f"{source_id}_{str(passage.agent_id)}_{passage.text}")

            # insert into agent archival memory
            self.persistence_manager.archival_memory.storage.insert_many(passages)
            all_passages += passages

        assert size == len(all_passages), f"Expected {size} passages, but only got {len(all_passages)}"

        # save destination storage
        self.persistence_manager.archival_memory.storage.save()

        # attach to agent
        source = ms.get_source(source_id=source_id)
        assert source is not None, f"Source {source_id} not found in metadata store"
        ms.attach_source(agent_id=self.agent_state.id, source_id=source_id, user_id=self.agent_state.user_id)

        total_agent_passages = self.persistence_manager.archival_memory.storage.size()

        printd(
            f"Attached data source {source.name} to agent {self.agent_state.name}, consisting of {len(all_passages)}. Agent now has {total_agent_passages} embeddings in archival memory.",
        )

    def update_message(self, request: UpdateMessage) -> Message:
        """Update the details of a message associated with an agent"""

        message = self.persistence_manager.recall_memory.storage.get(id=request.id)
        if message is None:
            raise ValueError(f"Message with id {request.id} not found")
        assert isinstance(message, Message), f"Message is not a Message object: {type(message)}"

        # Override fields
        # NOTE: we try to do some sanity checking here (see asserts), but it's not foolproof
        if request.role:
            message.role = request.role
        if request.text:
            message.text = request.text
        if request.name:
            message.name = request.name
        if request.tool_calls:
            assert message.role == MessageRole.assistant, "Tool calls can only be added to assistant messages"
            message.tool_calls = request.tool_calls
        if request.tool_call_id:
            assert message.role == MessageRole.tool, "tool_call_id can only be added to tool messages"
            message.tool_call_id = request.tool_call_id

        # Save the updated message
        self.persistence_manager.recall_memory.storage.update(record=message)

        # Return the updated message
        updated_message = self.persistence_manager.recall_memory.storage.get(id=message.id)
        if updated_message is None:
            raise ValueError(f"Error persisting message - message with id {request.id} not found")
        return updated_message

    # TODO(sarah): should we be creating a new message here, or just editing a message?
    def rethink_message(self, new_thought: str) -> Message:
        """Rethink / update the last message"""
        for x in range(len(self.messages) - 1, 0, -1):
            msg_obj = self._messages[x]
            if msg_obj.role == MessageRole.assistant:
                updated_message = self.update_message(
                    request=UpdateMessage(
                        id=msg_obj.id,
                        text=new_thought,
                    )
                )
                self.refresh_message_buffer()
                return updated_message
        raise ValueError(f"No assistant message found to update")

    # TODO(sarah): should we be creating a new message here, or just editing a message?
    def rewrite_message(self, new_text: str) -> Message:
        """Rewrite / update the send_message text on the last message"""

        # Walk backwards through the messages until we find an assistant message
        for x in range(len(self._messages) - 1, 0, -1):
            if self._messages[x].role == MessageRole.assistant:
                # Get the current message content
                message_obj = self._messages[x]

                # The rewrite target is the output of send_message
                if message_obj.tool_calls is not None and len(message_obj.tool_calls) > 0:

                    # Check that we hit an assistant send_message call
                    name_string = message_obj.tool_calls[0].function.name
                    if name_string is None or name_string != "send_message":
                        raise ValueError("Assistant missing send_message function call")

                    args_string = message_obj.tool_calls[0].function.arguments
                    if args_string is None:
                        raise ValueError("Assistant missing send_message function arguments")

                    args_json = json_loads(args_string)
                    if "message" not in args_json:
                        raise ValueError("Assistant missing send_message message argument")

                    # Once we found our target, rewrite it
                    args_json["message"] = new_text
                    new_args_string = json_dumps(args_json)
                    message_obj.tool_calls[0].function.arguments = new_args_string

                    # Write the update to the DB
                    updated_message = self.update_message(
                        request=UpdateMessage(
                            id=message_obj.id,
                            tool_calls=message_obj.tool_calls,
                        )
                    )
                    self.refresh_message_buffer()
                    return updated_message

        raise ValueError("No assistant message found to update")

    def pop_message(self, count: int = 1) -> List[Message]:
        """Pop the last N messages from the agent's memory"""
        n_messages = len(self._messages)
        popped_messages = []
        MIN_MESSAGES = 2
        if n_messages <= MIN_MESSAGES:
            raise ValueError(f"Agent only has {n_messages} messages in stack, none left to pop")
        elif n_messages - count < MIN_MESSAGES:
            raise ValueError(f"Agent only has {n_messages} messages in stack, cannot pop more than {n_messages - MIN_MESSAGES}")
        else:
            # print(f"Popping last {count} messages from stack")
            for _ in range(min(count, len(self._messages))):
                # remove the message from the internal state of the agent
                deleted_message = self._messages.pop()
                # then also remove it from recall storage
                try:
                    self.persistence_manager.recall_memory.storage.delete(filters={"id": deleted_message.id})
                    popped_messages.append(deleted_message)
                except Exception as e:
                    warnings.warn(f"Error deleting message {deleted_message.id} from recall memory: {e}")
                    self._messages.append(deleted_message)
                    break

        return popped_messages

    def pop_until_user(self) -> List[Message]:
        """Pop all messages until the last user message"""
        if MessageRole.user not in [msg.role for msg in self._messages]:
            raise ValueError("No user message found in buffer")

        popped_messages = []
        while len(self._messages) > 0:
            if self._messages[-1].role == MessageRole.user:
                # we want to pop up to the last user message
                return popped_messages
            else:
                popped_messages.append(self.pop_message(count=1))

        raise ValueError("No user message found in buffer")

    def retry_message(self) -> List[Message]:
        """Retry / regenerate the last message"""

        self.pop_until_user()
        user_message = self.pop_message(count=1)[0]
        assert user_message.text is not None, "User message text is None"
        step_response = self.step_user_message(user_message_str=user_message.text)
        messages = step_response.messages

        assert messages is not None
        assert all(isinstance(msg, Message) for msg in messages), "step() returned non-Message objects"
        return messages

    def get_context_window(self) -> ContextWindowOverview:
        """Get the context window of the agent"""

        system_prompt = self.agent_state.system  # TODO is this the current system or the initial system?
        num_tokens_system = count_tokens(system_prompt)
        core_memory = self.memory.compile()
        num_tokens_core_memory = count_tokens(core_memory)

        # conversion of messages to OpenAI dict format, which is passed to the token counter
        messages_openai_format = self.messages

        # Check if there's a summary message in the message queue
        if (
            len(self._messages) > 1
            and self._messages[1].role == MessageRole.user
            and isinstance(self._messages[1].text, str)
            # TODO remove hardcoding
            and "The following is a summary of the previous " in self._messages[1].text
        ):
            # Summary message exists
            assert self._messages[1].text is not None
            summary_memory = self._messages[1].text
            num_tokens_summary_memory = count_tokens(self._messages[1].text)
            # with a summary message, the real messages start at index 2
            num_tokens_messages = (
                num_tokens_from_messages(messages=messages_openai_format[2:], model=self.model) if len(messages_openai_format) > 2 else 0
            )

        else:
            summary_memory = None
            num_tokens_summary_memory = 0
            # with no summary message, the real messages start at index 1
            num_tokens_messages = (
                num_tokens_from_messages(messages=messages_openai_format[1:], model=self.model) if len(messages_openai_format) > 1 else 0
            )

        num_archival_memory = self.persistence_manager.archival_memory.storage.size()
        num_recall_memory = self.persistence_manager.recall_memory.storage.size()
        external_memory_summary = compile_memory_metadata_block(
            memory_edit_timestamp=get_utc_time(),  # dummy timestamp
            archival_memory=self.persistence_manager.archival_memory,
            recall_memory=self.persistence_manager.recall_memory,
        )
        num_tokens_external_memory_summary = count_tokens(external_memory_summary)

        return ContextWindowOverview(
            # context window breakdown (in messages)
            num_messages=len(self._messages),
            num_archival_memory=num_archival_memory,
            num_recall_memory=num_recall_memory,
            num_tokens_external_memory_summary=num_tokens_external_memory_summary,
            # top-level information
            context_window_size_max=self.agent_state.llm_config.context_window,
            context_window_size_current=num_tokens_system + num_tokens_core_memory + num_tokens_summary_memory + num_tokens_messages,
            # context window breakdown (in tokens)
            num_tokens_system=num_tokens_system,
            system_prompt=system_prompt,
            num_tokens_core_memory=num_tokens_core_memory,
            core_memory=core_memory,
            num_tokens_summary_memory=num_tokens_summary_memory,
            summary_memory=summary_memory,
            num_tokens_messages=num_tokens_messages,
            messages=self._messages,
        )


def save_agent(agent: Agent, ms: MetadataStore):
    """Save agent to metadata store"""
    agent.update_state()
    agent_state = agent.agent_state
    agent_id = agent_state.id
    assert isinstance(agent_state.memory, Memory), f"Memory is not a Memory object: {type(agent_state.memory)}"

    # NOTE: we're saving agent memory before persisting the agent to ensure
    # that allocated block_ids for each memory block are present in the agent model
    save_agent_memory(agent=agent, ms=ms)

    if ms.get_agent(agent_id=agent.agent_state.id):
        ms.update_agent(agent_state)
    else:
        ms.create_agent(agent_state)

    for tool in agent.tools:
        if ms.get_tool(tool_name=tool.name, user_id=tool.user_id) is None:
            ms.create_tool(tool)

    agent.agent_state = ms.get_agent(agent_id=agent_id)
    assert isinstance(agent.agent_state.memory, Memory), f"Memory is not a Memory object: {type(agent_state.memory)}"


def save_agent_memory(agent: Agent, ms: MetadataStore):
    """
    Save agent memory to metadata store. Memory is a collection of blocks and each block is persisted to the block table.

    NOTE: we are assuming agent.update_state has already been called.
    """

    for block_dict in agent.agent_state.memory.to_dict()["memory"].values():
        # TODO: block creation should happen in one place to enforce these sort of constraints consistently.
        if block_dict.get("user_id", None) is None:
            block_dict["user_id"] = agent.agent_state.user_id
        block = Block(**block_dict)
        # FIXME: should we expect for block values to be None? If not, we need to figure out why that is
        # the case in some tests, if so we should relax the DB constraint.
        if block.value is None:
            block.value = ""
        ms.update_or_create_block(block)


def strip_name_field_from_user_message(user_message_text: str) -> Tuple[str, Optional[str]]:
    """If 'name' exists in the JSON string, remove it and return the cleaned text + name value"""
    try:
        user_message_json = dict(json_loads(user_message_text))
        # Special handling for AutoGen messages with 'name' field
        # Treat 'name' as a special field
        # If it exists in the input message, elevate it to the 'message' level
        name = user_message_json.pop("name", None)
        clean_message = json_dumps(user_message_json)
        return clean_message, name

    except Exception as e:
        print(f"{CLI_WARNING_PREFIX}handling of 'name' field failed with: {e}")
        raise e


def validate_json(user_message_text: str) -> str:
    """Make sure that the user input message is valid JSON"""
    try:
        user_message_json = dict(json_loads(user_message_text))
        user_message_json_val = json_dumps(user_message_json)
        return user_message_json_val
    except Exception as e:
        print(f"{CLI_WARNING_PREFIX}couldn't parse user input message as JSON: {e}")
        raise e<|MERGE_RESOLUTION|>--- conflicted
+++ resolved
@@ -952,15 +952,9 @@
                 self.summarize_messages_inplace()
 
                 # Try step again
-<<<<<<< HEAD
-                print("Retrying step after summarizing")
-                assert isinstance(self.agent_state.memory, Memory), f"Memory object is not of type Memory: {type(self.agent_state.memory)}"
-                return self.step(
-                    user_message,
-=======
+
                 return self.inner_step(
                     messages=messages,
->>>>>>> cca1cb8b
                     first_message=first_message,
                     first_message_retry_limit=first_message_retry_limit,
                     skip_verify=skip_verify,
