import time
<<<<<<< HEAD
from typing import Dict, List, Optional, Union
=======
from typing import Dict, Generator, List, Optional, Tuple, Union
>>>>>>> 832e07d5

import requests

from memgpt.config import MemGPTConfig
from memgpt.constants import BASE_TOOLS, DEFAULT_HUMAN, DEFAULT_PERSONA
from memgpt.data_sources.connectors import DataConnector
from memgpt.functions.functions import parse_source_code
from memgpt.memory import get_memory_functions
from memgpt.schemas.agent import AgentState, CreateAgent, UpdateAgentState
from memgpt.schemas.block import (
    Block,
    CreateBlock,
    CreateHuman,
    CreatePersona,
    Human,
    Persona,
    UpdateBlock,
    UpdateHuman,
    UpdatePersona,
)
from memgpt.schemas.embedding_config import EmbeddingConfig

# new schemas
from memgpt.schemas.enums import JobStatus, MessageRole
from memgpt.schemas.job import Job
from memgpt.schemas.llm_config import LLMConfig
from memgpt.schemas.memgpt_request import MemGPTRequest
from memgpt.schemas.memgpt_response import MemGPTResponse, MemGPTStreamingResponse
from memgpt.schemas.memory import (
    ArchivalMemorySummary,
    ChatMemory,
    CreateArchivalMemory,
    Memory,
    RecallMemorySummary,
)
from memgpt.schemas.message import Message, MessageCreate
from memgpt.schemas.passage import Passage
from memgpt.schemas.source import Source, SourceCreate, SourceUpdate
from memgpt.schemas.tool import Tool, ToolCreate, ToolUpdate
from memgpt.schemas.user import UserCreate
from memgpt.server.rest_api.interface import QueuingInterface
from memgpt.server.server import SyncServer
from memgpt.utils import get_human_text, get_persona_text


def create_client(base_url: Optional[str] = None, token: Optional[str] = None):
    if base_url is None:
        return LocalClient()
    else:
        return RESTClient(base_url, token)


class AbstractClient(object):
    def __init__(
        self,
        auto_save: bool = False,
        debug: bool = False,
    ):
        self.auto_save = auto_save
        self.debug = debug

    def agent_exists(self, agent_id: Optional[str] = None, agent_name: Optional[str] = None) -> bool:
        raise NotImplementedError

    def create_agent(
        self,
        name: Optional[str] = None,
        embedding_config: Optional[EmbeddingConfig] = None,
        llm_config: Optional[LLMConfig] = None,
        memory: Memory = ChatMemory(human=get_human_text(DEFAULT_HUMAN), persona=get_persona_text(DEFAULT_PERSONA)),
        system: Optional[str] = None,
        tools: Optional[List[str]] = None,
        include_base_tools: Optional[bool] = True,
        metadata: Optional[Dict] = {"human:": DEFAULT_HUMAN, "persona": DEFAULT_PERSONA},
        description: Optional[str] = None,
    ) -> AgentState:
        raise NotImplementedError

    def update_agent(
        self,
        agent_id: str,
        name: Optional[str] = None,
        description: Optional[str] = None,
        system: Optional[str] = None,
        tools: Optional[List[str]] = None,
        metadata: Optional[Dict] = None,
        llm_config: Optional[LLMConfig] = None,
        embedding_config: Optional[EmbeddingConfig] = None,
        message_ids: Optional[List[str]] = None,
        memory: Optional[Memory] = None,
    ):
        raise NotImplementedError

    def rename_agent(self, agent_id: str, new_name: str):
        raise NotImplementedError

    def delete_agent(self, agent_id: str):
        raise NotImplementedError

    def get_agent(self, agent_id: str) -> AgentState:
        raise NotImplementedError

    def get_agent_id(self, agent_name: str) -> AgentState:
        raise NotImplementedError

    def get_in_context_memory(self, agent_id: str) -> Memory:
        raise NotImplementedError

    def update_in_context_memory(self, agent_id: str, section: str, value: Union[List[str], str]) -> Memory:
        raise NotImplementedError

    def get_archival_memory_summary(self, agent_id: str) -> ArchivalMemorySummary:
        raise NotImplementedError

    def get_recall_memory_summary(self, agent_id: str) -> RecallMemorySummary:
        raise NotImplementedError

    def get_in_context_messages(self, agent_id: str) -> List[Message]:
        raise NotImplementedError

    def send_message(
        self,
        message: str,
        role: str,
        agent_id: Optional[str] = None,
        name: Optional[str] = None,
        stream: Optional[bool] = False,
    ) -> MemGPTResponse:
        raise NotImplementedError

    def user_message(self, agent_id: str, message: str) -> MemGPTResponse:
        raise NotImplementedError

    def create_human(self, name: str, text: str) -> Human:
        raise NotImplementedError

    def create_persona(self, name: str, text: str) -> Persona:
        raise NotImplementedError

    def list_humans(self) -> List[Human]:
        raise NotImplementedError

    def list_personas(self) -> List[Persona]:
        raise NotImplementedError

    def update_human(self, human_id: str, text: str) -> Human:
        raise NotImplementedError

    def update_persona(self, persona_id: str, text: str) -> Persona:
        raise NotImplementedError

    def get_persona(self, id: str) -> Persona:
        raise NotImplementedError

    def get_human(self, id: str) -> Human:
        raise NotImplementedError

    def get_persona_id(self, name: str) -> str:
        raise NotImplementedError

    def get_human_id(self, name: str) -> str:
        raise NotImplementedError

    def delete_persona(self, id: str):
        raise NotImplementedError

    def delete_human(self, id: str):
        raise NotImplementedError

    def create_tool(
        self,
        func,
        name: Optional[str] = None,
        update: Optional[bool] = True,
        tags: Optional[List[str]] = None,
    ) -> Tool:
        raise NotImplementedError

    def update_tool(
        self,
        id: str,
        name: Optional[str] = None,
        func: Optional[callable] = None,
        tags: Optional[List[str]] = None,
    ) -> Tool:
        raise NotImplementedError

    def list_tools(self) -> List[Tool]:
        raise NotImplementedError

    def get_tool(self, id: str) -> Tool:
        raise NotImplementedError

    def delete_tool(self, id: str):
        raise NotImplementedError

    def get_tool_id(self, name: str) -> Optional[str]:
        raise NotImplementedError

    def load_data(self, connector: DataConnector, source_name: str):
        raise NotImplementedError

    def load_file_into_source(self, filename: str, source_id: str, blocking=True) -> Job:
        raise NotImplementedError

    def create_source(self, name: str) -> Source:
        raise NotImplementedError

    def delete_source(self, source_id: str):
        raise NotImplementedError

    def get_source(self, source_id: str) -> Source:
        raise NotImplementedError

    def get_source_id(self, source_name: str) -> str:
        raise NotImplementedError

    def attach_source_to_agent(self, agent_id: str, source_id: Optional[str] = None, source_name: Optional[str] = None):
        raise NotImplementedError

    def detach_source_from_agent(self, agent_id: str, source_id: Optional[str] = None, source_name: Optional[str] = None):
        raise NotImplementedError

    def list_sources(self) -> List[Source]:
        raise NotImplementedError

    def list_attached_sources(self, agent_id: str) -> List[Source]:
        raise NotImplementedError

    def update_source(self, source_id: str, name: Optional[str] = None) -> Source:
        raise NotImplementedError

    def insert_archival_memory(self, agent_id: str, memory: str) -> List[Passage]:
        raise NotImplementedError

    def delete_archival_memory(self, agent_id: str, memory_id: str):
        raise NotImplementedError

    def get_archival_memory(
        self, agent_id: str, before: Optional[str] = None, after: Optional[str] = None, limit: Optional[int] = 1000
    ) -> List[Passage]:
        raise NotImplementedError

    def get_messages(
        self, agent_id: str, before: Optional[str] = None, after: Optional[str] = None, limit: Optional[int] = 1000
    ) -> List[Message]:
        raise NotImplementedError

    def list_models(self) -> List[LLMConfig]:
        raise NotImplementedError

    def list_embedding_models(self) -> List[EmbeddingConfig]:
        raise NotImplementedError


class RESTClient(AbstractClient):
    """
    REST client for MemGPT

    Attributes:
        base_url (str): Base URL of the REST API
        headers (Dict): Headers for the REST API (includes token)
    """

    def __init__(
        self,
        base_url: str,
        token: str,
        debug: bool = False,
    ):
        """
        Initializes a new instance of Client class.

        Args:
            auto_save (bool): Whether to automatically save changes.
            user_id (str): The user ID.
            debug (bool): Whether to print debug information.
        """
        super().__init__(debug=debug)
        self.base_url = base_url
        self.headers = {"accept": "application/json", "authorization": f"Bearer {token}"}

    def list_agents(self) -> List[AgentState]:
        response = requests.get(f"{self.base_url}/api/agents", headers=self.headers)
        return [AgentState(**agent) for agent in response.json()]

    def agent_exists(self, agent_id: str) -> bool:
        """
        Check if an agent exists

        Args:
            agent_id (str): ID of the agent
            agent_name (str): Name of the agent

        Returns:
            exists (bool): `True` if the agent exists, `False` otherwise
        """

        response = requests.get(f"{self.base_url}/api/agents/{agent_id}", headers=self.headers)
        if response.status_code == 404:
            # not found error
            return False
        elif response.status_code == 200:
            return True
        else:
            raise ValueError(f"Failed to check if agent exists: {response.text}")

    def create_agent(
        self,
        name: Optional[str] = None,
        # model configs
        embedding_config: Optional[EmbeddingConfig] = None,
        llm_config: Optional[LLMConfig] = None,
        # memory
        memory: Memory = ChatMemory(human=get_human_text(DEFAULT_HUMAN), persona=get_persona_text(DEFAULT_PERSONA)),
        # system
        system: Optional[str] = None,
        # tools
        tools: Optional[List[str]] = None,
        include_base_tools: Optional[bool] = True,
        # metadata
        metadata: Optional[Dict] = {"human:": DEFAULT_HUMAN, "persona": DEFAULT_PERSONA},
        description: Optional[str] = None,
    ) -> AgentState:
        """Create an agent

        Args:
            name (str): Name of the agent
            embedding_config (EmbeddingConfig): Embedding configuration
            llm_config (LLMConfig): LLM configuration
            memory (Memory): Memory configuration
            system (str): System configuration
            tools (List[str]): List of tools
            include_base_tools (bool): Include base tools
            metadata (Dict): Metadata
            description (str): Description

        Returns:
            agent_state (AgentState): State of the created agent
        """

        # TODO: implement this check once name lookup works
        # if name:
        #    exist_agent_id = self.get_agent_id(agent_name=name)

        #    raise ValueError(f"Agent with name {name} already exists")

        # construct list of tools
        tool_names = []
        if tools:
            tool_names += tools
        if include_base_tools:
            tool_names += BASE_TOOLS

        # add memory tools
        memory_functions = get_memory_functions(memory)
        for func_name, func in memory_functions.items():
            tool = self.create_tool(func, name=func_name, tags=["memory", "memgpt-base"], update=True)
            tool_names.append(tool.name)

        # create agent
        request = CreateAgent(
            name=name,
            description=description,
            metadata_=metadata,
            memory=memory,
            tools=tool_names,
            system=system,
            llm_config=llm_config,
            embedding_config=embedding_config,
        )

        response = requests.post(f"{self.base_url}/api/agents", json=request.model_dump(), headers=self.headers)
        if response.status_code != 200:
            raise ValueError(f"Status {response.status_code} - Failed to create agent: {response.text}")
        return AgentState(**response.json())

    def update_agent(
        self,
        agent_id: str,
        name: Optional[str] = None,
        description: Optional[str] = None,
        system: Optional[str] = None,
        tools: Optional[List[str]] = None,
        metadata: Optional[Dict] = None,
        llm_config: Optional[LLMConfig] = None,
        embedding_config: Optional[EmbeddingConfig] = None,
        message_ids: Optional[List[str]] = None,
        memory: Optional[Memory] = None,
    ):
        """
        Update an existing agent

        Args:
            agent_id (str): ID of the agent
            name (str): Name of the agent
            description (str): Description of the agent
            system (str): System configuration
            tools (List[str]): List of tools
            metadata (Dict): Metadata
            llm_config (LLMConfig): LLM configuration
            embedding_config (EmbeddingConfig): Embedding configuration
            message_ids (List[str]): List of message IDs
            memory (Memory): Memory configuration

        Returns:
            agent_state (AgentState): State of the updated agent
        """
        request = UpdateAgentState(
            id=agent_id,
            name=name,
            system=system,
            tools=tools,
            description=description,
            metadata_=metadata,
            llm_config=llm_config,
            embedding_config=embedding_config,
            message_ids=message_ids,
            memory=memory,
        )
        response = requests.post(f"{self.base_url}/api/agents/{agent_id}", json=request.model_dump(), headers=self.headers)
        if response.status_code != 200:
            raise ValueError(f"Failed to update agent: {response.text}")
        return AgentState(**response.json())

    def rename_agent(self, agent_id: str, new_name: str):
        """
        Rename an agent

        Args:
            agent_id (str): ID of the agent
            new_name (str): New name for the agent

        """
        return self.update_agent(agent_id, name=new_name)

    def delete_agent(self, agent_id: str):
        """
        Delete an agent

        Args:
            agent_id (str): ID of the agent to delete
        """
        response = requests.delete(f"{self.base_url}/api/agents/{str(agent_id)}", headers=self.headers)
        assert response.status_code == 200, f"Failed to delete agent: {response.text}"

    def get_agent(self, agent_id: Optional[str] = None, agent_name: Optional[str] = None) -> AgentState:
        """
        Get an agent's state by it's ID.

        Args:
            agent_id (str): ID of the agent

        Returns:
            agent_state (AgentState): State representation of the agent
        """
        response = requests.get(f"{self.base_url}/api/agents/{agent_id}", headers=self.headers)
        assert response.status_code == 200, f"Failed to get agent: {response.text}"
        return AgentState(**response.json())

    def get_agent_id(self, agent_name: str) -> AgentState:
        """
        Get the ID of an agent by name (names are unique per user)

        Args:
            agent_name (str): Name of the agent

        Returns:
            agent_id (str): ID of the agent
        """
        # TODO: implement this
        raise NotImplementedError

    # memory
    def get_in_context_memory(self, agent_id: str) -> Memory:
        """
        Get the in-contxt (i.e. core) memory of an agent

        Args:
            agent_id (str): ID of the agent

        Returns:
            memory (Memory): In-context memory of the agent
        """
        response = requests.get(f"{self.base_url}/api/agents/{agent_id}/memory", headers=self.headers)
        if response.status_code != 200:
            raise ValueError(f"Failed to get in-context memory: {response.text}")
        return Memory(**response.json())

    def update_in_context_memory(self, agent_id: str, section: str, value: Union[List[str], str]) -> Memory:
        """
        Update the in-context memory of an agent

        Args:
            agent_id (str): ID of the agent

        Returns:
            memory (Memory): The updated in-context memory of the agent

        """
        memory_update_dict = {section: value}
        response = requests.post(f"{self.base_url}/api/agents/{agent_id}/memory", json=memory_update_dict, headers=self.headers)
        if response.status_code != 200:
            raise ValueError(f"Failed to update in-context memory: {response.text}")
        return Memory(**response.json())

    def get_archival_memory_summary(self, agent_id: str) -> ArchivalMemorySummary:
        """
        Get a summary of the archival memory of an agent

        Args:
            agent_id (str): ID of the agent

        Returns:
            summary (ArchivalMemorySummary): Summary of the archival memory

        """
        response = requests.get(f"{self.base_url}/api/agents/{agent_id}/memory/archival", headers=self.headers)
        if response.status_code != 200:
            raise ValueError(f"Failed to get archival memory summary: {response.text}")
        return ArchivalMemorySummary(**response.json())

    def get_recall_memory_summary(self, agent_id: str) -> RecallMemorySummary:
        """
        Get a summary of the recall memory of an agent

        Args:
            agent_id (str): ID of the agent

        Returns:
            summary (RecallMemorySummary): Summary of the recall memory
        """
        response = requests.get(f"{self.base_url}/api/agents/{agent_id}/memory/recall", headers=self.headers)
        if response.status_code != 200:
            raise ValueError(f"Failed to get recall memory summary: {response.text}")
        return RecallMemorySummary(**response.json())

    def get_in_context_messages(self, agent_id: str) -> List[Message]:
        """
        Get in-context messages of an agent

        Args:
            agent_id (str): ID of the agent

        Returns:
            messages (List[Message]): List of in-context messages
        """
        response = requests.get(f"{self.base_url}/api/agents/{agent_id}/memory/messages", headers=self.headers)
        if response.status_code != 200:
            raise ValueError(f"Failed to get in-context messages: {response.text}")
        return [Message(**message) for message in response.json()]

    # agent interactions

    def user_message(self, agent_id: str, message: str) -> MemGPTResponse:
        """
        Send a message to an agent as a user

        Args:
            agent_id (str): ID of the agent
            message (str): Message to send

        Returns:
            response (MemGPTResponse): Response from the agent
        """
        return self.send_message(agent_id, message, role="user")

    def save(self):
        raise NotImplementedError

    # archival memory

    def get_archival_memory(
        self, agent_id: str, before: Optional[str] = None, after: Optional[str] = None, limit: Optional[int] = 1000
    ) -> List[Passage]:
        """
        Get archival memory from an agent with pagination.

        Args:
            agent_id (str): ID of the agent
            before (str): Get memories before a certain time
            after (str): Get memories after a certain time
            limit (int): Limit number of memories

        Returns:
            passages (List[Passage]): List of passages
        """
        params = {"limit": limit}
        if before:
            params["before"] = str(before)
        if after:
            params["after"] = str(after)
        response = requests.get(f"{self.base_url}/api/agents/{str(agent_id)}/archival", params=params, headers=self.headers)
        assert response.status_code == 200, f"Failed to get archival memory: {response.text}"
        return [Passage(**passage) for passage in response.json()]

    def insert_archival_memory(self, agent_id: str, memory: str) -> List[Passage]:
        """
        Insert archival memory into an agent

        Args:
            agent_id (str): ID of the agent
            memory (str): Memory string to insert

        Returns:
            passages (List[Passage]): List of inserted passages
        """
        request = CreateArchivalMemory(text=memory)
        response = requests.post(f"{self.base_url}/api/agents/{agent_id}/archival", headers=self.headers, json=request.model_dump())
        if response.status_code != 200:
            raise ValueError(f"Failed to insert archival memory: {response.text}")
        return [Passage(**passage) for passage in response.json()]

    def delete_archival_memory(self, agent_id: str, memory_id: str):
        """
        Delete archival memory from an agent

        Args:
            agent_id (str): ID of the agent
            memory_id (str): ID of the memory
        """
        response = requests.delete(f"{self.base_url}/api/agents/{agent_id}/archival/{memory_id}", headers=self.headers)
        assert response.status_code == 200, f"Failed to delete archival memory: {response.text}"

    # messages (recall memory)

    def get_messages(
        self, agent_id: str, before: Optional[str] = None, after: Optional[str] = None, limit: Optional[int] = 1000
    ) -> List[Message]:
        """
        Get messages from an agent with pagination.

        Args:
            agent_id (str): ID of the agent
            before (str): Get messages before a certain time
            after (str): Get messages after a certain time
            limit (int): Limit number of messages

        Returns:
            messages (List[Message]): List of messages
        """

        params = {"before": before, "after": after, "limit": limit}
        response = requests.get(f"{self.base_url}/api/agents/{agent_id}/messages", params=params, headers=self.headers)
        if response.status_code != 200:
            raise ValueError(f"Failed to get messages: {response.text}")
        return [Message(**message) for message in response.json()]

    def send_message(
<<<<<<< HEAD
        self, agent_id: str, message: str, role: str, name: Optional[str] = None, stream: Optional[bool] = False
    ) -> MemGPTResponse:
        """
        Send a message to an agent

        Args:
            message (str): Message to send
            role (str): Role of the message
            agent_id (str): ID of the agent
            name(str): Name of the sender
            stream (bool): Stream the response (default: `False`)

        Returns:
            response (MemGPTResponse): Response from the agent
        """
        messages = [MessageCreate(role=role, text=message, name=name)]
=======
        self,
        agent_id: str,
        message: str,
        role: str,
        name: Optional[str] = None,
        stream_steps: bool = False,
        stream_tokens: bool = False,
    ) -> Union[MemGPTResponse, Generator[MemGPTStreamingResponse, None, None]]:
        messages = [MessageCreate(role=MessageRole(role), text=message, name=name)]
>>>>>>> 832e07d5
        # TODO: figure out how to handle stream_steps and stream_tokens

        # When streaming steps is True, stream_tokens must be False
        request = MemGPTRequest(messages=messages, stream_steps=stream_steps, stream_tokens=stream_tokens, return_message_object=True)
        if stream_tokens or stream_steps:
            from memgpt.client.streaming import _sse_post

            request.return_message_object = False
            return _sse_post(f"{self.base_url}/api/agents/{agent_id}/messages", request.model_dump(), self.headers)
        else:
            response = requests.post(f"{self.base_url}/api/agents/{agent_id}/messages", json=request.model_dump(), headers=self.headers)
            if response.status_code != 200:
                raise ValueError(f"Failed to send message: {response.text}")
            return MemGPTResponse(**response.json())

    # humans / personas

    def list_blocks(self, label: Optional[str] = None, templates_only: Optional[bool] = True) -> List[Block]:
        params = {"label": label, "templates_only": templates_only}
        response = requests.get(f"{self.base_url}/api/blocks", params=params, headers=self.headers)
        if response.status_code != 200:
            raise ValueError(f"Failed to list blocks: {response.text}")

        if label == "human":
            return [Human(**human) for human in response.json()]
        elif label == "persona":
            return [Persona(**persona) for persona in response.json()]
        else:
            return [Block(**block) for block in response.json()]

    def create_block(self, label: str, name: str, text: str) -> Block:  #
        request = CreateBlock(label=label, name=name, value=text)
        response = requests.post(f"{self.base_url}/api/blocks", json=request.model_dump(), headers=self.headers)
        if response.status_code != 200:
            raise ValueError(f"Failed to create block: {response.text}")
        if request.label == "human":
            return Human(**response.json())
        elif request.label == "persona":
            return Persona(**response.json())
        else:
            return Block(**response.json())

    def update_block(self, block_id: str, name: Optional[str] = None, text: Optional[str] = None) -> Block:
        request = UpdateBlock(id=block_id, name=name, value=text)
        response = requests.post(f"{self.base_url}/api/blocks/{block_id}", json=request.model_dump(), headers=self.headers)
        if response.status_code != 200:
            raise ValueError(f"Failed to update block: {response.text}")
        return Block(**response.json())

    def get_block(self, block_id: str) -> Block:
        response = requests.get(f"{self.base_url}/api/blocks/{block_id}", headers=self.headers)
        if response.status_code == 404:
            return None
        elif response.status_code != 200:
            raise ValueError(f"Failed to get block: {response.text}")
        return Block(**response.json())

    def get_block_id(self, name: str, label: str) -> str:
        params = {"name": name, "label": label}
        response = requests.get(f"{self.base_url}/api/blocks", params=params, headers=self.headers)
        if response.status_code != 200:
            raise ValueError(f"Failed to get block ID: {response.text}")
        blocks = [Block(**block) for block in response.json()]
        if len(blocks) == 0:
            return None
        elif len(blocks) > 1:
            raise ValueError(f"Multiple blocks found with name {name}")
        return blocks[0].id

    def delete_block(self, id: str) -> Block:
        response = requests.delete(f"{self.base_url}/api/blocks/{id}", headers=self.headers)
        assert response.status_code == 200, f"Failed to delete block: {response.text}"
        if response.status_code != 200:
            raise ValueError(f"Failed to delete block: {response.text}")
        return Block(**response.json())

    def list_humans(self):
        """
        List available human block templates

        Returns:
            humans (List[Human]): List of human blocks
        """
        blocks = self.list_blocks(label="human")
        return [Human(**block.model_dump()) for block in blocks]

    def create_human(self, name: str, text: str) -> Human:
        """
        Create a human block template (saved human string to pre-fill `ChatMemory`)

        Args:
            name (str): Name of the human block
            text (str): Text of the human block

        Returns:
            human (Human): Human block
        """
        return self.create_block(label="human", name=name, text=text)

    def update_human(self, human_id: str, name: Optional[str] = None, text: Optional[str] = None) -> Human:
        """
        Update a human block template

        Args:
            human_id (str): ID of the human block
            text (str): Text of the human block

        Returns:
            human (Human): Updated human block
        """
        request = UpdateHuman(id=human_id, name=name, value=text)
        response = requests.post(f"{self.base_url}/api/blocks/{human_id}", json=request.model_dump(), headers=self.headers)
        if response.status_code != 200:
            raise ValueError(f"Failed to update human: {response.text}")
        return Human(**response.json())

    def list_personas(self):
        """
        List available persona block templates

        Returns:
            personas (List[Persona]): List of persona blocks
        """
        blocks = self.list_blocks(label="persona")
        return [Persona(**block.model_dump()) for block in blocks]

    def create_persona(self, name: str, text: str) -> Persona:
        """
        Create a persona block template (saved persona string to pre-fill `ChatMemory`)

        Args:
            name (str): Name of the persona block
            text (str): Text of the persona block

        Returns:
            persona (Persona): Persona block
        """
        return self.create_block(label="persona", name=name, text=text)

    def update_persona(self, persona_id: str, name: Optional[str] = None, text: Optional[str] = None) -> Persona:
        """
        Update a persona block template

        Args:
            persona_id (str): ID of the persona block
            text (str): Text of the persona block

        Returns:
            persona (Persona): Updated persona block
        """
        request = UpdatePersona(id=persona_id, name=name, value=text)
        response = requests.post(f"{self.base_url}/api/blocks/{persona_id}", json=request.model_dump(), headers=self.headers)
        if response.status_code != 200:
            raise ValueError(f"Failed to update persona: {response.text}")
        return Persona(**response.json())

    def get_persona(self, persona_id: str) -> Persona:
        """
        Get a persona block template

        Args:
            id (str): ID of the persona block

        Returns:
            persona (Persona): Persona block
        """
        return self.get_block(persona_id)

    def get_persona_id(self, name: str) -> str:
        """
        Get the ID of a persona block template

        Args:
            name (str): Name of the persona block

        Returns:
            id (str): ID of the persona block
        """
        return self.get_block_id(name, "persona")

    def delete_persona(self, persona_id: str) -> Persona:
        """
        Delete a persona block template

        Args:
            id (str): ID of the persona block
        """
        return self.delete_block(persona_id)

    def get_human(self, human_id: str) -> Human:
        """
        Get a human block template

        Args:
            id (str): ID of the human block

        Returns:
            human (Human): Human block
        """
        return self.get_block(human_id)

    def get_human_id(self, name: str) -> str:
        """
        Get the ID of a human block template

        Args:
            name (str): Name of the human block

        Returns:
            id (str): ID of the human block
        """
        return self.get_block_id(name, "human")

    def delete_human(self, human_id: str) -> Human:
        """
        Delete a human block template

        Args:
            id (str): ID of the human block
        """
        return self.delete_block(human_id)

    # sources

    def get_source(self, source_id: str) -> Source:
        """
        Get a source given the ID.

        Args:
            source_id (str): ID of the source

        Returns:
            source (Source): Source
        """
        response = requests.get(f"{self.base_url}/api/sources/{source_id}", headers=self.headers)
        if response.status_code != 200:
            raise ValueError(f"Failed to get source: {response.text}")
        return Source(**response.json())

    def get_source_id(self, source_name: str) -> str:
        """
        Get the ID of a source

        Args:
            source_name (str): Name of the source

        Returns:
            source_id (str): ID of the source
        """
        response = requests.get(f"{self.base_url}/api/sources/name/{source_name}", headers=self.headers)
        if response.status_code != 200:
            raise ValueError(f"Failed to get source ID: {response.text}")
        return response.json()

    def list_sources(self) -> List[Source]:
        """
        List available sources

        Returns:
            sources (List[Source]): List of sources
        """
        response = requests.get(f"{self.base_url}/api/sources", headers=self.headers)
        if response.status_code != 200:
            raise ValueError(f"Failed to list sources: {response.text}")
        return [Source(**source) for source in response.json()]

    def delete_source(self, source_id: str):
        """
        Delete a source

        Args:
            source_id (str): ID of the source
        """
        response = requests.delete(f"{self.base_url}/api/sources/{str(source_id)}", headers=self.headers)
        assert response.status_code == 200, f"Failed to delete source: {response.text}"

    def get_job(self, job_id: str) -> Job:
        response = requests.get(f"{self.base_url}/api/jobs/{job_id}", headers=self.headers)
        if response.status_code != 200:
            raise ValueError(f"Failed to get job: {response.text}")
        return Job(**response.json())

<<<<<<< HEAD
    def load_data(self, connector: DataConnector, source_name: str):
        raise NotImplementedError
=======
    def list_jobs(self):
        response = requests.get(f"{self.base_url}/api/jobs", headers=self.headers)
        return [Job(**job) for job in response.json()]

    def list_active_jobs(self):
        response = requests.get(f"{self.base_url}/api/jobs/active", headers=self.headers)
        return [Job(**job) for job in response.json()]
>>>>>>> 832e07d5

    def load_file_into_source(self, filename: str, source_id: str, blocking=True):
        """
        Load a file into a source

        Args:
            filename (str): Name of the file
            source_id (str): ID of the source
            blocking (bool): Block until the job is complete

        Returns:
            job (Job): Data loading job including job status and metadata
        """
        files = {"file": open(filename, "rb")}

        # create job
        response = requests.post(f"{self.base_url}/api/sources/{source_id}/upload", files=files, headers=self.headers)
        if response.status_code != 200:
            raise ValueError(f"Failed to upload file to source: {response.text}")

        job = Job(**response.json())
        if blocking:
            # wait until job is completed
            while True:
                job = self.get_job(job.id)
                if job.status == JobStatus.completed:
                    break
                elif job.status == JobStatus.failed:
                    raise ValueError(f"Job failed: {job.metadata}")
                time.sleep(1)
        return job

    def create_source(self, name: str) -> Source:
        """
        Create a source

        Args:
            name (str): Name of the source

        Returns:
            source (Source): Created source
        """
        payload = {"name": name}
        response = requests.post(f"{self.base_url}/api/sources", json=payload, headers=self.headers)
        response_json = response.json()
        return Source(**response_json)

    def list_attached_sources(self, agent_id: str) -> List[Source]:
        """
        List sources attached to an agent

        Args:
            agent_id (str): ID of the agent

        Returns:
            sources (List[Source]): List of sources
        """
        response = requests.get(f"{self.base_url}/api/agents/{agent_id}/sources", headers=self.headers)
        if response.status_code != 200:
            raise ValueError(f"Failed to list attached sources: {response.text}")
        return [Source(**source) for source in response.json()]

    def update_source(self, source_id: str, name: Optional[str] = None) -> Source:
        """
        Update a source

        Args:
            source_id (str): ID of the source
            name (str): Name of the source

        Returns:
            source (Source): Updated source
        """
        request = SourceUpdate(id=source_id, name=name)
        response = requests.post(f"{self.base_url}/api/sources/{source_id}", json=request.model_dump(), headers=self.headers)
        if response.status_code != 200:
            raise ValueError(f"Failed to update source: {response.text}")
        return Source(**response.json())

    def attach_source_to_agent(self, source_id: str, agent_id: str):
        """
        Attach a source to an agent

        Args:
            agent_id (str): ID of the agent
            source_id (str): ID of the source
            source_name (str): Name of the source
        """
        params = {"agent_id": agent_id}
        response = requests.post(f"{self.base_url}/api/sources/{source_id}/attach", params=params, headers=self.headers)
        assert response.status_code == 200, f"Failed to attach source to agent: {response.text}"

    def detach_source(self, source_id: str, agent_id: str):
        """Detach a source from an agent"""
        params = {"agent_id": str(agent_id)}
        response = requests.post(f"{self.base_url}/api/sources/{source_id}/detach", params=params, headers=self.headers)
        assert response.status_code == 200, f"Failed to detach source from agent: {response.text}"

    # server configuration commands

    def list_models(self):
        """
        List available LLM models

        Returns:
            models (List[LLMConfig]): List of LLM models
        """
        response = requests.get(f"{self.base_url}/api/config/llm", headers=self.headers)
        if response.status_code != 200:
            raise ValueError(f"Failed to list models: {response.text}")
        return [LLMConfig(**model) for model in response.json()]

    def list_embedding_models(self):
        """
        List available embedding models

        Returns:
            models (List[EmbeddingConfig]): List of embedding models
        """
        response = requests.get(f"{self.base_url}/api/config/embedding", headers=self.headers)
        if response.status_code != 200:
            raise ValueError(f"Failed to list embedding models: {response.text}")
        return [EmbeddingConfig(**model) for model in response.json()]

    # tools

    def get_tool_id(self, tool_name: str):
        """
        Get the ID of a tool

        Args:
            name (str): Name of the tool

        Returns:
            id (str): ID of the tool (`None` if not found)
        """
        response = requests.get(f"{self.base_url}/api/tools/name/{tool_name}", headers=self.headers)
        if response.status_code == 404:
            return None
        elif response.status_code != 200:
            raise ValueError(f"Failed to get tool: {response.text}")
        return response.json()

    def create_tool(
        self,
        func,
        name: Optional[str] = None,
        update: Optional[bool] = True,  # TODO: actually use this
        tags: Optional[List[str]] = None,
    ) -> Tool:
        """
        Create a tool. This stores the source code of function on the server, so that the server can execute the function and generate an OpenAI JSON schemas for it when using with an agent.

        Args:
            func (callable): The function to create a tool for.
            name: (str): Name of the tool (must be unique per-user.)
            tags (Optional[List[str]], optional): Tags for the tool. Defaults to None.
            update (bool, optional): Update the tool if it already exists. Defaults to True.

        Returns:
            tool (Tool): The created tool.
        """

        # TODO: check tool update code
        # TODO: check if tool already exists
        # TODO: how to load modules?
        # parse source code/schema
        source_code = parse_source_code(func)
        source_type = "python"

        # call server function
        request = ToolCreate(source_type=source_type, source_code=source_code, name=name, tags=tags)
        response = requests.post(f"{self.base_url}/api/tools", json=request.model_dump(), headers=self.headers)
        if response.status_code != 200:
            raise ValueError(f"Failed to create tool: {response.text}")
        return Tool(**response.json())

    def update_tool(
        self,
        id: str,
        name: Optional[str] = None,
        func: Optional[callable] = None,
        tags: Optional[List[str]] = None,
    ) -> Tool:
        """
        Update a tool with provided parameters (name, func, tags)

        Args:
            id (str): ID of the tool
            name (str): Name of the tool
            func (callable): Function to wrap in a tool
            tags (List[str]): Tags for the tool

        Returns:
            tool (Tool): Updated tool
        """
        if func:
            source_code = parse_source_code(func)
        else:
            source_code = None

        source_type = "python"

        request = ToolUpdate(id=id, source_type=source_type, source_code=source_code, tags=tags, name=name)
        response = requests.post(f"{self.base_url}/api/tools/{id}", json=request.model_dump(), headers=self.headers)
        if response.status_code != 200:
            raise ValueError(f"Failed to update tool: {response.text}")
        return Tool(**response.json())

    # def create_tool(
    #    self,
    #    func,
    #    name: Optional[str] = None,
    #    update: Optional[bool] = True,  # TODO: actually use this
    #    tags: Optional[List[str]] = None,
    # ):
    #    """Create a tool

    #    Args:
    #        func (callable): The function to create a tool for.
    #        tags (Optional[List[str]], optional): Tags for the tool. Defaults to None.
    #        update (bool, optional): Update the tool if it already exists. Defaults to True.

    #    Returns:
    #        Tool object
    #    """

    #    # TODO: check if tool already exists
    #    # TODO: how to load modules?
    #    # parse source code/schema
    #    source_code = parse_source_code(func)
    #    json_schema = generate_schema(func, name)
    #    source_type = "python"
    #    json_schema["name"]

    #    # create data
    #    data = {"source_code": source_code, "source_type": source_type, "tags": tags, "json_schema": json_schema, "update": update}
    #    try:
    #        CreateToolRequest(**data)  # validate data
    #    except Exception as e:
    #        raise ValueError(f"Failed to create tool: {e}, invalid input {data}")

    #    # make REST request
    #    response = requests.post(f"{self.base_url}/api/tools", json=data, headers=self.headers)
    #    if response.status_code != 200:
    #        raise ValueError(f"Failed to create tool: {response.text}")
    #    return ToolModel(**response.json())

    def list_tools(self) -> List[Tool]:
        """
        List available tools for the user.

        Returns:
            tools (List[Tool]): List of tools
        """
        response = requests.get(f"{self.base_url}/api/tools", headers=self.headers)
        if response.status_code != 200:
            raise ValueError(f"Failed to list tools: {response.text}")
        return [Tool(**tool) for tool in response.json()]

    def delete_tool(self, name: str):
        """
        Delete a tool given the ID.

        Args:
            id (str): ID of the tool
        """
        response = requests.delete(f"{self.base_url}/api/tools/{name}", headers=self.headers)
        if response.status_code != 200:
            raise ValueError(f"Failed to delete tool: {response.text}")

    def get_tool(self, name: str):
        """
        Get a tool give its ID.

        Args:
            id (str): ID of the tool

        Returns:
            tool (Tool): Tool
        """
        response = requests.get(f"{self.base_url}/api/tools/{name}", headers=self.headers)
        if response.status_code == 404:
            return None
        elif response.status_code != 200:
            raise ValueError(f"Failed to get tool: {response.text}")
        return Tool(**response.json())


class LocalClient(AbstractClient):
    """
    A local client for MemGPT, which corresponds to a single user.

    Attributes:
        auto_save (bool): Whether to automatically save changes.
        user_id (str): The user ID.
        debug (bool): Whether to print debug information.
        interface (QueuingInterface): The interface for the client.
        server (SyncServer): The server for the client.
    """

    def __init__(
        self,
        auto_save: bool = False,
        user_id: Optional[str] = None,
        debug: bool = False,
    ):
        """
        Initializes a new instance of Client class.

        Args:
            auto_save (bool): Whether to automatically save changes.
            user_id (str): The user ID.
            debug (bool): Whether to print debug information.
        """
        self.auto_save = auto_save

        # determine user_id (pulled from local config)
        config = MemGPTConfig.load()
        if user_id:
            self.user_id = user_id
        else:
            # TODO: find a neater way to do this
            self.user_id = config.anon_clientid

        self.interface = QueuingInterface(debug=debug)
        self.server = SyncServer(default_interface_factory=lambda: self.interface)

        # create user if does not exist
        existing_user = self.server.get_user(self.user_id)
        if not existing_user:
            self.user = self.server.create_user(UserCreate())
            self.user_id = self.user.id

            # update config
            config.anon_clientid = str(self.user_id)
            config.save()

    # agents

    def list_agents(self) -> List[AgentState]:
        self.interface.clear()

        # TODO: fix the server function
        # return self.server.list_agents(user_id=self.user_id)

        return self.server.ms.list_agents(user_id=self.user_id)

    def agent_exists(self, agent_id: Optional[str] = None, agent_name: Optional[str] = None) -> bool:
        """
        Check if an agent exists

        Args:
            agent_id (str): ID of the agent
            agent_name (str): Name of the agent

        Returns:
            exists (bool): `True` if the agent exists, `False` otherwise
        """

        if not (agent_id or agent_name):
            raise ValueError(f"Either agent_id or agent_name must be provided")
        if agent_id and agent_name:
            raise ValueError(f"Only one of agent_id or agent_name can be provided")
        existing = self.list_agents()
        if agent_id:
            return str(agent_id) in [str(agent.id) for agent in existing]
        else:
            return agent_name in [str(agent.name) for agent in existing]

    def create_agent(
        self,
        name: Optional[str] = None,
        # model configs
        embedding_config: Optional[EmbeddingConfig] = None,
        llm_config: Optional[LLMConfig] = None,
        # memory
        memory: Memory = ChatMemory(human=get_human_text(DEFAULT_HUMAN), persona=get_persona_text(DEFAULT_PERSONA)),
        # system
        system: Optional[str] = None,
        # tools
        tools: Optional[List[str]] = None,
        include_base_tools: Optional[bool] = True,
        # metadata
        metadata: Optional[Dict] = {"human:": DEFAULT_HUMAN, "persona": DEFAULT_PERSONA},
        description: Optional[str] = None,
    ) -> AgentState:
        """Create an agent

        Args:
            name (str): Name of the agent
            embedding_config (EmbeddingConfig): Embedding configuration
            llm_config (LLMConfig): LLM configuration
            memory (Memory): Memory configuration
            system (str): System configuration
            tools (List[str]): List of tools
            include_base_tools (bool): Include base tools
            metadata (Dict): Metadata
            description (str): Description

        Returns:
            agent_state (AgentState): State of the created agent
        """

        if name and self.agent_exists(agent_name=name):
            raise ValueError(f"Agent with name {name} already exists (user_id={self.user_id})")

        # construct list of tools
        tool_names = []
        if tools:
            tool_names += tools
        if include_base_tools:
            tool_names += BASE_TOOLS

        # add memory tools
        memory_functions = get_memory_functions(memory)
        for func_name, func in memory_functions.items():
            tool = self.create_tool(func, name=func_name, tags=["memory", "memgpt-base"], update=True)
            tool_names.append(tool.name)

        self.interface.clear()

        # create agent
        agent_state = self.server.create_agent(
            CreateAgent(
                name=name,
                description=description,
                metadata_=metadata,
                memory=memory,
                tools=tool_names,
                system=system,
                llm_config=llm_config,
                embedding_config=embedding_config,
            ),
            user_id=self.user_id,
        )
        return agent_state

    def update_agent(
        self,
        agent_id: str,
        name: Optional[str] = None,
        description: Optional[str] = None,
        system: Optional[str] = None,
        tools: Optional[List[str]] = None,
        metadata: Optional[Dict] = None,
        llm_config: Optional[LLMConfig] = None,
        embedding_config: Optional[EmbeddingConfig] = None,
        message_ids: Optional[List[str]] = None,
        memory: Optional[Memory] = None,
    ):
        """
        Update an existing agent

        Args:
            agent_id (str): ID of the agent
            name (str): Name of the agent
            description (str): Description of the agent
            system (str): System configuration
            tools (List[str]): List of tools
            metadata (Dict): Metadata
            llm_config (LLMConfig): LLM configuration
            embedding_config (EmbeddingConfig): Embedding configuration
            message_ids (List[str]): List of message IDs
            memory (Memory): Memory configuration

        Returns:
            agent_state (AgentState): State of the updated agent
        """
        self.interface.clear()
        agent_state = self.server.update_agent(
            UpdateAgentState(
                id=agent_id,
                name=name,
                system=system,
                tools=tools,
                description=description,
                metadata_=metadata,
                llm_config=llm_config,
                embedding_config=embedding_config,
                message_ids=message_ids,
                memory=memory,
            ),
            user_id=self.user_id,
        )
        return agent_state

    def rename_agent(self, agent_id: str, new_name: str):
        """
        Rename an agent

        Args:
            agent_id (str): ID of the agent
            new_name (str): New name for the agent
        """
        self.update_agent(agent_id, name=new_name)

    def delete_agent(self, agent_id: str):
        """
        Delete an agent

        Args:
            agent_id (str): ID of the agent to delete
        """
        self.server.delete_agent(user_id=self.user_id, agent_id=agent_id)

    def get_agent(self, agent_id: str) -> AgentState:
        """
        Get an agent's state by it's ID.

        Args:
            agent_id (str): ID of the agent

        Returns:
            agent_state (AgentState): State representation of the agent
        """
        # TODO: include agent_name
        self.interface.clear()
        return self.server.get_agent_state(user_id=self.user_id, agent_id=agent_id)

    def get_agent_id(self, agent_name: str) -> AgentState:
        """
        Get the ID of an agent by name (names are unique per user)

        Args:
            agent_name (str): Name of the agent

        Returns:
            agent_id (str): ID of the agent
        """

        self.interface.clear()
        assert agent_name, f"Agent name must be provided"
        return self.server.get_agent_id(name=agent_name, user_id=self.user_id)

    # memory
    def get_in_context_memory(self, agent_id: str) -> Memory:
        """
        Get the in-contxt (i.e. core) memory of an agent

        Args:
            agent_id (str): ID of the agent

        Returns:
            memory (Memory): In-context memory of the agent
        """
        memory = self.server.get_agent_memory(agent_id=agent_id)
        return memory

    def update_in_context_memory(self, agent_id: str, section: str, value: Union[List[str], str]) -> Memory:
        """
        Update the in-context memory of an agent

        Args:
            agent_id (str): ID of the agent

        Returns:
            memory (Memory): The updated in-context memory of the agent

        """
        # TODO: implement this (not sure what it should look like)
        memory = self.server.update_agent_core_memory(user_id=self.user_id, agent_id=agent_id, new_memory_contents={section: value})
        return memory

    def get_archival_memory_summary(self, agent_id: str) -> ArchivalMemorySummary:
        """
        Get a summary of the archival memory of an agent

        Args:
            agent_id (str): ID of the agent

        Returns:
            summary (ArchivalMemorySummary): Summary of the archival memory

        """
        return self.server.get_archival_memory_summary(agent_id=agent_id)

    def get_recall_memory_summary(self, agent_id: str) -> RecallMemorySummary:
        """
        Get a summary of the recall memory of an agent

        Args:
            agent_id (str): ID of the agent

        Returns:
            summary (RecallMemorySummary): Summary of the recall memory
        """
        return self.server.get_recall_memory_summary(agent_id=agent_id)

    def get_in_context_messages(self, agent_id: str) -> List[Message]:
        """
        Get in-context messages of an agent

        Args:
            agent_id (str): ID of the agent

        Returns:
            messages (List[Message]): List of in-context messages
        """
        return self.server.get_in_context_messages(agent_id=agent_id)

    # agent interactions

    def send_message(
        self,
        message: str,
        role: str,
        agent_id: Optional[str] = None,
        agent_name: Optional[str] = None,
        stream_steps: bool = False,
        stream_tokens: bool = False,
    ) -> MemGPTResponse:
        """
        Send a message to an agent

        Args:
            message (str): Message to send
            role (str): Role of the message
            agent_id (str): ID of the agent
            name(str): Name of the sender
            stream (bool): Stream the response (default: `False`)

        Returns:
            response (MemGPTResponse): Response from the agent
        """
        if not agent_id:
            assert agent_name, f"Either agent_id or agent_name must be provided"
            raise NotImplementedError
            # agent_state = self.get_agent(agent_name=agent_name)
            # agent_id = agent_state.id
        agent_state = self.get_agent(agent_id=agent_id)

        if stream_steps or stream_tokens:
            # TODO: implement streaming with stream=True/False
            raise NotImplementedError
        self.interface.clear()
        if role == "system":
            usage = self.server.system_message(user_id=self.user_id, agent_id=agent_id, message=message)
        elif role == "user":
            usage = self.server.user_message(user_id=self.user_id, agent_id=agent_id, message=message)
        else:
            raise ValueError(f"Role {role} not supported")

        # auto-save
        if self.auto_save:
            self.save()

        # TODO: need to make sure date/timestamp is propely passed
        # TODO: update self.interface.to_list() to return actual Message objects
        #       here, the message objects will have faulty created_by timestamps
        messages = self.interface.to_list()
        for m in messages:
            assert isinstance(m, Message), f"Expected Message object, got {type(m)}"
        return MemGPTResponse(messages=messages, usage=usage)

    def user_message(self, agent_id: str, message: str) -> MemGPTResponse:
        """
        Send a message to an agent as a user

        Args:
            agent_id (str): ID of the agent
            message (str): Message to send

        Returns:
            response (MemGPTResponse): Response from the agent
        """
        self.interface.clear()
        return self.send_message(role="user", agent_id=agent_id, message=message)

    def run_command(self, agent_id: str, command: str) -> MemGPTResponse:
        """
        Run a command on the agent

        Args:
            agent_id (str): The agent ID
            command (str): The command to run

        Returns:
            MemGPTResponse: The response from the agent

        """
        self.interface.clear()
        usage = self.server.run_command(user_id=self.user_id, agent_id=agent_id, command=command)

        # auto-save
        if self.auto_save:
            self.save()

        # NOTE: messages/usage may be empty, depending on the command
        return MemGPTResponse(messages=self.interface.to_list(), usage=usage)

    def save(self):
        self.server.save_agents()

    # archival memory

    # humans / personas

    def create_human(self, name: str, text: str):
        """
        Create a human block template (saved human string to pre-fill `ChatMemory`)

        Args:
            name (str): Name of the human block
            text (str): Text of the human block

        Returns:
            human (Human): Human block
        """
        return self.server.create_block(CreateHuman(name=name, value=text, user_id=self.user_id), user_id=self.user_id)

    def create_persona(self, name: str, text: str):
        """
        Create a persona block template (saved persona string to pre-fill `ChatMemory`)

        Args:
            name (str): Name of the persona block
            text (str): Text of the persona block

        Returns:
            persona (Persona): Persona block
        """
        return self.server.create_block(CreatePersona(name=name, value=text, user_id=self.user_id), user_id=self.user_id)

    def list_humans(self):
        """
        List available human block templates

        Returns:
            humans (List[Human]): List of human blocks
        """
        return self.server.get_blocks(label="human", user_id=self.user_id, template=True)

    def list_personas(self) -> List[Persona]:
        """
        List available persona block templates

        Returns:
            personas (List[Persona]): List of persona blocks
        """
        return self.server.get_blocks(label="persona", user_id=self.user_id, template=True)

    def update_human(self, human_id: str, text: str):
        """
        Update a human block template

        Args:
            human_id (str): ID of the human block
            text (str): Text of the human block

        Returns:
            human (Human): Updated human block
        """
        return self.server.update_block(UpdateHuman(id=human_id, value=text, user_id=self.user_id, template=True))

    def update_persona(self, persona_id: str, text: str):
        """
        Update a persona block template

        Args:
            persona_id (str): ID of the persona block
            text (str): Text of the persona block

        Returns:
            persona (Persona): Updated persona block
        """
        return self.server.update_block(UpdatePersona(id=persona_id, value=text, user_id=self.user_id, template=True))

    def get_persona(self, id: str) -> Persona:
        """
        Get a persona block template

        Args:
            id (str): ID of the persona block

        Returns:
            persona (Persona): Persona block
        """
        assert id, f"Persona ID must be provided"
        return Persona(**self.server.get_block(id).model_dump())

    def get_human(self, id: str) -> Human:
        """
        Get a human block template

        Args:
            id (str): ID of the human block

        Returns:
            human (Human): Human block
        """
        assert id, f"Human ID must be provided"
        return Human(**self.server.get_block(id).model_dump())

    def get_persona_id(self, name: str) -> str:
        """
        Get the ID of a persona block template

        Args:
            name (str): Name of the persona block

        Returns:
            id (str): ID of the persona block
        """
        persona = self.server.get_blocks(name=name, label="persona", user_id=self.user_id, template=True)
        if not persona:
            return None
        return persona[0].id

    def get_human_id(self, name: str) -> str:
        """
        Get the ID of a human block template

        Args:
            name (str): Name of the human block

        Returns:
            id (str): ID of the human block
        """
        human = self.server.get_blocks(name=name, label="human", user_id=self.user_id, template=True)
        if not human:
            return None
        return human[0].id

    def delete_persona(self, id: str):
        """
        Delete a persona block template

        Args:
            id (str): ID of the persona block
        """
        self.server.delete_block(id)

    def delete_human(self, id: str):
        """
        Delete a human block template

        Args:
            id (str): ID of the human block
        """
        self.server.delete_block(id)

    # tools

    # TODO: merge this into create_tool
    def add_tool(self, tool: Tool, update: Optional[bool] = True) -> Tool:
        """
        Adds a tool directly.

        Args:
            tool (Tool): The tool to add.
            update (bool, optional): Update the tool if it already exists. Defaults to True.

        Returns:
            None
        """
        existing_tool_id = self.get_tool_id(tool.name)
        if existing_tool_id:
            if update:
                self.server.update_tool(
                    ToolUpdate(
                        id=existing_tool_id,
                        source_type=tool.source_type,
                        source_code=tool.source_code,
                        tags=tool.tags,
                        json_schema=tool.json_schema,
                        name=tool.name,
                    )
                )
            else:
                raise ValueError(f"Tool with name {tool.name} already exists")

        # call server function
        return self.server.create_tool(
            ToolCreate(
                source_type=tool.source_type, source_code=tool.source_code, name=tool.name, json_schema=tool.json_schema, tags=tool.tags
            ),
            user_id=self.user_id,
            update=update,
        )

    # TODO: Use the above function `add_tool` here as there is duplicate logic
    def create_tool(
        self,
        func,
        name: Optional[str] = None,
        update: Optional[bool] = True,  # TODO: actually use this
        tags: Optional[List[str]] = None,
    ) -> Tool:
        """
        Create a tool. This stores the source code of function on the server, so that the server can execute the function and generate an OpenAI JSON schemas for it when using with an agent.

        Args:
            func (callable): The function to create a tool for.
            name: (str): Name of the tool (must be unique per-user.)
            tags (Optional[List[str]], optional): Tags for the tool. Defaults to None.
            update (bool, optional): Update the tool if it already exists. Defaults to True.

        Returns:
            tool (Tool): The created tool.
        """
        # TODO: check if tool already exists
        # TODO: how to load modules?
        # parse source code/schema
        source_code = parse_source_code(func)
        source_type = "python"

        # call server function
        return self.server.create_tool(
            # ToolCreate(source_type=source_type, source_code=source_code, name=tool_name, json_schema=json_schema, tags=tags),
            ToolCreate(source_type=source_type, source_code=source_code, name=name, tags=tags),
            user_id=self.user_id,
            update=update,
        )

    def update_tool(
        self,
        id: str,
        name: Optional[str] = None,
        func: Optional[callable] = None,
        tags: Optional[List[str]] = None,
    ) -> Tool:
        """
        Update a tool with provided parameters (name, func, tags)

        Args:
            id (str): ID of the tool
            name (str): Name of the tool
            func (callable): Function to wrap in a tool
            tags (List[str]): Tags for the tool

        Returns:
            tool (Tool): Updated tool
        """
        if func:
            source_code = parse_source_code(func)
        else:
            source_code = None

        source_type = "python"

        return self.server.update_tool(ToolUpdate(id=id, source_type=source_type, source_code=source_code, tags=tags, name=name))

    def list_tools(self):
        """
        List available tools for the user.

        Returns:
            tools (List[Tool]): List of tools
        """
        tools = self.server.list_tools(user_id=self.user_id)
        return tools

    def get_tool(self, id: str) -> Tool:
        """
        Get a tool give its ID.

        Args:
            id (str): ID of the tool

        Returns:
            tool (Tool): Tool
        """
        return self.server.get_tool(id)

    def delete_tool(self, id: str):
        """
        Delete a tool given the ID.

        Args:
            id (str): ID of the tool
        """
        return self.server.delete_tool(id)

    def get_tool_id(self, name: str) -> Optional[str]:
        """
        Get the ID of a tool

        Args:
            name (str): Name of the tool

        Returns:
            id (str): ID of the tool (`None` if not found)
        """
        return self.server.get_tool_id(name, self.user_id)

    # data sources

    def load_data(self, connector: DataConnector, source_name: str):
        """
        Load data into a source

        Args:
            connector (DataConnector): Data connector
            source_name (str): Name of the source
        """
        self.server.load_data(user_id=self.user_id, connector=connector, source_name=source_name)

    def load_file_into_source(self, filename: str, source_id: str, blocking=True):
        """
        Load a file into a source

        Args:
            filename (str): Name of the file
            source_id (str): ID of the source
            blocking (bool): Block until the job is complete

        Returns:
            job (Job): Data loading job including job status and metadata
        """
        job = self.server.create_job(user_id=self.user_id)

        # TODO: implement blocking vs. non-blocking
        self.server.load_file_to_source(source_id=source_id, file_path=filename, job_id=job.id)
        return job

    def get_job(self, job_id: str):
        return self.server.get_job(job_id=job_id)

    def list_jobs(self):
        return self.server.list_jobs(user_id=self.user_id)

    def list_active_jobs(self):
        return self.server.list_active_jobs(user_id=self.user_id)

    def create_source(self, name: str) -> Source:
        """
        Create a source

        Args:
            name (str): Name of the source

        Returns:
            source (Source): Created source
        """
        request = SourceCreate(name=name)
        return self.server.create_source(request=request, user_id=self.user_id)

    def delete_source(self, source_id: str):
        """
        Delete a source

        Args:
            source_id (str): ID of the source
        """

        # TODO: delete source data
        self.server.delete_source(source_id=source_id, user_id=self.user_id)

    def get_source(self, source_id: str) -> Source:
        """
        Get a source given the ID.

        Args:
            source_id (str): ID of the source

        Returns:
            source (Source): Source
        """
        return self.server.get_source(source_id=source_id, user_id=self.user_id)

    def get_source_id(self, source_name: str) -> str:
        """
        Get the ID of a source

        Args:
            source_name (str): Name of the source

        Returns:
            source_id (str): ID of the source
        """
        return self.server.get_source_id(source_name=source_name, user_id=self.user_id)

    def attach_source_to_agent(self, agent_id: str, source_id: Optional[str] = None, source_name: Optional[str] = None):
        """
        Attach a source to an agent

        Args:
            agent_id (str): ID of the agent
            source_id (str): ID of the source
            source_name (str): Name of the source
        """
        self.server.attach_source_to_agent(source_id=source_id, source_name=source_name, agent_id=agent_id, user_id=self.user_id)

    def detach_source_from_agent(self, agent_id: str, source_id: Optional[str] = None, source_name: Optional[str] = None):
        self.server.detach_source_from_agent(source_id=source_id, source_name=source_name, agent_id=agent_id, user_id=self.user_id)

    def list_sources(self) -> List[Source]:
        """
        List available sources

        Returns:
            sources (List[Source]): List of sources
        """

        return self.server.list_all_sources(user_id=self.user_id)

    def list_attached_sources(self, agent_id: str) -> List[Source]:
        """
        List sources attached to an agent

        Args:
            agent_id (str): ID of the agent

        Returns:
            sources (List[Source]): List of sources
        """
        return self.server.list_attached_sources(agent_id=agent_id)

    def update_source(self, source_id: str, name: Optional[str] = None) -> Source:
        """
        Update a source

        Args:
            source_id (str): ID of the source
            name (str): Name of the source

        Returns:
            source (Source): Updated source
        """
        # TODO should the arg here just be "source_update: Source"?
        request = SourceUpdate(id=source_id, name=name)
        return self.server.update_source(request=request, user_id=self.user_id)

    # archival memory

    def insert_archival_memory(self, agent_id: str, memory: str) -> List[Passage]:
        """
        Insert archival memory into an agent

        Args:
            agent_id (str): ID of the agent
            memory (str): Memory string to insert

        Returns:
            passages (List[Passage]): List of inserted passages
        """
        return self.server.insert_archival_memory(user_id=self.user_id, agent_id=agent_id, memory_contents=memory)

    def delete_archival_memory(self, agent_id: str, memory_id: str):
        """
        Delete archival memory from an agent

        Args:
            agent_id (str): ID of the agent
            memory_id (str): ID of the memory
        """
        self.server.delete_archival_memory(user_id=self.user_id, agent_id=agent_id, memory_id=memory_id)

    def get_archival_memory(
        self, agent_id: str, before: Optional[str] = None, after: Optional[str] = None, limit: Optional[int] = 1000
    ) -> List[Passage]:
        """
        Get archival memory from an agent with pagination.

        Args:
            agent_id (str): ID of the agent
            before (str): Get memories before a certain time
            after (str): Get memories after a certain time
            limit (int): Limit number of memories

        Returns:
            passages (List[Passage]): List of passages
        """

        return self.server.get_agent_archival_cursor(user_id=self.user_id, agent_id=agent_id, before=before, after=after, limit=limit)

    # recall memory

    def get_messages(
        self, agent_id: str, before: Optional[str] = None, after: Optional[str] = None, limit: Optional[int] = 1000
    ) -> List[Message]:
        """
        Get messages from an agent with pagination.

        Args:
            agent_id (str): ID of the agent
            before (str): Get messages before a certain time
            after (str): Get messages after a certain time
            limit (int): Limit number of messages

        Returns:
            messages (List[Message]): List of messages
        """

        self.interface.clear()
        return self.server.get_agent_recall_cursor(
            user_id=self.user_id, agent_id=agent_id, before=before, after=after, limit=limit, reverse=True
        )

    def list_models(self) -> List[LLMConfig]:
        """
        List available LLM models

        Returns:
            models (List[LLMConfig]): List of LLM models
        """
        return [self.server.server_llm_config]

    def list_embedding_models(self) -> List[EmbeddingConfig]:
        """
        List available embedding models

        Returns:
            models (List[EmbeddingConfig]): List of embedding models
        """
        return [self.server.server_embedding_config]<|MERGE_RESOLUTION|>--- conflicted
+++ resolved
@@ -1,9 +1,5 @@
 import time
-<<<<<<< HEAD
-from typing import Dict, List, Optional, Union
-=======
-from typing import Dict, Generator, List, Optional, Tuple, Union
->>>>>>> 832e07d5
+from typing import Dict, Generator, List, Optional, Union
 
 import requests
 
@@ -653,24 +649,6 @@
         return [Message(**message) for message in response.json()]
 
     def send_message(
-<<<<<<< HEAD
-        self, agent_id: str, message: str, role: str, name: Optional[str] = None, stream: Optional[bool] = False
-    ) -> MemGPTResponse:
-        """
-        Send a message to an agent
-
-        Args:
-            message (str): Message to send
-            role (str): Role of the message
-            agent_id (str): ID of the agent
-            name(str): Name of the sender
-            stream (bool): Stream the response (default: `False`)
-
-        Returns:
-            response (MemGPTResponse): Response from the agent
-        """
-        messages = [MessageCreate(role=role, text=message, name=name)]
-=======
         self,
         agent_id: str,
         message: str,
@@ -679,8 +657,21 @@
         stream_steps: bool = False,
         stream_tokens: bool = False,
     ) -> Union[MemGPTResponse, Generator[MemGPTStreamingResponse, None, None]]:
+        """
+        Send a message to an agent
+
+        Args:
+            message (str): Message to send
+            role (str): Role of the message
+            agent_id (str): ID of the agent
+            name(str): Name of the sender
+            stream (bool): Stream the response (default: `False`)
+            stream_tokens (bool): Stream tokens (default: `False`)
+
+        Returns:
+            response (MemGPTResponse): Response from the agent
+        """
         messages = [MessageCreate(role=MessageRole(role), text=message, name=name)]
->>>>>>> 832e07d5
         # TODO: figure out how to handle stream_steps and stream_tokens
 
         # When streaming steps is True, stream_tokens must be False
@@ -963,10 +954,6 @@
             raise ValueError(f"Failed to get job: {response.text}")
         return Job(**response.json())
 
-<<<<<<< HEAD
-    def load_data(self, connector: DataConnector, source_name: str):
-        raise NotImplementedError
-=======
     def list_jobs(self):
         response = requests.get(f"{self.base_url}/api/jobs", headers=self.headers)
         return [Job(**job) for job in response.json()]
@@ -974,7 +961,9 @@
     def list_active_jobs(self):
         response = requests.get(f"{self.base_url}/api/jobs/active", headers=self.headers)
         return [Job(**job) for job in response.json()]
->>>>>>> 832e07d5
+
+    def load_data(self, connector: DataConnector, source_name: str):
+        raise NotImplementedError
 
     def load_file_into_source(self, filename: str, source_id: str, blocking=True):
         """
