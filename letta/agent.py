--- conflicted
+++ resolved
@@ -1358,12 +1358,7 @@
         """Update the system prompt of the agent (requires rebuilding the memory block if there's a difference)"""
         assert isinstance(new_system_prompt, str)
 
-<<<<<<< HEAD
         if new_system_prompt == self.agent_state.system:
-            input("same???")
-=======
-        if new_system_prompt == self.system:
->>>>>>> 251619eb
             return
 
         self.agent_state.system = new_system_prompt
