import uuid
from functools import partial
from typing import List

from fastapi import APIRouter, Body, Depends, HTTPException
from pydantic import BaseModel, Field

from memgpt.constants import BASE_TOOLS
from memgpt.models.pydantic_models import (
    AgentStateModel,
    EmbeddingConfigModel,
    LLMConfigModel,
    PresetModel,
)
from memgpt.server.rest_api.auth_token import get_current_user
from memgpt.server.rest_api.interface import QueuingInterface
from memgpt.server.server import SyncServer
from memgpt.settings import settings

router = APIRouter()


class ListAgentsResponse(BaseModel):
    num_agents: int = Field(..., description="The number of agents available to the user.")
    # TODO make return type List[AgentStateModel]
    #      also return - presets: List[PresetModel]
    agents: List[dict] = Field(..., description="List of agent configurations.")


class CreateAgentRequest(BaseModel):
    # TODO: modify this (along with front end)
    config: dict = Field(..., description="The agent configuration object.")


class CreateAgentResponse(BaseModel):
    agent_state: AgentStateModel = Field(..., description="The state of the newly created agent.")
    preset: PresetModel = Field(..., description="The preset that the agent was created from.")


def setup_agents_index_router(server: SyncServer, interface: QueuingInterface, password: str):
    get_current_user_with_server = partial(partial(get_current_user, server), password)

    @router.get("/agents", tags=["agents"], response_model=ListAgentsResponse)
    def list_agents(
        user_id: uuid.UUID = Depends(get_current_user_with_server),
    ):
        """
        List all agents associated with a given user.

        This endpoint retrieves a list of all agents and their configurations associated with the specified user ID.
        """
        interface.clear()
        agents_data = server.list_agents(user_id=user_id)
        return ListAgentsResponse(**agents_data)

    @router.post("/agents", tags=["agents"], response_model=CreateAgentResponse)
    def create_agent(
        request: CreateAgentRequest = Body(...),
        user_id: uuid.UUID = Depends(get_current_user_with_server),
    ):
        """
        Create a new agent with the specified configuration.
        """
        interface.clear()

        # Parse request
        # TODO: don't just use JSON in the future
        human_name = request.config["human_name"] if "human_name" in request.config else None
        human = request.config["human"] if "human" in request.config else None
        persona_name = request.config["persona_name"] if "persona_name" in request.config else None
        persona = request.config["persona"] if "persona" in request.config else None
        preset = request.config["preset"] if ("preset" in request.config and request.config["preset"]) else settings.default_preset
        tool_names = request.config["function_names"]

        # TODO: remove this -- should be added based on create agent fields
<<<<<<< HEAD
        if isinstance(tool_names, str):  # TODO: fix this on clinet side?
            tool_names = tool_names.split(",")
        print("TOOLS", tool_names)
=======
        print("TOOLS", tool_names, len(tool_names))
>>>>>>> c2109cba
        if tool_names is None or tool_names == "":
            tool_names = []
        for name in BASE_TOOLS:  # TODO: remove this
            if name not in tool_names:
                tool_names.append(name)
<<<<<<< HEAD
        print("FINAL TOOLS", tool_names)
        assert isinstance(tool_names, list), "Tool names must be a list of strings."
=======

        print("PRESET", preset)
>>>>>>> c2109cba

        try:
            agent_state = server.create_agent(
                user_id=user_id,
                # **request.config
                # TODO turn into a pydantic model
                name=request.config["name"],
                preset=preset,
                persona_name=persona_name,
                human_name=human_name,
                persona=persona,
                human=human,
                # llm_config=LLMConfigModel(
                # model=request.config['model'],
                # )
                # tools
                tools=tool_names,
                # function_names=request.config["function_names"].split(",") if "function_names" in request.config else None,
            )
            llm_config = LLMConfigModel(**vars(agent_state.llm_config))
            embedding_config = EmbeddingConfigModel(**vars(agent_state.embedding_config))

            # TODO when get_preset returns a PresetModel instead of Preset, we can remove this packing/unpacking line
            # TODO: remove
            preset = server.ms.get_preset(name=agent_state.preset, user_id=user_id)

            return CreateAgentResponse(
                agent_state=AgentStateModel(
                    id=agent_state.id,
                    name=agent_state.name,
                    user_id=agent_state.user_id,
                    preset=agent_state.preset,
                    persona=agent_state.persona,
                    human=agent_state.human,
                    llm_config=llm_config,
                    embedding_config=embedding_config,
                    state=agent_state.state,
                    created_at=int(agent_state.created_at.timestamp()),
                    tools=tool_names,
                    system=agent_state.system,
                ),
                preset=PresetModel(
                    name=preset.name,
                    id=preset.id,
                    user_id=preset.user_id,
                    description=preset.description,
                    created_at=preset.created_at,
                    system=preset.system,
                    persona=preset.persona,
                    human=preset.human,
                    functions_schema=preset.functions_schema,
                ),
            )
        except Exception as e:
            print(str(e))
            raise HTTPException(status_code=500, detail=str(e))

    return router<|MERGE_RESOLUTION|>--- conflicted
+++ resolved
@@ -73,25 +73,14 @@
         tool_names = request.config["function_names"]
 
         # TODO: remove this -- should be added based on create agent fields
-<<<<<<< HEAD
         if isinstance(tool_names, str):  # TODO: fix this on clinet side?
             tool_names = tool_names.split(",")
-        print("TOOLS", tool_names)
-=======
-        print("TOOLS", tool_names, len(tool_names))
->>>>>>> c2109cba
         if tool_names is None or tool_names == "":
             tool_names = []
         for name in BASE_TOOLS:  # TODO: remove this
             if name not in tool_names:
                 tool_names.append(name)
-<<<<<<< HEAD
-        print("FINAL TOOLS", tool_names)
         assert isinstance(tool_names, list), "Tool names must be a list of strings."
-=======
-
-        print("PRESET", preset)
->>>>>>> c2109cba
 
         try:
             agent_state = server.create_agent(
