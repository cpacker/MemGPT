[tool.poetry]
name = "pymemgpt"
version = "0.2.2"
packages = [
    {include = "memgpt"}
]
description = "Teaching LLMs memory management for unbounded context"
authors = [
    "Charles Packer <contact@charlespacker.com>",
    "Vivian Fang <hi@vivi.sh>",
    "Sarah Wooders <sarahwooders@gmail.com>",
    "Shishir Patil <shishirpatil@berkeley.edu>",
    "Kevin Lin <kevinlin@eecs.berkeley.edu>"
]
license = "Apache License"
readme = "README.md"

[tool.poetry.scripts]
memgpt = "memgpt.main:app"

[tool.poetry.dependencies]
python = "<3.12,>=3.9"
typer = {extras = ["all"], version = "^0.9.0"}
questionary = "^2.0.1"
demjson3 = "^3.0.6"
numpy = "^1.26.1"
pytz = "^2023.3.post1"
faiss-cpu = { version = "^1.7.4", optional = true }
tiktoken = "^0.5.1"
pymupdf = "^1.23.5"
tqdm = "^4.66.1"
openai = "^0.28.1"
black = { version = "^23.10.1", optional = true }
pytest = { version = "^7.4.3", optional = true }
llama-index = "^0.8.53.post3"
setuptools = "^68.2.2"
datasets = { version = "^2.14.6", optional = true}
prettytable = "^3.9.0"
pgvector = { version = "^0.2.3", optional = true }
psycopg = { version = "^3.1.12", optional = true }
psycopg-binary = { version = "^3.1.12", optional = true }
psycopg2-binary = { version = "^2.9.9", optional = true }
huggingface-hub = { version = "0.17.3", optional = true }
transformers = { version = "4.34.1", optional = true }
pre-commit = {version = "^3.5.0", optional = true }
pg8000 = {version = "^1.30.3", optional = true}
torch = {version = ">=2.0.0, !=2.0.1, !=2.1.0", optional = true}
<<<<<<< HEAD
websockets = "^12.0"
=======
>>>>>>> b789549d
docstring-parser = "^0.15"

[tool.poetry.extras]
legacy = ["faiss-cpu", "numpy"]
local = ["torch", "huggingface-hub", "transformers"]
postgres = ["pgvector", "psycopg", "psycopg-binary", "psycopg2-binary", "pg8000"]
dev = ["pytest", "black", "pre-commit", "datasets"]

[build-system]
requires = ["poetry-core"]
build-backend = "poetry.core.masonry.api"<|MERGE_RESOLUTION|>--- conflicted
+++ resolved
@@ -45,10 +45,7 @@
 pre-commit = {version = "^3.5.0", optional = true }
 pg8000 = {version = "^1.30.3", optional = true}
 torch = {version = ">=2.0.0, !=2.0.1, !=2.1.0", optional = true}
-<<<<<<< HEAD
 websockets = "^12.0"
-=======
->>>>>>> b789549d
 docstring-parser = "^0.15"
 
 [tool.poetry.extras]
