import glob
import inspect
import random
import string
import json
import os
import uuid
import textwrap
from dataclasses import dataclass
import configparser


import questionary

from colorama import Fore, Style

from typing import List, Type

import memgpt
import memgpt.utils as utils
import memgpt.interface as interface
from memgpt.personas.personas import get_persona_text
from memgpt.humans.humans import get_human_text
from memgpt.constants import MEMGPT_DIR, LLM_MAX_TOKENS
import memgpt.constants as constants
import memgpt.personas.personas as personas
import memgpt.humans.humans as humans
from memgpt.presets.presets import DEFAULT_PRESET, preset_options


model_choices = [
    questionary.Choice("gpt-4"),
    questionary.Choice(
        "gpt-4-turbo (developer preview)",
        value="gpt-4-1106-preview",
    ),
    questionary.Choice(
        "gpt-3.5-turbo (experimental! function-calling performance is not quite at the level of gpt-4 yet)",
        value="gpt-3.5-turbo-16k",
    ),
]

# helper functions for writing to configs
def get_field(config, section, field):
    if section not in config:
        return None
    if config.has_option(section, field):
        return config.get(section, field)
    else:
        return None


def set_field(config, section, field, value):
    if value is None:  # cannot write None
        return
    if section not in config:  # create section
        config.add_section(section)
    config.set(section, field, value)


@dataclass
class MemGPTConfig:
    config_path: str = os.path.join(MEMGPT_DIR, "config")
    anon_clientid: str = None

    # preset
    preset: str = DEFAULT_PRESET

    # model parameters
    model: str = "gpt-4"  # gpt-4, gpt-3.5-turbo, dolphin
    model_endpoint_type: str = "openai"  # openai, azure, webui, ollama, lmstudio
    model_endpoint: str = None  # localhost:8000
    model_wrapper: str = None
    context_window: int = LLM_MAX_TOKENS[model] if model in LLM_MAX_TOKENS else LLM_MAX_TOKENS["DEFAULT"]

    # model parameters: openai
    openai_key: str = None

    # model parameters: azure
    azure_key: str = None
    azure_endpoint: str = None
    azure_version: str = None
    azure_deployment: str = None
    azure_embedding_deployment: str = None

    # persona parameters
    default_persona: str = personas.DEFAULT
    default_human: str = humans.DEFAULT
    default_agent: str = None

    # embedding parameters
    embedding_endpoint_type: str = "openai"  # openai, azure, local
    embedding_endpoint: str = None
    embedding_dim: int = 1536
    embedding_chunk_size: int = 300  # number of tokens

    # database configs: archival
    archival_storage_type: str = "local"  # local, db
    archival_storage_path: str = None  # TODO: set to memgpt dir
    archival_storage_uri: str = None  # TODO: eventually allow external vector DB

    # database configs: recall
    recall_storage_type: str = "local"  # local, db
    recall_storage_path: str = None  # TODO: set to memgpt dir
    recall_storage_uri: str = None  # TODO: eventually allow external vector DB

    # database configs: agent state
    persistence_manager_type: str = None  # in-memory, db
    persistence_manager_save_file: str = None  # local file
    persistence_manager_uri: str = None  # db URI

    def __post_init__(self):
        # ensure types
        self.embedding_chunk_size = int(self.embedding_chunk_size)
        self.embedding_dim = int(self.embedding_dim)
        self.context_window = int(self.context_window)

    @staticmethod
    def generate_uuid() -> str:
        return uuid.UUID(int=uuid.getnode()).hex

    @classmethod
    def load(cls) -> "MemGPTConfig":
        config = configparser.ConfigParser()

        # allow overriding with env variables
        if os.getenv("MEMGPT_CONFIG_PATH"):
            config_path = os.getenv("MEMGPT_CONFIG_PATH")
        else:
            config_path = MemGPTConfig.config_path

        if os.path.exists(config_path):
            # read existing config
            config.read(config_path)
            config_dict = {
                "model": get_field(config, "model", "model"),
                "model_endpoint": get_field(config, "model", "model_endpoint"),
                "model_endpoint_type": get_field(config, "model", "model_endpoint_type"),
                "model_wrapper": get_field(config, "model", "model_wrapper"),
                "context_window": get_field(config, "defaults", "context_window"),
                "preset": get_field(config, "defaults", "preset"),
                "default_persona": get_field(config, "defaults", "persona"),
                "default_human": get_field(config, "defaults", "human"),
                "default_agent": get_field(config, "defaults", "agent"),
                "openai_key": get_field(config, "openai", "key"),
                "azure_key": get_field(config, "azure", "key"),
                "azure_endpoint": get_field(config, "azure", "endpoint"),
                "azure_version": get_field(config, "azure", "version"),
                "azure_deployment": get_field(config, "azure", "deployment"),
                "azure_embedding_deployment": get_field(config, "azure", "embedding_deployment"),
                "embedding_endpoint": get_field(config, "embedding", "embedding_endpoint"),
                "embedding_endpoint_type": get_field(config, "embedding", "embedding_endpoint_type"),
                "embedding_dim": get_field(config, "embedding", "dim"),
                "embedding_chunk_size": get_field(config, "embedding", "chunk_size"),
                "archival_storage_type": get_field(config, "archival_storage", "type"),
                "archival_storage_path": get_field(config, "archival_storage", "path"),
                "archival_storage_uri": get_field(config, "archival_storage", "uri"),
                "anon_clientid": get_field(config, "client", "anon_clientid"),
                "config_path": config_path,
            }
            config_dict = {k: v for k, v in config_dict.items() if v is not None}
            return cls(**config_dict)

        # create new config
        anon_clientid = MemGPTConfig.generate_uuid()
        config = cls(anon_clientid=anon_clientid, config_path=config_path)
        config.save()  # save updated config
        return config

    def save(self):
        config = configparser.ConfigParser()

        # CLI defaults
<<<<<<< HEAD
        set_field(config, "defaults", "preset", self.preset)
        set_field(config, "defaults", "persona", self.default_persona)
        set_field(config, "defaults", "human", self.default_human)
        set_field(config, "defaults", "agent", self.default_agent)

        # model defaults
        set_field(config, "model", "model", self.model)
        set_field(config, "model", "model_endpoint", self.model_endpoint)
        set_field(config, "model", "model_endpoint_type", self.model_endpoint_type)
        set_field(config, "model", "model_wrapper", self.model_wrapper)

        # security credentials: openai
        set_field(config, "openai", "key", self.openai_key)

        # security credentials: azure
        set_field(config, "azure", "key", self.azure_key)
        set_field(config, "azure", "endpoint", self.azure_endpoint)
        set_field(config, "azure", "version", self.azure_version)
        set_field(config, "azure", "deployment", self.azure_deployment)
        set_field(config, "azure", "embedding_deployment", self.azure_embedding_deployment)
=======
        config.add_section("defaults")
        config.set("defaults", "model", self.model)
        config.set("defaults", "context_window", str(self.context_window))
        config.set("defaults", "preset", self.preset)
        assert self.model_endpoint is not None, "Endpoint must be set"
        config.set("defaults", "model_endpoint", self.model_endpoint)
        config.set("defaults", "persona", self.default_persona)
        config.set("defaults", "human", self.default_human)
        if self.default_agent:
            config.set("defaults", "agent", self.default_agent)

        # security credentials
        if self.openai_key:
            config.add_section("openai")
            config.set("openai", "key", self.openai_key)

        if self.azure_key:
            config.add_section("azure")
            config.set("azure", "key", self.azure_key)
            config.set("azure", "endpoint", self.azure_endpoint)
            config.set("azure", "version", self.azure_version)
            if self.azure_deployment:
                config.set("azure", "deployment", self.azure_deployment)
                config.set("azure", "embedding_deployment", self.azure_embedding_deployment)
>>>>>>> de403de8

        # embeddings
        set_field(config, "embedding", "endpoint_type", self.embedding_endpoint_type)
        set_field(config, "embedding", "endpoint", self.embedding_endpoint)
        set_field(config, "embedding", "dim", str(self.embedding_dim))
        set_field(config, "embedding", "chunk_size", str(self.embedding_chunk_size))

        # archival storage
        set_field(config, "archival_storage", "type", self.archival_storage_type)
        set_field(config, "archival_storage", "path", self.archival_storage_path)
        set_field(config, "archival_storage", "uri", self.archival_storage_uri)

        # client
        if not self.anon_clientid:
            self.anon_clientid = self.generate_uuid()
        set_field(config, "client", "anon_clientid", self.anon_clientid)

        if not os.path.exists(MEMGPT_DIR):
            os.makedirs(MEMGPT_DIR, exist_ok=True)
        with open(self.config_path, "w") as f:
            config.write(f)

    @staticmethod
    def exists():
        # allow overriding with env variables
        if os.getenv("MEMGPT_CONFIG_PATH"):
            config_path = os.getenv("MEMGPT_CONFIG_PATH")
        else:
            config_path = MemGPTConfig.config_path

        assert not os.path.isdir(config_path), f"Config path {config_path} cannot be set to a directory."
        return os.path.exists(config_path)

    @staticmethod
    def create_config_dir():
        if not os.path.exists(MEMGPT_DIR):
            os.makedirs(MEMGPT_DIR, exist_ok=True)

        folders = ["personas", "humans", "archival", "agents", "functions", "system_prompts", "presets"]
        for folder in folders:
            if not os.path.exists(os.path.join(MEMGPT_DIR, folder)):
                os.makedirs(os.path.join(MEMGPT_DIR, folder))


@dataclass
class AgentConfig:
    """
    Configuration for a specific instance of an agent
    """

    def __init__(
        self,
        persona,
        human,
        # model info
        model,
        model_endpoint_type=None,
        model_endpoint=None,
        model_wrapper=None,
        context_window=None,
        # embedding info
        embedding_endpoint_type=None,
        embedding_endpoint=None,
        embedding_dim=None,
        embedding_chunk_size=None,
        # other
        preset=None,
        data_sources=None,
        # agent info
        agent_config_path=None,
        name=None,
        create_time=None,
        memgpt_version=None,
    ):
        if name is None:
            self.name = f"agent_{self.generate_agent_id()}"
        else:
            self.name = name

        config = MemGPTConfig.load()  # get default values
        self.persona = config.default_persona if persona is None else persona
        self.human = config.default_human if human is None else human
        self.preset = config.preset if preset is None else preset
        self.context_window = config.context_window if context_window is None else context_window
        self.model = config.model if model is None else model
        self.model_endpoint_type = config.model_endpoint_type if model_endpoint_type is None else model_endpoint_type
        self.model_endpoint = config.model_endpoint if model_endpoint is None else model_endpoint
        self.model_wrapper = config.model_wrapper if model_wrapper is None else model_wrapper
        self.embedding_endpoint_type = config.embedding_endpoint_type if embedding_endpoint_type is None else embedding_endpoint_type
        self.embedding_endpoint = config.embedding_endpoint if embedding_endpoint is None else embedding_endpoint
        self.embedding_dim = config.embedding_dim if embedding_dim is None else embedding_dim
        self.embedding_chunk_size = config.embedding_chunk_size if embedding_chunk_size is None else embedding_chunk_size

        # agent metadata
        self.data_sources = data_sources if data_sources is not None else []
        self.create_time = create_time if create_time is not None else utils.get_local_time()
        self.memgpt_version = memgpt_version

        # save agent config
        self.agent_config_path = (
            os.path.join(MEMGPT_DIR, "agents", self.name, "config.json") if agent_config_path is None else agent_config_path
        )
        # assert not os.path.exists(self.agent_config_path), f"Agent config file already exists at {self.agent_config_path}"
        self.save()

    def generate_agent_id(self, length=6):
        ## random character based
        # characters = string.ascii_lowercase + string.digits
        # return ''.join(random.choices(characters, k=length))

        # count based
        agent_count = len(utils.list_agent_config_files())
        return str(agent_count + 1)

    def attach_data_source(self, data_source: str):
        # TODO: add warning that only once source can be attached
        # i.e. previous source will be overriden
        self.data_sources.append(data_source)
        self.save()

    def save_state_dir(self):
        # directory to save agent state
        return os.path.join(MEMGPT_DIR, "agents", self.name, "agent_state")

    def save_persistence_manager_dir(self):
        # directory to save persistent manager state
        return os.path.join(MEMGPT_DIR, "agents", self.name, "persistence_manager")

    def save_agent_index_dir(self):
        # save llama index inside of persistent manager directory
        return os.path.join(self.save_persistence_manager_dir(), "index")

    def save(self):
        # save state of persistence manager
        os.makedirs(os.path.join(MEMGPT_DIR, "agents", self.name), exist_ok=True)
        # save version
        self.memgpt_version = memgpt.__version__
        with open(self.agent_config_path, "w") as f:
            json.dump(vars(self), f, indent=4)

    @staticmethod
    def exists(name: str):
        """Check if agent config exists"""
        agent_config_path = os.path.join(MEMGPT_DIR, "agents", name)
        return os.path.exists(agent_config_path)

    @classmethod
    def load(cls, name: str):
        """Load agent config from JSON file"""
        agent_config_path = os.path.join(MEMGPT_DIR, "agents", name, "config.json")
        assert os.path.exists(agent_config_path), f"Agent config file does not exist at {agent_config_path}"
        with open(agent_config_path, "r") as f:
            agent_config = json.load(f)
<<<<<<< HEAD
        if "data_source" in agent_config:
            del agent_config["data_source"]  # deprecated
=======

        # allow compatibility accross versions
        class_args = inspect.getargspec(cls.__init__).args
        agent_fields = list(agent_config.keys())
        for key in agent_fields:
            if key not in class_args:
                utils.printd(f"Removing missing argument {key} from agent config")
                del agent_config[key]

>>>>>>> de403de8
        return cls(**agent_config)


class Config:
    personas_dir = os.path.join("memgpt", "personas", "examples")
    custom_personas_dir = os.path.join(MEMGPT_DIR, "personas")
    humans_dir = os.path.join("memgpt", "humans", "examples")
    custom_humans_dir = os.path.join(MEMGPT_DIR, "humans")
    configs_dir = os.path.join(MEMGPT_DIR, "configs")

    def __init__(self):
        os.makedirs(Config.custom_personas_dir, exist_ok=True)
        os.makedirs(Config.custom_humans_dir, exist_ok=True)
        self.load_type = None
        self.archival_storage_files = None
        self.compute_embeddings = False
        self.agent_save_file = None
        self.persistence_manager_save_file = None
        self.host = os.getenv("OPENAI_API_BASE")
        self.index = None
        self.config_file = None
        self.preload_archival = False

    @classmethod
    def legacy_flags_init(
        cls: Type["Config"],
        model: str,
        memgpt_persona: str,
        human_persona: str,
        load_type: str = None,
        archival_storage_files: str = None,
        archival_storage_index: str = None,
        compute_embeddings: bool = False,
    ):
        self = cls()
        self.model = model
        self.memgpt_persona = memgpt_persona
        self.human_persona = human_persona
        self.load_type = load_type
        self.archival_storage_files = archival_storage_files
        self.archival_storage_index = archival_storage_index
        self.compute_embeddings = compute_embeddings
        recompute_embeddings = self.compute_embeddings
        if self.archival_storage_index:
            recompute_embeddings = False  # TODO Legacy support -- can't recompute embeddings on a path that's not specified.
        if self.archival_storage_files:
            self.configure_archival_storage(recompute_embeddings)
        return self

    @classmethod
    def config_init(cls: Type["Config"], config_file: str = None):
        self = cls()
        self.config_file = config_file
        if self.config_file is None:
            cfg = Config.get_most_recent_config()
            use_cfg = False
            if cfg:
                print(f"{Style.BRIGHT}{Fore.MAGENTA}⚙️ Found saved config file.{Style.RESET_ALL}")
                use_cfg = questionary.confirm(f"Use most recent config file '{cfg}'?").ask()
            if use_cfg:
                self.config_file = cfg

        if self.config_file:
            self.load_config(self.config_file)
            recompute_embeddings = False
            if self.compute_embeddings:
                if self.archival_storage_index:
                    recompute_embeddings = questionary.confirm(
                        f"Would you like to recompute embeddings? Do this if your files have changed.\n    Files: {self.archival_storage_files}",
                        default=False,
                    ).ask()
                else:
                    recompute_embeddings = True
            if self.load_type:
                self.configure_archival_storage(recompute_embeddings)
                self.write_config()
            return self

        # print("No settings file found, configuring MemGPT...")
        print(f"{Style.BRIGHT}{Fore.MAGENTA}⚙️ No settings file found, configuring MemGPT...{Style.RESET_ALL}")

        self.model = questionary.select(
            "Which model would you like to use?",
            model_choices,
            default=model_choices[0],
        ).ask()

        self.memgpt_persona = questionary.select(
            "Which persona would you like MemGPT to use?",
            Config.get_memgpt_personas(),
        ).ask()
        print(self.memgpt_persona)

        self.human_persona = questionary.select(
            "Which user would you like to use?",
            Config.get_user_personas(),
        ).ask()

        self.archival_storage_index = None
        self.preload_archival = questionary.confirm(
            "Would you like to preload anything into MemGPT's archival memory?", default=False
        ).ask()
        if self.preload_archival:
            self.load_type = questionary.select(
                "What would you like to load?",
                choices=[
                    questionary.Choice("A folder or file", value="folder"),
                    questionary.Choice("A SQL database", value="sql"),
                    questionary.Choice("A glob pattern", value="glob"),
                ],
            ).ask()
            if self.load_type == "folder" or self.load_type == "sql":
                archival_storage_path = questionary.path("Please enter the folder or file (tab for autocomplete):").ask()
                if os.path.isdir(archival_storage_path):
                    self.archival_storage_files = os.path.join(archival_storage_path, "*")
                else:
                    self.archival_storage_files = archival_storage_path
            else:
                self.archival_storage_files = questionary.path("Please enter the glob pattern (tab for autocomplete):").ask()
            self.compute_embeddings = questionary.confirm(
                "Would you like to compute embeddings over these files to enable embeddings search?"
            ).ask()
            self.configure_archival_storage(self.compute_embeddings)

        self.write_config()
        return self

    def configure_archival_storage(self, recompute_embeddings):
        if recompute_embeddings:
            if self.host:
                interface.warning_message(
                    "⛔️ Embeddings on a non-OpenAI endpoint are not yet supported, falling back to substring matching search."
                )
            else:
                self.archival_storage_index = utils.prepare_archival_index_from_files_compute_embeddings(self.archival_storage_files)
        if self.compute_embeddings and self.archival_storage_index:
            self.index, self.archival_database = utils.prepare_archival_index(self.archival_storage_index)
        else:
            self.archival_database = utils.prepare_archival_index_from_files(self.archival_storage_files)

    def to_dict(self):
        return {
            "model": self.model,
            "memgpt_persona": self.memgpt_persona,
            "human_persona": self.human_persona,
            "preload_archival": self.preload_archival,
            "archival_storage_files": self.archival_storage_files,
            "archival_storage_index": self.archival_storage_index,
            "compute_embeddings": self.compute_embeddings,
            "load_type": self.load_type,
            "agent_save_file": self.agent_save_file,
            "persistence_manager_save_file": self.persistence_manager_save_file,
            "host": self.host,
        }

    def load_config(self, config_file):
        with open(config_file, "rt") as f:
            cfg = json.load(f)
        self.model = cfg["model"]
        self.memgpt_persona = cfg["memgpt_persona"]
        self.human_persona = cfg["human_persona"]
        self.preload_archival = cfg["preload_archival"]
        self.archival_storage_files = cfg["archival_storage_files"]
        self.archival_storage_index = cfg["archival_storage_index"]
        self.compute_embeddings = cfg["compute_embeddings"]
        self.load_type = cfg["load_type"]
        self.agent_save_file = cfg["agent_save_file"]
        self.persistence_manager_save_file = cfg["persistence_manager_save_file"]
        self.host = cfg["host"]

    def write_config(self, configs_dir=None):
        if configs_dir is None:
            configs_dir = Config.configs_dir
        os.makedirs(configs_dir, exist_ok=True)
        if self.config_file is None:
            filename = os.path.join(configs_dir, utils.get_local_time().replace(" ", "_").replace(":", "_"))
            self.config_file = f"{filename}.json"
        with open(self.config_file, "wt") as f:
            json.dump(self.to_dict(), f, indent=4)
        print(f"{Style.BRIGHT}{Fore.MAGENTA}⚙️ Saved config file to {self.config_file}.{Style.RESET_ALL}")

    @staticmethod
    def is_valid_config_file(file: str):
        cfg = Config()
        try:
            cfg.load_config(file)
        except Exception:
            return False
        return cfg.memgpt_persona is not None and cfg.human_persona is not None  # TODO: more validation for configs

    @staticmethod
    def get_memgpt_personas():
        dir_path = Config.personas_dir
        all_personas = Config.get_personas(dir_path)
        default_personas = [
            "sam",
            "sam_pov",
            "memgpt_starter",
            "memgpt_doc",
            "sam_simple_pov_gpt35",
        ]
        custom_personas_in_examples = list(set(all_personas) - set(default_personas))
        custom_personas = Config.get_personas(Config.custom_personas_dir)
        return (
            Config.get_persona_choices(
                [p for p in custom_personas],
                get_persona_text,
                Config.custom_personas_dir,
            )
            + Config.get_persona_choices(
                [p for p in custom_personas_in_examples + default_personas],
                get_persona_text,
                None,
                # Config.personas_dir,
            )
            + [
                questionary.Separator(),
                questionary.Choice(
                    f"📝 You can create your own personas by adding .txt files to {Config.custom_personas_dir}.",
                    disabled=True,
                ),
            ]
        )

    @staticmethod
    def get_user_personas():
        dir_path = Config.humans_dir
        all_personas = Config.get_personas(dir_path)
        default_personas = ["basic", "cs_phd"]
        custom_personas_in_examples = list(set(all_personas) - set(default_personas))
        custom_personas = Config.get_personas(Config.custom_humans_dir)
        return (
            Config.get_persona_choices(
                [p for p in custom_personas],
                get_human_text,
                Config.custom_humans_dir,
            )
            + Config.get_persona_choices(
                [p for p in custom_personas_in_examples + default_personas],
                get_human_text,
                None,
                # Config.humans_dir,
            )
            + [
                questionary.Separator(),
                questionary.Choice(
                    f"📝 You can create your own human profiles by adding .txt files to {Config.custom_humans_dir}.",
                    disabled=True,
                ),
            ]
        )

    @staticmethod
    def get_personas(dir_path) -> List[str]:
        files = sorted(glob.glob(os.path.join(dir_path, "*.txt")))
        stems = []
        for f in files:
            filename = os.path.basename(f)
            stem, _ = os.path.splitext(filename)
            stems.append(stem)
        return stems

    @staticmethod
    def get_persona_choices(personas, text_getter, dir):
        return [
            questionary.Choice(
                title=[
                    ("class:question", f"{p}"),
                    ("class:text", f"\n{indent(text_getter(p, dir))}"),
                ],
                value=(p, dir),
            )
            for p in personas
        ]

    @staticmethod
    def get_most_recent_config(configs_dir=None):
        if configs_dir is None:
            configs_dir = Config.configs_dir
        os.makedirs(configs_dir, exist_ok=True)
        files = [
            os.path.join(configs_dir, f)
            for f in os.listdir(configs_dir)
            if os.path.isfile(os.path.join(configs_dir, f)) and Config.is_valid_config_file(os.path.join(configs_dir, f))
        ]
        # Return the file with the most recent modification time
        if len(files) == 0:
            return None
        return max(files, key=os.path.getmtime)


def indent(text, num_lines=5):
    lines = textwrap.fill(text, width=100).split("\n")
    if len(lines) > num_lines:
        lines = lines[: num_lines - 1] + ["... (truncated)", lines[-1]]
    return "     " + "\n     ".join(lines)<|MERGE_RESOLUTION|>--- conflicted
+++ resolved
@@ -137,7 +137,7 @@
                 "model_endpoint": get_field(config, "model", "model_endpoint"),
                 "model_endpoint_type": get_field(config, "model", "model_endpoint_type"),
                 "model_wrapper": get_field(config, "model", "model_wrapper"),
-                "context_window": get_field(config, "defaults", "context_window"),
+                "context_window": get_field(config, "model", "context_window"),
                 "preset": get_field(config, "defaults", "preset"),
                 "default_persona": get_field(config, "defaults", "persona"),
                 "default_human": get_field(config, "defaults", "human"),
@@ -171,7 +171,6 @@
         config = configparser.ConfigParser()
 
         # CLI defaults
-<<<<<<< HEAD
         set_field(config, "defaults", "preset", self.preset)
         set_field(config, "defaults", "persona", self.default_persona)
         set_field(config, "defaults", "human", self.default_human)
@@ -182,6 +181,7 @@
         set_field(config, "model", "model_endpoint", self.model_endpoint)
         set_field(config, "model", "model_endpoint_type", self.model_endpoint_type)
         set_field(config, "model", "model_wrapper", self.model_wrapper)
+        set_field(config, "context_window", str(self.context_window))
 
         # security credentials: openai
         set_field(config, "openai", "key", self.openai_key)
@@ -192,32 +192,6 @@
         set_field(config, "azure", "version", self.azure_version)
         set_field(config, "azure", "deployment", self.azure_deployment)
         set_field(config, "azure", "embedding_deployment", self.azure_embedding_deployment)
-=======
-        config.add_section("defaults")
-        config.set("defaults", "model", self.model)
-        config.set("defaults", "context_window", str(self.context_window))
-        config.set("defaults", "preset", self.preset)
-        assert self.model_endpoint is not None, "Endpoint must be set"
-        config.set("defaults", "model_endpoint", self.model_endpoint)
-        config.set("defaults", "persona", self.default_persona)
-        config.set("defaults", "human", self.default_human)
-        if self.default_agent:
-            config.set("defaults", "agent", self.default_agent)
-
-        # security credentials
-        if self.openai_key:
-            config.add_section("openai")
-            config.set("openai", "key", self.openai_key)
-
-        if self.azure_key:
-            config.add_section("azure")
-            config.set("azure", "key", self.azure_key)
-            config.set("azure", "endpoint", self.azure_endpoint)
-            config.set("azure", "version", self.azure_version)
-            if self.azure_deployment:
-                config.set("azure", "deployment", self.azure_deployment)
-                config.set("azure", "embedding_deployment", self.azure_embedding_deployment)
->>>>>>> de403de8
 
         # embeddings
         set_field(config, "embedding", "endpoint_type", self.embedding_endpoint_type)
@@ -371,11 +345,6 @@
         assert os.path.exists(agent_config_path), f"Agent config file does not exist at {agent_config_path}"
         with open(agent_config_path, "r") as f:
             agent_config = json.load(f)
-<<<<<<< HEAD
-        if "data_source" in agent_config:
-            del agent_config["data_source"]  # deprecated
-=======
-
         # allow compatibility accross versions
         class_args = inspect.getargspec(cls.__init__).args
         agent_fields = list(agent_config.keys())
@@ -383,8 +352,6 @@
             if key not in class_args:
                 utils.printd(f"Removing missing argument {key} from agent config")
                 del agent_config[key]
-
->>>>>>> de403de8
         return cls(**agent_config)
 
 
