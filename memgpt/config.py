--- conflicted
+++ resolved
@@ -9,18 +9,7 @@
 import memgpt
 from memgpt.settings import settings
 import memgpt.utils as utils
-<<<<<<< HEAD
-from memgpt.constants import (
-    CORE_MEMORY_HUMAN_CHAR_LIMIT,
-    CORE_MEMORY_PERSONA_CHAR_LIMIT,
-    DEFAULT_HUMAN,
-    DEFAULT_PERSONA,
-    DEFAULT_PRESET,
-    MEMGPT_DIR,
-)
-=======
 from memgpt.constants import MEMGPT_DIR
->>>>>>> 76a0e57f
 from memgpt.log import get_logger
 from memgpt.schemas.agent import AgentState
 from memgpt.schemas.embedding_config import EmbeddingConfig
