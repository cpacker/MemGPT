--- conflicted
+++ resolved
@@ -3,8 +3,8 @@
 
 import letta.utils as utils
 from letta.functions.functions import derive_openai_json_schema, parse_source_code
-<<<<<<< HEAD
 from letta.orm import (
+    Block,
     FileMetadata,
     Organization,
     SandboxConfig,
@@ -13,9 +13,6 @@
     Tool,
     User,
 )
-=======
-from letta.orm import Block, FileMetadata, Organization, Source, Tool, User
->>>>>>> 4b4ddb22
 from letta.schemas.agent import CreateAgent
 from letta.schemas.block import Block as PydanticBlock
 from letta.schemas.block import BlockUpdate
@@ -62,12 +59,9 @@
 def clear_tables(server: SyncServer):
     """Fixture to clear the organization table before each test."""
     with server.organization_manager.session_maker() as session:
-<<<<<<< HEAD
         session.execute(delete(SandboxEnvironmentVariable))
         session.execute(delete(SandboxConfig))
-=======
         session.execute(delete(Block))
->>>>>>> 4b4ddb22
         session.execute(delete(FileMetadata))
         session.execute(delete(Source))
         session.execute(delete(Tool))  # Clear all records from the Tool table
