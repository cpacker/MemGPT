from abc import ABC, abstractmethod
import json
import re

from colorama import Fore, Style, init

from memgpt.utils import printd

init(autoreset=True)

# DEBUG = True  # puts full message outputs in the terminal
DEBUG = False  # only dumps important messages in the terminal
STRIP_UI = False


class AgentInterface(ABC):
    """Interfaces handle MemGPT-related events (observer pattern)"""

    @abstractmethod
    async def user_message(self, msg):
        """MemGPT receives a user message"""
        raise NotImplementedError

    @abstractmethod
    async def internal_monologue(self, msg):
        """MemGPT generates some internal monologue"""
        raise NotImplementedError

    @abstractmethod
    async def assistant_message(self, msg):
        """MemGPT uses send_message"""
        raise NotImplementedError

<<<<<<< HEAD
    @abstractmethod
    async def function_message(self, msg):
        """MemGPT calls a function"""
        raise NotImplementedError


class CLIInterface(AgentInterface):
    """Basic interface for dumping agent events to the command-line"""
=======
def internal_monologue(msg):
    # ANSI escape code for italic is '\x1B[3m'
    fstr = f"\x1B[3m{Fore.LIGHTBLACK_EX}💭 {{msg}}{Style.RESET_ALL}"
    if STRIP_UI:
        fstr = "{msg}"
    print(fstr.format(msg=msg))


def assistant_message(msg):
    fstr = f"{Fore.YELLOW}{Style.BRIGHT}🤖 {Fore.YELLOW}{{msg}}{Style.RESET_ALL}"
    if STRIP_UI:
        fstr = "{msg}"
    print(fstr.format(msg=msg))
>>>>>>> 3df7989e

    @staticmethod
    def important_message(msg):
        fstr = f"{Fore.MAGENTA}{Style.BRIGHT}{{msg}}{Style.RESET_ALL}"
        if STRIP_UI:
            fstr = "{msg}"
        print(fstr.format(msg=msg))

<<<<<<< HEAD
    @staticmethod
    def warning_message(msg):
        fstr = f"{Fore.RED}{Style.BRIGHT}{{msg}}{Style.RESET_ALL}"
        if STRIP_UI:
            fstr = "{msg}"
        else:
            print(fstr.format(msg=msg))
=======
def memory_message(msg):
    fstr = f"{Fore.LIGHTMAGENTA_EX}{Style.BRIGHT}🧠 {Fore.LIGHTMAGENTA_EX}{{msg}}{Style.RESET_ALL}"
    if STRIP_UI:
        fstr = "{msg}"
    print(fstr.format(msg=msg))
>>>>>>> 3df7989e

    @staticmethod
    async def internal_monologue(msg):
        # ANSI escape code for italic is '\x1B[3m'
        fstr = f"\x1B[3m{Fore.LIGHTBLACK_EX}💭 {{msg}}{Style.RESET_ALL}"
        if STRIP_UI:
            fstr = "{msg}"
        print(fstr.format(msg=msg))

<<<<<<< HEAD
    @staticmethod
    async def assistant_message(msg):
        fstr = f"{Fore.YELLOW}{Style.BRIGHT}🤖 {Fore.YELLOW}{{msg}}{Style.RESET_ALL}"
        if STRIP_UI:
            fstr = "{msg}"
        print(fstr.format(msg=msg))
=======
def system_message(msg):
    fstr = f"{Fore.MAGENTA}{Style.BRIGHT}🖥️ [system] {Fore.MAGENTA}{msg}{Style.RESET_ALL}"
    if STRIP_UI:
        fstr = "{msg}"
    print(fstr.format(msg=msg))
>>>>>>> 3df7989e

    @staticmethod
    async def memory_message(msg):
        fstr = f"{Fore.LIGHTMAGENTA_EX}{Style.BRIGHT}🧠 {Fore.LIGHTMAGENTA_EX}{{msg}}{Style.RESET_ALL}"
        if STRIP_UI:
            fstr = "{msg}"
        print(fstr.format(msg=msg))

<<<<<<< HEAD
    @staticmethod
    async def system_message(msg):
        fstr = f"{Fore.MAGENTA}{Style.BRIGHT}🖥️ [system] {Fore.MAGENTA}{msg}{Style.RESET_ALL}"
=======
def user_message(msg, raw=False, dump=False, debug=DEBUG):
    def print_user_message(icon, msg, printf=print):
>>>>>>> 3df7989e
        if STRIP_UI:
            fstr = "{msg}"
        print(fstr.format(msg=msg))

    @staticmethod
    async def user_message(msg, raw=False, dump=False, debug=DEBUG):
        def print_user_message(icon, msg, printf=print):
            if STRIP_UI:
                printf(f"{icon} {msg}")
            else:
                printf(f"{Fore.GREEN}{Style.BRIGHT}{icon} {Fore.GREEN}{msg}{Style.RESET_ALL}")

        def printd_user_message(icon, msg):
            return print_user_message(icon, msg)

        if not (raw or dump or debug):
            # we do not want to repeat the message in normal use
            return

        if isinstance(msg, str):
            if raw:
                printd_user_message("🧑", msg)
                return
            else:
                try:
                    msg_json = json.loads(msg)
                except:
                    printd(f"Warning: failed to parse user message into json")
                    printd_user_message("🧑", msg)
                    return
        if msg_json["type"] == "user_message":
            if dump:
                print_user_message("🧑", msg_json["message"])
                return
            msg_json.pop("type")
            printd_user_message("🧑", msg_json)
        elif msg_json["type"] == "heartbeat":
            if debug:
                msg_json.pop("type")
                printd_user_message("💓", msg_json)
            elif dump:
                print_user_message("💓", msg_json)
                return

<<<<<<< HEAD
        elif msg_json["type"] == "system_message":
            msg_json.pop("type")
            printd_user_message("🖥️", msg_json)
=======
def function_message(msg, debug=DEBUG):
    def print_function_message(icon, msg, color=Fore.RED, printf=print):
        if STRIP_UI:
            printf(f"⚡{icon} [function] {msg}")
>>>>>>> 3df7989e
        else:
            printd_user_message("🧑", msg_json)

    @staticmethod
    async def function_message(msg, debug=DEBUG):
        def print_function_message(icon, msg, color=Fore.RED, printf=print):
            if STRIP_UI:
                printf(f"⚡{icon} [function] {msg}")
            else:
                printf(f"{color}{Style.BRIGHT}⚡{icon} [function] {color}{msg}{Style.RESET_ALL}")

        def printd_function_message(icon, msg, color=Fore.RED):
            return print_function_message(icon, msg, color, printf=(print if debug else printd))

        if isinstance(msg, dict):
            printd_function_message("", msg)
            return

<<<<<<< HEAD
        if msg.startswith("Success"):
            printd_function_message("🟢", msg)
        elif msg.startswith("Error: "):
            printd_function_message("🔴", msg)
        elif msg.startswith("Running "):
            if debug:
                printd_function_message("", msg)
            else:
                match = re.search(r"Running (\w+)\((.*)\)", msg)
                if match:
                    function_name = match.group(1)
                    function_args = match.group(2)
                    if "memory" in function_name:
                        print_function_message("🧠", f"updating memory with {function_name}")
                        try:
                            msg_dict = eval(function_args)
                            if function_name == "archival_memory_search":
                                output = f'\tquery: {msg_dict["query"]}, page: {msg_dict["page"]}'
                                if STRIP_UI:
                                    print(output)
                                else:
                                    print(f"{Fore.RED}{output}{Style.RESET_ALL}")
                            elif function_name == "archival_memory_insert":
                                output = f'\t→ {msg_dict["content"]}'
                                if STRIP_UI:
                                    print(output)
                                else:
                                    print(f"{Style.BRIGHT}{Fore.RED}{output}{Style.RESET_ALL}")
                            else:
                                if STRIP_UI:
                                    print(f'\t {msg_dict["old_content"]}\n\t→ {msg_dict["new_content"]}')
                                else:
                                    print(
                                        f'{Style.BRIGHT}\t{Fore.RED} {msg_dict["old_content"]}\n\t{Fore.GREEN}→ {msg_dict["new_content"]}{Style.RESET_ALL}'
                                    )
                        except Exception as e:
                            printd(str(e))
                            printd(msg_dict)
                            pass
                else:
                    printd(f"Warning: did not recognize function message")
                    printd_function_message("", msg)
=======

def print_messages(message_sequence, dump=False):
    idx = len(message_sequence)
    for msg in message_sequence:
        if dump:
            print(f"[{idx}] ", end="")
            idx -= 1
        role = msg["role"]
        content = msg["content"]

        if role == "system":
            system_message(content)
        elif role == "assistant":
            # Differentiate between internal monologue, function calls, and messages
            if msg.get("function_call"):
                if content is not None:
                    internal_monologue(content)
                # I think the next one is not up to date
                # function_message(msg["function_call"])
                args = json.loads(msg["function_call"].get("arguments"))
                assistant_message(args.get("message"))
                # assistant_message(content)
            else:
                internal_monologue(content)
        elif role == "user":
            user_message(content, dump=dump)
        elif role == "function":
            function_message(content, debug=dump)
        else:
            print(f"Unknown role: {content}")


def print_messages_simple(message_sequence):
    for msg in message_sequence:
        role = msg["role"]
        content = msg["content"]

        if role == "system":
            system_message(content)
        elif role == "assistant":
            assistant_message(content)
        elif role == "user":
            user_message(content, raw=True)
>>>>>>> 3df7989e
        else:
            try:
                msg_dict = json.loads(msg)
                if "status" in msg_dict and msg_dict["status"] == "OK":
                    printd_function_message("", str(msg), color=Fore.GREEN)
                else:
                    printd_function_message("", str(msg), color=Fore.RED)
            except Exception:
                print(f"Warning: did not recognize function message {type(msg)} {msg}")
                printd_function_message("", msg)

    @staticmethod
    async def print_messages(message_sequence, dump=False):
        idx = len(message_sequence)
        for msg in message_sequence:
            if dump:
                print(f"[{idx}] ", end="")
                idx -= 1
            role = msg["role"]
            content = msg["content"]

            if role == "system":
                await CLIInterface.system_message(content)
            elif role == "assistant":
                # Differentiate between internal monologue, function calls, and messages
                if msg.get("function_call"):
                    if content is not None:
                        await CLIInterface.internal_monologue(content)
                    # I think the next one is not up to date
                    # await function_message(msg["function_call"])
                    args = json.loads(msg["function_call"].get("arguments"))
                    await CLIInterface.assistant_message(args.get("message"))
                    # assistant_message(content)
                else:
                    await CLIInterface.internal_monologue(content)
            elif role == "user":
                await CLIInterface.user_message(content, dump=dump)
            elif role == "function":
                await CLIInterface.function_message(content, debug=dump)
            else:
                print(f"Unknown role: {content}")

    @staticmethod
    async def print_messages_simple(message_sequence):
        for msg in message_sequence:
            role = msg["role"]
            content = msg["content"]

            if role == "system":
                await CLIInterface.system_message(content)
            elif role == "assistant":
                await CLIInterface.assistant_message(content)
            elif role == "user":
                await CLIInterface.user_message(content, raw=True)
            else:
                print(f"Unknown role: {content}")

<<<<<<< HEAD
    @staticmethod
    async def print_messages_raw(message_sequence):
        for msg in message_sequence:
            print(msg)

=======
def print_messages_raw(message_sequence):
    for msg in message_sequence:
        print(msg)

>>>>>>> 3df7989e
<|MERGE_RESOLUTION|>--- conflicted
+++ resolved
@@ -1,348 +1,250 @@
-from abc import ABC, abstractmethod
-import json
-import re
-
-from colorama import Fore, Style, init
-
-from memgpt.utils import printd
-
-init(autoreset=True)
-
-# DEBUG = True  # puts full message outputs in the terminal
-DEBUG = False  # only dumps important messages in the terminal
-STRIP_UI = False
-
-
-class AgentInterface(ABC):
-    """Interfaces handle MemGPT-related events (observer pattern)"""
-
-    @abstractmethod
-    async def user_message(self, msg):
-        """MemGPT receives a user message"""
-        raise NotImplementedError
-
-    @abstractmethod
-    async def internal_monologue(self, msg):
-        """MemGPT generates some internal monologue"""
-        raise NotImplementedError
-
-    @abstractmethod
-    async def assistant_message(self, msg):
-        """MemGPT uses send_message"""
-        raise NotImplementedError
-
-<<<<<<< HEAD
-    @abstractmethod
-    async def function_message(self, msg):
-        """MemGPT calls a function"""
-        raise NotImplementedError
-
-
-class CLIInterface(AgentInterface):
-    """Basic interface for dumping agent events to the command-line"""
-=======
-def internal_monologue(msg):
-    # ANSI escape code for italic is '\x1B[3m'
-    fstr = f"\x1B[3m{Fore.LIGHTBLACK_EX}💭 {{msg}}{Style.RESET_ALL}"
-    if STRIP_UI:
-        fstr = "{msg}"
-    print(fstr.format(msg=msg))
-
-
-def assistant_message(msg):
-    fstr = f"{Fore.YELLOW}{Style.BRIGHT}🤖 {Fore.YELLOW}{{msg}}{Style.RESET_ALL}"
-    if STRIP_UI:
-        fstr = "{msg}"
-    print(fstr.format(msg=msg))
->>>>>>> 3df7989e
-
-    @staticmethod
-    def important_message(msg):
-        fstr = f"{Fore.MAGENTA}{Style.BRIGHT}{{msg}}{Style.RESET_ALL}"
-        if STRIP_UI:
-            fstr = "{msg}"
-        print(fstr.format(msg=msg))
-
-<<<<<<< HEAD
-    @staticmethod
-    def warning_message(msg):
-        fstr = f"{Fore.RED}{Style.BRIGHT}{{msg}}{Style.RESET_ALL}"
-        if STRIP_UI:
-            fstr = "{msg}"
-        else:
-            print(fstr.format(msg=msg))
-=======
-def memory_message(msg):
-    fstr = f"{Fore.LIGHTMAGENTA_EX}{Style.BRIGHT}🧠 {Fore.LIGHTMAGENTA_EX}{{msg}}{Style.RESET_ALL}"
-    if STRIP_UI:
-        fstr = "{msg}"
-    print(fstr.format(msg=msg))
->>>>>>> 3df7989e
-
-    @staticmethod
-    async def internal_monologue(msg):
-        # ANSI escape code for italic is '\x1B[3m'
-        fstr = f"\x1B[3m{Fore.LIGHTBLACK_EX}💭 {{msg}}{Style.RESET_ALL}"
-        if STRIP_UI:
-            fstr = "{msg}"
-        print(fstr.format(msg=msg))
-
-<<<<<<< HEAD
-    @staticmethod
-    async def assistant_message(msg):
-        fstr = f"{Fore.YELLOW}{Style.BRIGHT}🤖 {Fore.YELLOW}{{msg}}{Style.RESET_ALL}"
-        if STRIP_UI:
-            fstr = "{msg}"
-        print(fstr.format(msg=msg))
-=======
-def system_message(msg):
-    fstr = f"{Fore.MAGENTA}{Style.BRIGHT}🖥️ [system] {Fore.MAGENTA}{msg}{Style.RESET_ALL}"
-    if STRIP_UI:
-        fstr = "{msg}"
-    print(fstr.format(msg=msg))
->>>>>>> 3df7989e
-
-    @staticmethod
-    async def memory_message(msg):
-        fstr = f"{Fore.LIGHTMAGENTA_EX}{Style.BRIGHT}🧠 {Fore.LIGHTMAGENTA_EX}{{msg}}{Style.RESET_ALL}"
-        if STRIP_UI:
-            fstr = "{msg}"
-        print(fstr.format(msg=msg))
-
-<<<<<<< HEAD
-    @staticmethod
-    async def system_message(msg):
-        fstr = f"{Fore.MAGENTA}{Style.BRIGHT}🖥️ [system] {Fore.MAGENTA}{msg}{Style.RESET_ALL}"
-=======
-def user_message(msg, raw=False, dump=False, debug=DEBUG):
-    def print_user_message(icon, msg, printf=print):
->>>>>>> 3df7989e
-        if STRIP_UI:
-            fstr = "{msg}"
-        print(fstr.format(msg=msg))
-
-    @staticmethod
-    async def user_message(msg, raw=False, dump=False, debug=DEBUG):
-        def print_user_message(icon, msg, printf=print):
-            if STRIP_UI:
-                printf(f"{icon} {msg}")
-            else:
-                printf(f"{Fore.GREEN}{Style.BRIGHT}{icon} {Fore.GREEN}{msg}{Style.RESET_ALL}")
-
-        def printd_user_message(icon, msg):
-            return print_user_message(icon, msg)
-
-        if not (raw or dump or debug):
-            # we do not want to repeat the message in normal use
-            return
-
-        if isinstance(msg, str):
-            if raw:
-                printd_user_message("🧑", msg)
-                return
-            else:
-                try:
-                    msg_json = json.loads(msg)
-                except:
-                    printd(f"Warning: failed to parse user message into json")
-                    printd_user_message("🧑", msg)
-                    return
-        if msg_json["type"] == "user_message":
-            if dump:
-                print_user_message("🧑", msg_json["message"])
-                return
-            msg_json.pop("type")
-            printd_user_message("🧑", msg_json)
-        elif msg_json["type"] == "heartbeat":
-            if debug:
-                msg_json.pop("type")
-                printd_user_message("💓", msg_json)
-            elif dump:
-                print_user_message("💓", msg_json)
-                return
-
-<<<<<<< HEAD
-        elif msg_json["type"] == "system_message":
-            msg_json.pop("type")
-            printd_user_message("🖥️", msg_json)
-=======
-def function_message(msg, debug=DEBUG):
-    def print_function_message(icon, msg, color=Fore.RED, printf=print):
-        if STRIP_UI:
-            printf(f"⚡{icon} [function] {msg}")
->>>>>>> 3df7989e
-        else:
-            printd_user_message("🧑", msg_json)
-
-    @staticmethod
-    async def function_message(msg, debug=DEBUG):
-        def print_function_message(icon, msg, color=Fore.RED, printf=print):
-            if STRIP_UI:
-                printf(f"⚡{icon} [function] {msg}")
-            else:
-                printf(f"{color}{Style.BRIGHT}⚡{icon} [function] {color}{msg}{Style.RESET_ALL}")
-
-        def printd_function_message(icon, msg, color=Fore.RED):
-            return print_function_message(icon, msg, color, printf=(print if debug else printd))
-
-        if isinstance(msg, dict):
-            printd_function_message("", msg)
-            return
-
-<<<<<<< HEAD
-        if msg.startswith("Success"):
-            printd_function_message("🟢", msg)
-        elif msg.startswith("Error: "):
-            printd_function_message("🔴", msg)
-        elif msg.startswith("Running "):
-            if debug:
-                printd_function_message("", msg)
-            else:
-                match = re.search(r"Running (\w+)\((.*)\)", msg)
-                if match:
-                    function_name = match.group(1)
-                    function_args = match.group(2)
-                    if "memory" in function_name:
-                        print_function_message("🧠", f"updating memory with {function_name}")
-                        try:
-                            msg_dict = eval(function_args)
-                            if function_name == "archival_memory_search":
-                                output = f'\tquery: {msg_dict["query"]}, page: {msg_dict["page"]}'
-                                if STRIP_UI:
-                                    print(output)
-                                else:
-                                    print(f"{Fore.RED}{output}{Style.RESET_ALL}")
-                            elif function_name == "archival_memory_insert":
-                                output = f'\t→ {msg_dict["content"]}'
-                                if STRIP_UI:
-                                    print(output)
-                                else:
-                                    print(f"{Style.BRIGHT}{Fore.RED}{output}{Style.RESET_ALL}")
-                            else:
-                                if STRIP_UI:
-                                    print(f'\t {msg_dict["old_content"]}\n\t→ {msg_dict["new_content"]}')
-                                else:
-                                    print(
-                                        f'{Style.BRIGHT}\t{Fore.RED} {msg_dict["old_content"]}\n\t{Fore.GREEN}→ {msg_dict["new_content"]}{Style.RESET_ALL}'
-                                    )
-                        except Exception as e:
-                            printd(str(e))
-                            printd(msg_dict)
-                            pass
-                else:
-                    printd(f"Warning: did not recognize function message")
-                    printd_function_message("", msg)
-=======
-
-def print_messages(message_sequence, dump=False):
-    idx = len(message_sequence)
-    for msg in message_sequence:
-        if dump:
-            print(f"[{idx}] ", end="")
-            idx -= 1
-        role = msg["role"]
-        content = msg["content"]
-
-        if role == "system":
-            system_message(content)
-        elif role == "assistant":
-            # Differentiate between internal monologue, function calls, and messages
-            if msg.get("function_call"):
-                if content is not None:
-                    internal_monologue(content)
-                # I think the next one is not up to date
-                # function_message(msg["function_call"])
-                args = json.loads(msg["function_call"].get("arguments"))
-                assistant_message(args.get("message"))
-                # assistant_message(content)
-            else:
-                internal_monologue(content)
-        elif role == "user":
-            user_message(content, dump=dump)
-        elif role == "function":
-            function_message(content, debug=dump)
-        else:
-            print(f"Unknown role: {content}")
-
-
-def print_messages_simple(message_sequence):
-    for msg in message_sequence:
-        role = msg["role"]
-        content = msg["content"]
-
-        if role == "system":
-            system_message(content)
-        elif role == "assistant":
-            assistant_message(content)
-        elif role == "user":
-            user_message(content, raw=True)
->>>>>>> 3df7989e
-        else:
-            try:
-                msg_dict = json.loads(msg)
-                if "status" in msg_dict and msg_dict["status"] == "OK":
-                    printd_function_message("", str(msg), color=Fore.GREEN)
-                else:
-                    printd_function_message("", str(msg), color=Fore.RED)
-            except Exception:
-                print(f"Warning: did not recognize function message {type(msg)} {msg}")
-                printd_function_message("", msg)
-
-    @staticmethod
-    async def print_messages(message_sequence, dump=False):
-        idx = len(message_sequence)
-        for msg in message_sequence:
-            if dump:
-                print(f"[{idx}] ", end="")
-                idx -= 1
-            role = msg["role"]
-            content = msg["content"]
-
-            if role == "system":
-                await CLIInterface.system_message(content)
-            elif role == "assistant":
-                # Differentiate between internal monologue, function calls, and messages
-                if msg.get("function_call"):
-                    if content is not None:
-                        await CLIInterface.internal_monologue(content)
-                    # I think the next one is not up to date
-                    # await function_message(msg["function_call"])
-                    args = json.loads(msg["function_call"].get("arguments"))
-                    await CLIInterface.assistant_message(args.get("message"))
-                    # assistant_message(content)
-                else:
-                    await CLIInterface.internal_monologue(content)
-            elif role == "user":
-                await CLIInterface.user_message(content, dump=dump)
-            elif role == "function":
-                await CLIInterface.function_message(content, debug=dump)
-            else:
-                print(f"Unknown role: {content}")
-
-    @staticmethod
-    async def print_messages_simple(message_sequence):
-        for msg in message_sequence:
-            role = msg["role"]
-            content = msg["content"]
-
-            if role == "system":
-                await CLIInterface.system_message(content)
-            elif role == "assistant":
-                await CLIInterface.assistant_message(content)
-            elif role == "user":
-                await CLIInterface.user_message(content, raw=True)
-            else:
-                print(f"Unknown role: {content}")
-
-<<<<<<< HEAD
-    @staticmethod
-    async def print_messages_raw(message_sequence):
-        for msg in message_sequence:
-            print(msg)
-
-=======
-def print_messages_raw(message_sequence):
-    for msg in message_sequence:
-        print(msg)
-
->>>>>>> 3df7989e
+from abc import ABC, abstractmethod
+import json
+import re
+
+from colorama import Fore, Style, init
+
+from memgpt.utils import printd
+
+init(autoreset=True)
+
+# DEBUG = True  # puts full message outputs in the terminal
+DEBUG = False  # only dumps important messages in the terminal
+
+STRIP_UI = False
+
+
+class AgentInterface(ABC):
+    """Interfaces handle MemGPT-related events (observer pattern)"""
+
+    @abstractmethod
+    def user_message(self, msg):
+        """MemGPT receives a user message"""
+        raise NotImplementedError
+
+    @abstractmethod
+    def internal_monologue(self, msg):
+        """MemGPT generates some internal monologue"""
+        raise NotImplementedError
+
+    @abstractmethod
+    def assistant_message(self, msg):
+        """MemGPT uses send_message"""
+        raise NotImplementedError
+
+    @abstractmethod
+    def function_message(self, msg):
+        """MemGPT calls a function"""
+        raise NotImplementedError
+
+class CLIInterface(AgentInterface):
+    """Basic interface for dumping agent events to the command-line"""
+
+    @staticmethod
+    def important_message(msg):
+        fstr = f"{Fore.MAGENTA}{Style.BRIGHT}{{msg}}{Style.RESET_ALL}"
+        if STRIP_UI:
+            fstr = "{msg}"
+        print(fstr.format(msg=msg))
+
+    @staticmethod
+    def warning_message(msg):
+        fstr = f"{Fore.RED}{Style.BRIGHT}{{msg}}{Style.RESET_ALL}"
+        if STRIP_UI:
+            fstr = "{msg}"
+        else:
+            print(fstr.format(msg=msg))
+
+    @staticmethod
+    def internal_monologue(msg):
+        # ANSI escape code for italic is '\x1B[3m'
+        fstr = f"\x1B[3m{Fore.LIGHTBLACK_EX}💭 {{msg}}{Style.RESET_ALL}"
+        if STRIP_UI:
+            fstr = "{msg}"
+        print(fstr.format(msg=msg))
+
+    @staticmethod
+    def assistant_message(msg):
+        fstr = f"{Fore.YELLOW}{Style.BRIGHT}🤖 {Fore.YELLOW}{{msg}}{Style.RESET_ALL}"
+        if STRIP_UI:
+            fstr = "{msg}"
+        print(fstr.format(msg=msg))
+
+    @staticmethod
+    def memory_message(msg):
+        fstr = f"{Fore.LIGHTMAGENTA_EX}{Style.BRIGHT}🧠 {Fore.LIGHTMAGENTA_EX}{{msg}}{Style.RESET_ALL}"
+        if STRIP_UI:
+            fstr = "{msg}"
+        print(fstr.format(msg=msg))
+
+    @staticmethod
+    def system_message(msg):
+        fstr = f"{Fore.MAGENTA}{Style.BRIGHT}🖥️ [system] {Fore.MAGENTA}{msg}{Style.RESET_ALL}"
+        if STRIP_UI:
+            fstr = "{msg}"
+        print(fstr.format(msg=msg))
+
+    @staticmethod
+    def user_message(msg, raw=False, dump=False, debug=DEBUG):
+        def print_user_message(icon, msg, printf=print):
+            if STRIP_UI:
+                printf(f"{icon} {msg}")
+            else:
+                printf(f"{Fore.GREEN}{Style.BRIGHT}{icon} {Fore.GREEN}{msg}{Style.RESET_ALL}")
+
+        def printd_user_message(icon, msg):
+            return print_user_message(icon, msg)
+
+        if not (raw or dump or debug):
+            # we do not want to repeat the message in normal use
+            return
+
+        if isinstance(msg, str):
+            if raw:
+                printd_user_message("🧑", msg)
+                return
+            else:
+                try:
+                    msg_json = json.loads(msg)
+                except:
+                    printd(f"Warning: failed to parse user message into json")
+                    printd_user_message("🧑", msg)
+                    return
+        if msg_json["type"] == "user_message":
+            if dump:
+                print_user_message("🧑", msg_json["message"])
+                return
+            msg_json.pop("type")
+            printd_user_message("🧑", msg_json)
+        elif msg_json["type"] == "heartbeat":
+            if debug:
+                msg_json.pop("type")
+                printd_user_message("💓", msg_json)
+            elif dump:
+                print_user_message("💓", msg_json)
+                return
+
+        elif msg_json["type"] == "system_message":
+            msg_json.pop("type")
+            printd_user_message("🖥️", msg_json)
+        else:
+            printd_user_message("🧑", msg_json)
+
+    @staticmethod
+    def function_message(msg, debug=DEBUG):
+        def print_function_message(icon, msg, color=Fore.RED, printf=print):
+            if STRIP_UI:
+                printf(f"⚡{icon} [function] {msg}")
+            else:
+                printf(f"{color}{Style.BRIGHT}⚡{icon} [function] {color}{msg}{Style.RESET_ALL}")
+
+        def printd_function_message(icon, msg, color=Fore.RED):
+            return print_function_message(icon, msg, color, printf=(print if debug else printd))
+
+        if isinstance(msg, dict):
+            printd_function_message("", msg)
+            return
+
+        if msg.startswith("Success"):
+            printd_function_message("🟢", msg)
+        elif msg.startswith("Error: "):
+            printd_function_message("🔴", msg)
+        elif msg.startswith("Running "):
+            if debug:
+                printd_function_message("", msg)
+            else:
+                match = re.search(r"Running (\w+)\((.*)\)", msg)
+                if match:
+                    function_name = match.group(1)
+                    function_args = match.group(2)
+                    if "memory" in function_name:
+                        print_function_message("🧠", f"updating memory with {function_name}")
+                        try:
+                            msg_dict = eval(function_args)
+                            if function_name == "archival_memory_search":
+                                output = f'\tquery: {msg_dict["query"]}, page: {msg_dict["page"]}'
+                                if STRIP_UI:
+                                    print(output)
+                                else:
+                                    print(f"{Fore.RED}{output}{Style.RESET_ALL}")
+                            elif function_name == "archival_memory_insert":
+                                output = f'\t→ {msg_dict["content"]}'
+                                if STRIP_UI:
+                                    print(output)
+                                else:
+                                    print(f"{Style.BRIGHT}{Fore.RED}{output}{Style.RESET_ALL}")
+                            else:
+                                if STRIP_UI:
+                                    print(f'\t {msg_dict["old_content"]}\n\t→ {msg_dict["new_content"]}')
+                                else:
+                                    print(
+                                        f'{Style.BRIGHT}\t{Fore.RED} {msg_dict["old_content"]}\n\t{Fore.GREEN}→ {msg_dict["new_content"]}{Style.RESET_ALL}'
+                                    )
+                        except Exception as e:
+                            printd(str(e))
+                            printd(msg_dict)
+                            pass
+                else:
+                    printd(f"Warning: did not recognize function message")
+                    printd_function_message("", msg)
+        else:
+            try:
+                msg_dict = json.loads(msg)
+                if "status" in msg_dict and msg_dict["status"] == "OK":
+                    printd_function_message("", str(msg), color=Fore.GREEN)
+                else:
+                    printd_function_message("", str(msg), color=Fore.RED)
+            except Exception:
+                print(f"Warning: did not recognize function message {type(msg)} {msg}")
+                printd_function_message("", msg)
+
+    @staticmethod
+    def print_messages(message_sequence, dump=False):
+        idx = len(message_sequence)
+        for msg in message_sequence:
+            if dump:
+                print(f"[{idx}] ", end="")
+                idx -= 1
+            role = msg["role"]
+            content = msg["content"]
+
+            if role == "system":
+                system_message(content)
+            elif role == "assistant":
+                # Differentiate between internal monologue, function calls, and messages
+                if msg.get("function_call"):
+                    if content is not None:
+                        internal_monologue(content)
+                    # I think the next one is not up to date
+                    # function_message(msg["function_call"])
+                    args = json.loads(msg["function_call"].get("arguments"))
+                    assistant_message(args.get("message"))
+                    # assistant_message(content)
+                else:
+                    internal_monologue(content)
+            elif role == "user":
+                user_message(content, dump=dump)
+            elif role == "function":
+                function_message(content, debug=dump)
+            else:
+                print(f"Unknown role: {content}")
+
+    @staticmethod
+    def print_messages_simple(message_sequence):
+        for msg in message_sequence:
+            role = msg["role"]
+            content = msg["content"]
+
+            if role == "system":
+                system_message(content)
+            elif role == "assistant":
+                assistant_message(content)
+            elif role == "user":
+                user_message(content, raw=True)
+            else:
+                print(f"Unknown role: {content}")
+
+    @staticmethod
+    def print_messages_raw(message_sequence):
+        for msg in message_sequence:
+            print(msg)