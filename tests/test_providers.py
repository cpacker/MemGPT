import os

from letta.providers import (
    AnthropicProvider,
    GoogleAIProvider,
    OllamaProvider,
    OpenAIProvider,
)


def test_openai():

    provider = OpenAIProvider(api_key=os.getenv("OPENAI_API_KEY"))
    models = provider.list_llm_models()
    print(models)


def test_anthropic():
    if os.getenv("ANTHROPIC_API_KEY") is None:
        return
    provider = AnthropicProvider(api_key=os.getenv("ANTHROPIC_API_KEY"))
    models = provider.list_llm_models()
    print(models)


# def test_groq():
#    provider = GroqProvider(api_key=os.getenv("GROQ_API_KEY"))
#    models = provider.list_llm_models()
#    print(models)
#
#
def test_ollama():
    provider = OllamaProvider(base_url=os.getenv("OLLAMA_BASE_URL"))
    models = provider.list_llm_models()
    print(models)

    embedding_models = provider.list_embedding_models()
    print(embedding_models)


def test_googleai():
    provider = GoogleAIProvider(api_key=os.getenv("GEMINI_API_KEY"))
    models = provider.list_llm_models()
    print(models)

<<<<<<< HEAD
    provider.list_embedding_models()


#
#
# test_googleai()
test_ollama()
# test_groq()
# test_openai()
# test_anthropic()
=======
    provider.list_embedding_models()
>>>>>>> 6d1b22ff
<|MERGE_RESOLUTION|>--- conflicted
+++ resolved
@@ -43,17 +43,4 @@
     models = provider.list_llm_models()
     print(models)
 
-<<<<<<< HEAD
-    provider.list_embedding_models()
-
-
-#
-#
-# test_googleai()
-test_ollama()
-# test_groq()
-# test_openai()
-# test_anthropic()
-=======
-    provider.list_embedding_models()
->>>>>>> 6d1b22ff
+    provider.list_embedding_models()