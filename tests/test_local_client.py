import uuid

import pytest

from letta import create_client
from letta.client.client import LocalClient
from letta.schemas.agent import PersistedAgentState
from letta.schemas.embedding_config import EmbeddingConfig
from letta.schemas.llm_config import LLMConfig
from letta.schemas.memory import BasicBlockMemory, ChatMemory, Memory
from letta.schemas.tool import ToolCreate


@pytest.fixture(scope="module")
def client():
    client = create_client()
    client.set_default_llm_config(LLMConfig.default_config("gpt-4o-mini"))
    client.set_default_embedding_config(EmbeddingConfig.default_config(provider="openai"))

    yield client


@pytest.fixture(scope="module")
def agent(client):
    # Generate uuid for agent name for this example
    namespace = uuid.NAMESPACE_DNS
    agent_uuid = str(uuid.uuid5(namespace, "test_new_client_test_agent"))

    agent_state = client.create_agent(name=agent_uuid)
    yield agent_state

    client.delete_agent(agent_state.id)
    assert client.get_agent(agent_state.id) is None, f"Failed to properly delete agent {agent_state.id}"


def test_agent(client: LocalClient):
    # create agent
    agent_state_test = client.create_agent(
        name="test_agent2",
        memory=ChatMemory(human="I am a human", persona="I am an agent"),
        description="This is a test agent",
    )
    assert isinstance(agent_state_test.memory, Memory)

    # list agents
    agents = client.list_agents()
    assert agent_state_test.id in [a.id for a in agents]

    # get agent
    tools = client.list_tools()
    print("TOOLS", [t.name for t in tools])
    agent_state = client.get_agent(agent_state_test.id)
    assert agent_state.name == "test_agent2"
    for block in agent_state.memory.blocks:
        db_block = client.server.block_manager.get_block_by_id(block.id, actor=client.user)
        assert db_block is not None, "memory block not persisted on agent create"
        assert db_block.value == block.value, "persisted block data does not match in-memory data"

    assert isinstance(agent_state.memory, Memory)
    # update agent: name
    new_name = "new_agent"
    client.update_agent(agent_state_test.id, name=new_name)
    assert client.get_agent(agent_state_test.id).name == new_name

    assert isinstance(agent_state.memory, Memory)
    # update agent: system prompt
    new_system_prompt = agent_state.system + "\nAlways respond with a !"
    client.update_agent(agent_state_test.id, system=new_system_prompt)
    assert client.get_agent(agent_state_test.id).system == new_system_prompt

    response = client.user_message(agent_id=agent_state_test.id, message="Hello")
    agent_state = client.get_agent(agent_state_test.id)
    assert isinstance(agent_state.memory, Memory)
    # update agent: message_ids
    old_message_ids = agent_state.message_ids
    new_message_ids = old_message_ids.copy()[:-1]  # pop one
    assert len(old_message_ids) != len(new_message_ids)
    client.update_agent(agent_state_test.id, message_ids=new_message_ids)
    assert client.get_agent(agent_state_test.id).message_ids == new_message_ids

    assert isinstance(agent_state.memory, Memory)
    # update agent: tools
    tool_to_delete = "send_message"
    assert tool_to_delete in agent_state.tool_names
    new_agent_tools = [t_name for t_name in agent_state.tool_names if t_name != tool_to_delete]
    client.update_agent(agent_state_test.id, tools=new_agent_tools)
    assert client.get_agent(agent_state_test.id).tool_names == new_agent_tools

    assert isinstance(agent_state.memory, Memory)
    # update agent: memory
    new_human = "My name is Mr Test, 100 percent human."
    new_persona = "I am an all-knowing AI."
    new_memory = ChatMemory(human=new_human, persona=new_persona)
    assert agent_state.memory.get_block("human").value != new_human
    assert agent_state.memory.get_block("persona").value != new_persona

    # client.update_agent(agent_state_test.id, memory=new_memory)
    # update blocks:
    client.update_agent_memory_block(agent_state_test.id, label="human", value=new_human)
    client.update_agent_memory_block(agent_state_test.id, label="persona", value=new_persona)
    assert client.get_agent(agent_state_test.id).memory.get_block("human").value == new_human
    assert client.get_agent(agent_state_test.id).memory.get_block("persona").value == new_persona

    # update agent: llm config
    new_llm_config = agent_state.llm_config.model_copy(deep=True)
    new_llm_config.model = "fake_new_model"
    new_llm_config.context_window = 1e6
    assert agent_state.llm_config != new_llm_config
    client.update_agent(agent_state_test.id, llm_config=new_llm_config)
    assert client.get_agent(agent_state_test.id).llm_config == new_llm_config
    assert client.get_agent(agent_state_test.id).llm_config.model == "fake_new_model"
    assert client.get_agent(agent_state_test.id).llm_config.context_window == 1e6

    # update agent: embedding config
    new_embed_config = agent_state.embedding_config.model_copy(deep=True)
    new_embed_config.embedding_model = "fake_embed_model"
    assert agent_state.embedding_config != new_embed_config
    client.update_agent(agent_state_test.id, embedding_config=new_embed_config)
    assert client.get_agent(agent_state_test.id).embedding_config == new_embed_config
    assert client.get_agent(agent_state_test.id).embedding_config.embedding_model == "fake_embed_model"

    # delete agent
    client.delete_agent(agent_state_test.id)


def test_agent_add_remove_tools(client: LocalClient, agent):
    # Create and add two tools to the client
    # tool 1
    from composio_langchain import Action

    github_tool = client.load_composio_tool(action=Action.GITHUB_STAR_A_REPOSITORY_FOR_THE_AUTHENTICATED_USER)

    # assert both got added
    tools = client.list_tools()
    assert github_tool.id in [t.id for t in tools]

    # Assert that all combinations of tool_names, organization id are unique
    combinations = [(t.name, t.organization_id) for t in tools]
    assert len(combinations) == len(set(combinations))

    # create agent
    agent_state = agent
    curr_num_tools = len(agent_state.tools)

    # add both tools to agent in steps
    agent_state = client.add_tool_to_agent(agent_id=agent_state.id, tool_id=github_tool.id)

    # confirm that both tools are in the agent state
    # we could access it like agent_state.tools, but will use the client function instead
    # this is obviously redundant as it requires retrieving the agent again
    # but allows us to test the `get_tools_from_agent` pathway as well
    curr_tools = client.get_tools_from_agent(agent_state.id)
    curr_tool_names = [t.name for t in curr_tools]
    assert len(curr_tool_names) == curr_num_tools + 1
    assert github_tool.name in curr_tool_names

    # remove only the github tool
    agent_state = client.remove_tool_from_agent(agent_id=agent_state.id, tool_id=github_tool.id)

    # confirm that only one tool left
    curr_tools = client.get_tools_from_agent(agent_state.id)
    curr_tool_names = [t.name for t in curr_tools]
    assert len(curr_tool_names) == curr_num_tools
    assert github_tool.name not in curr_tool_names


def test_agent_with_shared_blocks(client: LocalClient):
    persona_block = client.create_block(template_name="persona", value="Here to test things!", label="persona")
    human_block = client.create_block(template_name="human", value="Me Human, I swear. Beep boop.", label="human")
    existing_non_template_blocks = [persona_block, human_block]

    existing_non_template_blocks_no_values = []
    for block in existing_non_template_blocks:
        block_copy = block.copy()
        block_copy.value = ""
        existing_non_template_blocks_no_values.append(block_copy)

    # create agent
    first_agent_state_test = None
    second_agent_state_test = None
    try:
        first_agent_state_test = client.create_agent(
            name="first_test_agent_shared_memory_blocks",
            memory=BasicBlockMemory(blocks=existing_non_template_blocks),
            description="This is a test agent using shared memory blocks",
        )
        assert isinstance(first_agent_state_test.memory, Memory)

        # when this agent is created with the shared block references this agent's in-memory blocks should
        # have this latest value set by the other agent.
        second_agent_state_test = client.create_agent(
            name="second_test_agent_shared_memory_blocks",
            memory=BasicBlockMemory(blocks=existing_non_template_blocks_no_values),
            description="This is a test agent using shared memory blocks",
        )

        first_memory = first_agent_state_test.memory
        assert persona_block.id == first_memory.get_block("persona").id
        assert human_block.id == first_memory.get_block("human").id
        client.update_agent_memory_block(first_agent_state_test.id, label="human", value="I'm an analyst therapist.")
        print("Updated human block value:", client.get_agent_memory_block(first_agent_state_test.id, label="human").value)

        # refresh agent state
        second_agent_state_test = client.get_agent(second_agent_state_test.id)

        assert isinstance(second_agent_state_test.memory, Memory)
        second_memory = second_agent_state_test.memory
        assert persona_block.id == second_memory.get_block("persona").id
        assert human_block.id == second_memory.get_block("human").id
        # assert second_blocks_dict.get("human", {}).get("value") == "I'm an analyst therapist."
        assert second_memory.get_block("human").value == "I'm an analyst therapist."

    finally:
        if first_agent_state_test:
            client.delete_agent(first_agent_state_test.id)
        if second_agent_state_test:
            client.delete_agent(second_agent_state_test.id)


def test_memory(client: LocalClient, agent: PersistedAgentState):
    # get agent memory
    original_memory = client.get_in_context_memory(agent.id)
    assert original_memory is not None
    original_memory_value = str(original_memory.get_block("human").value)

    # update core memory
    updated_memory = client.update_in_context_memory(agent.id, section="human", value="I am a human")

    # get memory
    assert updated_memory.get_block("human").value != original_memory_value  # check if the memory has been updated


def test_archival_memory(client: LocalClient, agent: PersistedAgentState):
    """Test functions for interacting with archival memory store"""

    # add archival memory
    memory_str = "I love chats"
    passage = client.insert_archival_memory(agent.id, memory=memory_str)[0]

    # list archival memory
    passages = client.get_archival_memory(agent.id)
    assert passage.text in [p.text for p in passages], f"Missing passage {passage.text} in {passages}"

    # delete archival memory
    client.delete_archival_memory(agent.id, passage.id)


def test_recall_memory(client: LocalClient, agent: PersistedAgentState):
    """Test functions for interacting with recall memory store"""

    # send message to the agent
    message_str = "Hello"
    client.send_message(message=message_str, role="user", agent_id=agent.id)

    # list messages
    messages = client.get_messages(agent.id)
    exists = False
    for m in messages:
        if message_str in str(m):
            exists = True
    assert exists

    # get in-context messages
    messages = client.get_in_context_messages(agent.id)
    exists = False
    for m in messages:
        if message_str in str(m):
            exists = True
    assert exists


def test_tools(client: LocalClient):
    def print_tool(message: str):
        """
        A tool to print a message

        Args:
            message (str): The message to print.

        Returns:
            str: The message that was printed.

        """
        print(message)
        return message

    def print_tool2(msg: str):
        """
        Another tool to print a message

        Args:
            msg (str): The message to print.
        """
        print(msg)

    # create tool
    tool = client.create_or_update_tool(func=print_tool, tags=["extras"])

    # list tools
    tools = client.list_tools()
    assert tool.name in [t.name for t in tools]

    # get tool id
    assert tool.id == client.get_tool_id(name="print_tool")

    # update tool: extras
    extras2 = ["extras2"]
    client.update_tool(tool.id, tags=extras2)
    assert client.get_tool(tool.id).tags == extras2

    # update tool: source code
    client.update_tool(tool.id, name="print_tool2", func=print_tool2)
    assert client.get_tool(tool.id).name == "print_tool2"


def test_tools_from_composio_basic(client: LocalClient):
    from composio_langchain import Action

    # Create a `LocalClient` (you can also use a `RESTClient`, see the letta_rest_client.py example)
    client = create_client()

    # create tool
    tool = client.load_composio_tool(action=Action.GITHUB_STAR_A_REPOSITORY_FOR_THE_AUTHENTICATED_USER)

    # list tools
    tools = client.list_tools()
    assert tool.name in [t.name for t in tools]

    # We end the test here as composio requires login to use the tools
    # The tool creation includes a compile safety check, so if this test doesn't error out, at least the code is compilable


def test_tools_from_langchain(client: LocalClient):
    # create langchain tool
    from langchain_community.tools import WikipediaQueryRun
    from langchain_community.utilities import WikipediaAPIWrapper

    api_wrapper = WikipediaAPIWrapper(top_k_results=1, doc_content_chars_max=100)
    langchain_tool = WikipediaQueryRun(api_wrapper=api_wrapper)

    # Add the tool
    tool = client.load_langchain_tool(
        langchain_tool, additional_imports_module_attr_map={"langchain_community.utilities": "WikipediaAPIWrapper"}
    )

    # list tools
    tools = client.list_tools()
    assert tool.name in [t.name for t in tools]

    # get tool
    tool_id = client.get_tool_id(name=tool.name)
    retrieved_tool = client.get_tool(tool_id)
    source_code = retrieved_tool.source_code

    # Parse the function and attempt to use it
    local_scope = {}
    exec(source_code, {}, local_scope)
    func = local_scope[tool.name]

    expected_content = "Albert Einstein"
    assert expected_content in func(query="Albert Einstein")


def test_tool_creation_langchain_missing_imports(client: LocalClient):
    # create langchain tool
    from langchain_community.tools import WikipediaQueryRun
    from langchain_community.utilities import WikipediaAPIWrapper

    api_wrapper = WikipediaAPIWrapper(top_k_results=1, doc_content_chars_max=100)
    langchain_tool = WikipediaQueryRun(api_wrapper=api_wrapper)

    # Translate to memGPT Tool
    # Intentionally missing {"langchain_community.utilities": "WikipediaAPIWrapper"}
    with pytest.raises(RuntimeError):
        ToolCreate.from_langchain(langchain_tool)


def test_shared_blocks_without_send_message(client: LocalClient):
    from letta import BasicBlockMemory
    from letta.client.client import Block, create_client
    from letta.schemas.agent import AgentType
    from letta.schemas.embedding_config import EmbeddingConfig
    from letta.schemas.llm_config import LLMConfig

    client = create_client()
    shared_memory_block = Block(name="shared_memory", label="shared_memory", value="[empty]", limit=2000)
    memory = BasicBlockMemory(blocks=[shared_memory_block])

    agent_1 = client.create_agent(
        agent_type=AgentType.memgpt_agent,
        llm_config=LLMConfig.default_config("gpt-4"),
        embedding_config=EmbeddingConfig.default_config("text-embedding-ada-002"),
        memory=memory,
    )

    agent_2 = client.create_agent(
        agent_type=AgentType.memgpt_agent,
        llm_config=LLMConfig.default_config("gpt-4"),
        embedding_config=EmbeddingConfig.default_config("text-embedding-ada-002"),
        memory=memory,
    )

<<<<<<< HEAD
    agent_1.memory.update_block_value(label="shared_memory", value="I am no longer an [empty] memory")

    block_id = agent_1.memory.get_block("shared_memory").id
    client.update_block(block_id, text="I am no longer an [empty] memory")
    client.update_agent(agent_id=agent_1.id, memory=agent_1.memory)
    agent_1 = client.get_agent(agent_1.id)
    agent_2 = client.get_agent(agent_2.id)
    client.update_agent(agent_id=agent_2.id, memory=agent_2.memory)
=======
    block_id = agent_1.memory.get_block("shared_memory").id
    client.update_block(block_id, value="I am no longer an [empty] memory")
    agent_1 = client.get_agent(agent_1.id)
    agent_2 = client.get_agent(agent_2.id)
>>>>>>> 9417b116
    assert agent_1.memory.get_block("shared_memory").value == "I am no longer an [empty] memory"
    assert agent_2.memory.get_block("shared_memory").value == "I am no longer an [empty] memory"<|MERGE_RESOLUTION|>--- conflicted
+++ resolved
@@ -400,20 +400,10 @@
         memory=memory,
     )
 
-<<<<<<< HEAD
-    agent_1.memory.update_block_value(label="shared_memory", value="I am no longer an [empty] memory")
-
-    block_id = agent_1.memory.get_block("shared_memory").id
-    client.update_block(block_id, text="I am no longer an [empty] memory")
-    client.update_agent(agent_id=agent_1.id, memory=agent_1.memory)
-    agent_1 = client.get_agent(agent_1.id)
-    agent_2 = client.get_agent(agent_2.id)
-    client.update_agent(agent_id=agent_2.id, memory=agent_2.memory)
-=======
     block_id = agent_1.memory.get_block("shared_memory").id
     client.update_block(block_id, value="I am no longer an [empty] memory")
     agent_1 = client.get_agent(agent_1.id)
     agent_2 = client.get_agent(agent_2.id)
->>>>>>> 9417b116
+
     assert agent_1.memory.get_block("shared_memory").value == "I am no longer an [empty] memory"
     assert agent_2.memory.get_block("shared_memory").value == "I am no longer an [empty] memory"