import questionary
import openai
from prettytable import PrettyTable
import typer
import os
import shutil
from collections import defaultdict

# from memgpt.cli import app
from memgpt import utils

import memgpt.humans.humans as humans
import memgpt.personas.personas as personas
from memgpt.config import MemGPTConfig, AgentConfig
from memgpt.constants import MEMGPT_DIR
from memgpt.connectors.storage import StorageConnector
from memgpt.constants import LLM_MAX_TOKENS

app = typer.Typer()


@app.command()
def configure():
    """Updates default MemGPT configurations"""

    from memgpt.presets import DEFAULT_PRESET, preset_options

    MemGPTConfig.create_config_dir()

    # Will pre-populate with defaults, or what the user previously set
    config = MemGPTConfig.load()

    # openai credentials
    use_openai = questionary.confirm("Do you want to enable MemGPT with OpenAI?", default=True).ask()
    if use_openai:
        # search for key in enviornment
        openai_key = os.getenv("OPENAI_API_KEY")
        if not openai_key:
            print("Missing enviornment variables for OpenAI. Please set them and run `memgpt configure` again.")
            # TODO: eventually stop relying on env variables and pass in keys explicitly
            # openai_key = questionary.text("Open AI API keys not found in enviornment - please enter:").ask()

    # azure credentials
    use_azure = questionary.confirm("Do you want to enable MemGPT with Azure?", default=(config.azure_key is not None)).ask()
    use_azure_deployment_ids = False
    if use_azure:
        # search for key in enviornment
        azure_key = os.getenv("AZURE_OPENAI_KEY")
        azure_endpoint = os.getenv("AZURE_OPENAI_ENDPOINT")
        azure_version = os.getenv("AZURE_OPENAI_VERSION")
        azure_deployment = os.getenv("AZURE_OPENAI_DEPLOYMENT")
        azure_embedding_deployment = os.getenv("AZURE_OPENAI_EMBEDDINGS_DEPLOYMENT")

        if all([azure_key, azure_endpoint, azure_version]):
            print(f"Using Microsoft endpoint {azure_endpoint}.")
            if all([azure_deployment, azure_embedding_deployment]):
                print(f"Using deployment id {azure_deployment}")
                use_azure_deployment_ids = True

            # configure openai
            openai.api_type = "azure"
            openai.api_key = azure_key
            openai.api_base = azure_endpoint
            openai.api_version = azure_version
        else:
            print("Missing enviornment variables for Azure. Please set then run `memgpt configure` again.")
            # TODO: allow for manual setting
            use_azure = False

    # TODO: configure local model

    # configure provider
    model_endpoint_options = []
    if os.getenv("OPENAI_API_BASE") is not None:
        model_endpoint_options.append(os.getenv("OPENAI_API_BASE"))
    if use_openai:
<<<<<<< HEAD
        endpoint_options += ["openai"]

    assert (
        len(endpoint_options) > 0
    ), "No endpoints found. Please enable OpenAI, Azure, or set OPENAI_API_BASE to point at the IP address of your LLM server."
    default_endpoint = questionary.select("Select default inference endpoint:", endpoint_options).ask()
=======
        model_endpoint_options += ["openai"]
    if use_azure:
        model_endpoint_options += ["azure"]
    assert len(model_endpoint_options) > 0, "No endpoints found. Please enable OpenAI, Azure, or set OPENAI_API_BASE."
    valid_default_model = config.model_endpoint in model_endpoint_options
    default_endpoint = questionary.select(
        "Select default inference endpoint:",
        model_endpoint_options,
        default=config.model_endpoint if valid_default_model else model_endpoint_options[0],
    ).ask()
>>>>>>> e5c0e127

    # configure embedding provider
    embedding_endpoint_options = ["local"]  # cannot configure custom endpoint (too confusing)
    if use_azure:
        embedding_endpoint_options += ["azure"]
    if use_openai:
        embedding_endpoint_options += ["openai"]
    valid_default_embedding = config.embedding_model in embedding_endpoint_options
    default_embedding_endpoint = questionary.select(
        "Select default embedding endpoint:",
        embedding_endpoint_options,
        default=config.embedding_model if valid_default_embedding else embedding_endpoint_options[-1],
    ).ask()

    # configure embedding dimentions
    default_embedding_dim = config.embedding_dim
    if default_embedding_endpoint == "local":
        # HF model uses lower dimentionality
        default_embedding_dim = 384

    # configure preset
    default_preset = questionary.select("Select default preset:", preset_options, default=config.preset).ask()

    # default model
    if use_openai or use_azure:
        model_options = []
        if use_openai:
            model_options += ["gpt-4", "gpt-4-1106-preview", "gpt-3.5-turbo-16k"]
        default_model = questionary.select(
            "Select default model (recommended: gpt-4):", choices=["gpt-4", "gpt-4-1106-preview", "gpt-3.5-turbo-16k"], default=config.model
        ).ask()
    else:
        default_model = "local"  # TODO: figure out if this is ok? this is for local endpoint

    # get the max tokens (context window) for the model
    if default_model != "local" or default_model not in LLM_MAX_TOKENS:
        # Ask the user to specify the context length
        context_length_options = [
            str(2**12),  # 4096
            str(2**13),  # 8192
            str(2**14),  # 16384
            str(2**15),  # 32768
            str(2**18),  # 262144
            "custom",  # enter yourself
        ]
        default_model_context_window = questionary.select(
            "Select your model's context window (for Mistral 7B models, this is probably 8k / 8192):",
            choices=context_length_options,
            default=str(LLM_MAX_TOKENS["DEFAULT"]),
        ).ask()

        # If custom, ask for input
        if default_model_context_window == "custom":
            while True:
                default_model_context_window = questionary.text("Enter context window (e.g. 8192)").ask()
                try:
                    default_model_context_window = int(default_model_context_window)
                    break
                except ValueError:
                    print(f"Context window must be a valid integer")
        else:
            default_model_context_window = int(default_model_context_window)
    else:
        # Pull the context length from the models
        default_model_context_window = LLM_MAX_TOKENS[default_model]

    # defaults
    personas = [os.path.basename(f).replace(".txt", "") for f in utils.list_persona_files()]
    # print(personas)
    default_persona = questionary.select("Select default persona:", personas, default=config.default_persona).ask()
    humans = [os.path.basename(f).replace(".txt", "") for f in utils.list_human_files()]
    # print(humans)
    default_human = questionary.select("Select default human:", humans, default=config.default_human).ask()

    # TODO: figure out if we should set a default agent or not
    default_agent = None
    # agents = [os.path.basename(f).replace(".json", "") for f in utils.list_agent_config_files()]
    # if len(agents) > 0: # agents have been created
    #    default_agent = questionary.select(
    #        "Select default agent:",
    #        agents
    #    ).ask()
    # else:
    #    default_agent = None

    # Configure archival storage backend
    archival_storage_options = ["local", "postgres"]
    archival_storage_type = questionary.select(
        "Select storage backend for archival data:", archival_storage_options, default=config.archival_storage_type
    ).ask()
    archival_storage_uri = None
    if archival_storage_type == "postgres":
        archival_storage_uri = questionary.text(
            "Enter postgres connection string (e.g. postgresql+pg8000://{user}:{password}@{ip}:5432/{database}):",
            default=config.archival_storage_uri if config.archival_storage_uri else "",
        ).ask()

    # TODO: allow configuring embedding model

    config = MemGPTConfig(
        model=default_model,
        context_window=default_model_context_window,
        preset=default_preset,
        model_endpoint=default_endpoint,
        embedding_model=default_embedding_endpoint,
        embedding_dim=default_embedding_dim,
        default_persona=default_persona,
        default_human=default_human,
        default_agent=default_agent,
        openai_key=openai_key if use_openai else None,
        azure_key=azure_key if use_azure else None,
        azure_endpoint=azure_endpoint if use_azure else None,
        azure_version=azure_version if use_azure else None,
        azure_deployment=azure_deployment if use_azure_deployment_ids else None,
        azure_embedding_deployment=azure_embedding_deployment if use_azure_deployment_ids else None,
        archival_storage_type=archival_storage_type,
        archival_storage_uri=archival_storage_uri,
    )
    print(f"Saving config to {config.config_path}")
    config.save()


@app.command()
def list(option: str):
    if option == "agents":
        """List all agents"""
        table = PrettyTable()
        table.field_names = ["Name", "Model", "Persona", "Human", "Data Source", "Create Time"]
        for agent_file in utils.list_agent_config_files():
            agent_name = os.path.basename(agent_file).replace(".json", "")
            agent_config = AgentConfig.load(agent_name)
            table.add_row(
                [
                    agent_name,
                    agent_config.model,
                    agent_config.persona,
                    agent_config.human,
                    ",".join(agent_config.data_sources),
                    agent_config.create_time,
                ]
            )
        print(table)
    elif option == "humans":
        """List all humans"""
        table = PrettyTable()
        table.field_names = ["Name", "Text"]
        for human_file in utils.list_human_files():
            text = open(human_file, "r").read()
            name = os.path.basename(human_file).replace("txt", "")
            table.add_row([name, text])
        print(table)
    elif option == "personas":
        """List all personas"""
        table = PrettyTable()
        table.field_names = ["Name", "Text"]
        for persona_file in utils.list_persona_files():
            print(persona_file)
            text = open(persona_file, "r").read()
            name = os.path.basename(persona_file).replace(".txt", "")
            table.add_row([name, text])
        print(table)
    elif option == "sources":
        """List all data sources"""
        table = PrettyTable()
        table.field_names = ["Name", "Location", "Agents"]
        config = MemGPTConfig.load()
        # TODO: eventually look accross all storage connections
        # TODO: add data source stats
        source_to_agents = {}
        for agent_file in utils.list_agent_config_files():
            agent_name = os.path.basename(agent_file).replace(".json", "")
            agent_config = AgentConfig.load(agent_name)
            for ds in agent_config.data_sources:
                if ds in source_to_agents:
                    source_to_agents[ds].append(agent_name)
                else:
                    source_to_agents[ds] = [agent_name]
        for data_source in StorageConnector.list_loaded_data():
            location = config.archival_storage_type
            agents = ",".join(source_to_agents[data_source]) if data_source in source_to_agents else ""
            table.add_row([data_source, location, agents])
        print(table)
    else:
        raise ValueError(f"Unknown option {option}")


@app.command()
def add(
    option: str,  # [human, persona]
    name: str = typer.Option(help="Name of human/persona"),
    text: str = typer.Option(None, help="Text of human/persona"),
    filename: str = typer.Option(None, "-f", help="Specify filename"),
):
    """Add a person/human"""

    if option == "persona":
        directory = os.path.join(MEMGPT_DIR, "personas")
    elif option == "human":
        directory = os.path.join(MEMGPT_DIR, "humans")
    else:
        raise ValueError(f"Unknown kind {kind}")

    if filename:
        assert text is None, f"Cannot provide both filename and text"
        # copy file to directory
        shutil.copyfile(filename, os.path.join(directory, name))
    if text:
        assert filename is None, f"Cannot provide both filename and text"
        # write text to file
        with open(os.path.join(directory, name), "w") as f:
            f.write(text)<|MERGE_RESOLUTION|>--- conflicted
+++ resolved
@@ -74,25 +74,18 @@
     if os.getenv("OPENAI_API_BASE") is not None:
         model_endpoint_options.append(os.getenv("OPENAI_API_BASE"))
     if use_openai:
-<<<<<<< HEAD
-        endpoint_options += ["openai"]
-
-    assert (
-        len(endpoint_options) > 0
-    ), "No endpoints found. Please enable OpenAI, Azure, or set OPENAI_API_BASE to point at the IP address of your LLM server."
-    default_endpoint = questionary.select("Select default inference endpoint:", endpoint_options).ask()
-=======
         model_endpoint_options += ["openai"]
     if use_azure:
         model_endpoint_options += ["azure"]
-    assert len(model_endpoint_options) > 0, "No endpoints found. Please enable OpenAI, Azure, or set OPENAI_API_BASE."
+    assert (
+        len(model_endpoint_options) > 0
+    ), "No endpoints found. Please enable OpenAI, Azure, or set OPENAI_API_BASE to point at the IP address of your LLM server."
     valid_default_model = config.model_endpoint in model_endpoint_options
     default_endpoint = questionary.select(
         "Select default inference endpoint:",
         model_endpoint_options,
         default=config.model_endpoint if valid_default_model else model_endpoint_options[0],
     ).ask()
->>>>>>> e5c0e127
 
     # configure embedding provider
     embedding_endpoint_options = ["local"]  # cannot configure custom endpoint (too confusing)
