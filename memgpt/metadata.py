""" Metadata store for user/agent/data_source information"""

import base64
import os
import secrets
<<<<<<< HEAD
import traceback
from typing import List, Optional, Type
=======
from typing import List, Optional
>>>>>>> 6c94ea8a

import numpy as np
from sqlalchemy import (
    BIGINT,
    BINARY,
    JSON,
    Boolean,
    Column,
    DateTime,
    Index,
    String,
    TypeDecorator,
    desc,
    func,
    select,
)
from sqlalchemy.orm import declarative_base
from sqlalchemy.sql import func
from sqlalchemy_json import MutableJson

from memgpt.config import MemGPTConfig
from memgpt.schemas.agent import AgentState
from memgpt.schemas.api_key import APIKey
from memgpt.schemas.block import Block, Human, Persona
from memgpt.schemas.embedding_config import EmbeddingConfig
from memgpt.schemas.enums import JobStatus
from memgpt.schemas.job import Job
from memgpt.schemas.llm_config import LLMConfig
from memgpt.schemas.memory import Memory

# from memgpt.schemas.message import Message, Passage, Record, RecordType, ToolCall
from memgpt.schemas.message import Message
from memgpt.schemas.openai.chat_completions import ToolCall, ToolCallFunction
<<<<<<< HEAD
from memgpt.schemas.passage import Passage
=======
from memgpt.schemas.organization import Organization
>>>>>>> 6c94ea8a
from memgpt.schemas.source import Source
from memgpt.schemas.tool import Tool
from memgpt.schemas.user import User
from memgpt.settings import settings
from memgpt.utils import enforce_types, get_utc_time, printd

Base = declarative_base()


class CommonVector(TypeDecorator):
    """Common type for representing vectors in SQLite"""

    impl = BINARY
    cache_ok = True

    def load_dialect_impl(self, dialect):
        return dialect.type_descriptor(BINARY())

    def process_bind_param(self, value, dialect):
        if value is None:
            return value
        # Ensure value is a numpy array
        if isinstance(value, list):
            value = np.array(value, dtype=np.float32)
        # Serialize numpy array to bytes, then encode to base64 for universal compatibility
        return base64.b64encode(value.tobytes())

    def process_result_value(self, value, dialect):
        if not value:
            return value
        # Check database type and deserialize accordingly
        if dialect.name == "sqlite":
            # Decode from base64 and convert back to numpy array
            value = base64.b64decode(value)
        # For PostgreSQL, value is already in bytes
        return np.frombuffer(value, dtype=np.float32)


class LLMConfigColumn(TypeDecorator):
    """Custom type for storing LLMConfig as JSON"""

    impl = JSON
    cache_ok = True

    def load_dialect_impl(self, dialect):
        return dialect.type_descriptor(JSON())

    def process_bind_param(self, value, dialect):
        if value:
            # return vars(value)
<<<<<<< HEAD
            # return value.model_dump()
            return value
=======
            if isinstance(value, LLMConfig):
                return value.model_dump()
>>>>>>> 6c94ea8a
        return value

    def process_result_value(self, value, dialect):
        if value:
            return LLMConfig(**value)
        return value


class EmbeddingConfigColumn(TypeDecorator):
    """Custom type for storing EmbeddingConfig as JSON"""

    impl = JSON
    cache_ok = True

    def load_dialect_impl(self, dialect):
        return dialect.type_descriptor(JSON())

    def process_bind_param(self, value, dialect):
        if value:
            # return vars(value)
<<<<<<< HEAD
            # return value.model_dump()
            return value
=======
            if isinstance(value, EmbeddingConfig):
                return value.model_dump()
>>>>>>> 6c94ea8a
        return value

    def process_result_value(self, value, dialect):
        if value:
            return EmbeddingConfig(**value)
        return value


class ToolCallColumn(TypeDecorator):

    impl = JSON
    cache_ok = True

    def load_dialect_impl(self, dialect):
        return dialect.type_descriptor(JSON())

    def process_bind_param(self, value, dialect):
        if value:
            values = []
            for v in value:
                if isinstance(v, ToolCall):
                    values.append(v.model_dump())
                else:
                    values.append(v)
            return values

        return value

    def process_result_value(self, value, dialect):
        if value:
            tools = []
            for tool_value in value:
                if "function" in tool_value:
                    tool_call_function = ToolCallFunction(**tool_value["function"])
                    del tool_value["function"]
                else:
                    tool_call_function = None
                tools.append(ToolCall(function=tool_call_function, **tool_value))
            return tools
        return value


class SQLBase(Base):

    __abstract__ = True

    def create(self, db_session: "Session") -> Type["SQLBase"]:

        with db_session as session:
            # check if 'name' already exists (if name is a field)
            if hasattr(self, "name"):
                if session.query(self.__class__).filter_by(name=self.name).count() > 0:
                    raise ValueError(f"{self.__class__.__name__} with name {self.name} already exists")

            session.add(self)
            session.commit()
            session.refresh(self)
            return self

    def delete(self, db_session: "Session") -> Type["SQLBase"]:
        self.is_deleted = True
        return self.update(db_session)

    def update(self, db_session: "Session") -> Type["SQLBase"]:
        with db_session as session:
            session.add(self)
            session.commit()
            session.refresh(self)
            return self

    @classmethod
    def list(cls, db_session: "Session", **kwargs) -> List[Type["SQLBase"]]:
        with db_session as session:
            query = select(cls).filter_by(**kwargs)
            if hasattr(cls, "is_deleted"):
                query = query.where(cls.is_deleted == False)
            return list(session.execute(query).scalars())

    @classmethod
    def read(cls, db_session: "Session", identifier: str) -> Type["SQLBase"]:
        with db_session as session:
            query = select(cls).where(cls.id == identifier)
            if hasattr(cls, "is_deleted"):
                query = query.where(cls.is_deleted == False)
            if found := session.execute(query).scalar():
                return found
            raise ValueError(f"{cls.__name__} with id {identifier} not found")

    @classmethod
    def read_by_name(cls, db_session: "Session", name: str) -> Type["SQLBase"]:
        with db_session as session:
            query = select(cls).where(cls.name == name)
            if hasattr(cls, "is_deleted"):
                query = query.where(cls.is_deleted == False)
            if found := session.execute(query).scalar():
                return found
            raise ValueError(f"{cls.__name__} with name {name} not found")


class UserModel(SQLBase):
    __tablename__ = "users"
    __table_args__ = {"extend_existing": True}

    id = Column(String, primary_key=True)
    org_id = Column(String)
    name = Column(String, nullable=False)
    created_at = Column(DateTime(timezone=True))
    org_id = Column(String, nullable=False)

    # TODO: what is this?
    policies_accepted = Column(Boolean, nullable=False, default=False)

    def __repr__(self) -> str:
        return f"<User(id='{self.id}' name='{self.name}')>"

    def to_record(self) -> User:
        return User(id=self.id, name=self.name, created_at=self.created_at, org_id=self.org_id)

<<<<<<< HEAD
=======

class OrganizationModel(Base):
    __tablename__ = "organizations"
    __table_args__ = {"extend_existing": True}

    id = Column(String, primary_key=True)
    name = Column(String, nullable=False)
    created_at = Column(DateTime(timezone=True))

    def __repr__(self) -> str:
        return f"<Organization(id='{self.id}' name='{self.name}')>"

    def to_record(self) -> Organization:
        return Organization(id=self.id, name=self.name, created_at=self.created_at)
>>>>>>> 6c94ea8a

class OrganizationModel(SQLBase):
    __tablename__ = "organizations"
    __table_args__ = {"extend_existing": True}

    id = Column(String, primary_key=True)
    created_at = Column(DateTime(timezone=True))


class APIKeyModel(SQLBase):
    """Data model for authentication tokens. One-to-many relationship with UserModel (1 User - N tokens)."""

    __tablename__ = "tokens"

    id = Column(String, primary_key=True)
    # each api key is tied to a user account (that it validates access for)
    user_id = Column(String, nullable=False)
    # the api key
    key = Column(String, nullable=False)
    # extra (optional) metadata
    name = Column(String)

    Index(__tablename__ + "_idx_user", user_id),
    Index(__tablename__ + "_idx_key", key),

    def __repr__(self) -> str:
        return f"<APIKey(id='{self.id}', key='{self.key}', name='{self.name}')>"

    def to_record(self) -> User:
        return APIKey(
            id=self.id,
            user_id=self.user_id,
            key=self.key,
            name=self.name,
        )


def generate_api_key(prefix="sk-", length=51) -> str:
    # Generate 'length // 2' bytes because each byte becomes two hex digits. Adjust length for prefix.
    actual_length = max(length - len(prefix), 1) // 2  # Ensure at least 1 byte is generated
    random_bytes = secrets.token_bytes(actual_length)
    new_key = prefix + random_bytes.hex()
    return new_key


class AgentModel(SQLBase):
    """Defines data model for storing Passages (consisting of text, embedding)"""

    __tablename__ = "agents"
    __table_args__ = {"extend_existing": True}

    id = Column(String, primary_key=True)
    org_id = Column(String, nullable=False)
    # TODO: remove - only needed for db.py
    user_id = Column(String, nullable=False)

    name = Column(String, nullable=False)
    created_at = Column(DateTime(timezone=True), server_default=func.now())
    description = Column(String)

    # state (context compilation)
    message_ids = Column(JSON)
    memory = Column(JSON)
    system = Column(String)
    tools = Column(JSON)

    # configs
    llm_config = Column(LLMConfigColumn)
    embedding_config = Column(EmbeddingConfigColumn)

    # state
    metadata_ = Column(JSON)

    # tools
    tools = Column(JSON)

    def __repr__(self) -> str:
        return f"<Agent(id='{self.id}', name='{self.name}')>"

    def to_record(self) -> AgentState:
        return AgentState(
            id=self.id,
            org_id=self.org_id,
            name=self.name,
            created_at=self.created_at,
            description=self.description,
            message_ids=self.message_ids,
            memory=Memory.load(self.memory),  # load dictionary
            system=self.system,
            tools=self.tools,
            llm_config=self.llm_config,
            embedding_config=self.embedding_config,
            metadata_=self.metadata_,
        )


class SourceModel(SQLBase):
    """Defines data model for storing Passages (consisting of text, embedding)"""

    __tablename__ = "sources"
    __table_args__ = {"extend_existing": True}

    # Assuming passage_id is the primary key
    # id = Column(UUID(as_uuid=True), primary_key=True, default=uuid.uuid4)
    id = Column(String, primary_key=True)
    org_id = Column(String, nullable=False)
    name = Column(String, nullable=False)
    created_at = Column(DateTime(timezone=True), server_default=func.now())
    embedding_config = Column(EmbeddingConfigColumn)
    description = Column(String)
    metadata_ = Column(JSON)

    # TODO: add num passages

    def __repr__(self) -> str:
        return f"<Source(passage_id='{self.id}', name='{self.name}')>"

    def to_record(self) -> Source:
        return Source(
            id=self.id,
            org_id=self.org_id,
            name=self.name,
            created_at=self.created_at,
            embedding_config=self.embedding_config,
            description=self.description,
            metadata_=self.metadata_,
        )


class AgentSourceMappingModel(SQLBase):
    """Stores mapping between agent -> source"""

    __tablename__ = "agent_source_mapping"

    id = Column(String, primary_key=True)
    agent_id = Column(String, nullable=False)
    source_id = Column(String, nullable=False)

    def __repr__(self) -> str:
        return f"<AgentSourceMapping(agent_id='{self.agent_id}', source_id='{self.source_id}')>"


class BlockModel(SQLBase):
    __tablename__ = "block"
    __table_args__ = {"extend_existing": True}

    id = Column(String, primary_key=True, nullable=False)
    value = Column(String, nullable=False)
    limit = Column(BIGINT)
    name = Column(String, nullable=False)
    template = Column(Boolean, default=False)  # True: listed as possible human/persona
    label = Column(String)
    metadata_ = Column(JSON)
    description = Column(String)
    org_id = Column(String)

    @classmethod
    def read_by_name(cls, db_session: "Session", name: str) -> Type["SQLBase"]:
        """Override read_by_name to only include templates"""
        with db_session as session:
            query = select(cls).where(cls.name == name).where(cls.template == True)
            if hasattr(cls, "is_deleted"):
                query = query.where(cls.is_deleted == False)
            if found := session.execute(query).scalar():
                return found
            raise ValueError(f"{cls.__name__} with name {name} not found")

    def __repr__(self) -> str:
        return f"<Block(id='{self.id}', name='{self.name}', template='{self.template}', label='{self.label}'')>"

    def to_record(self) -> Block:
        if self.label == "persona":
            return Persona(
                id=self.id,
                value=self.value,
                limit=self.limit,
                name=self.name,
                template=self.template,
                label=self.label,
                metadata_=self.metadata_,
                description=self.description,
                org_id=self.org_id,
            )
        elif self.label == "human":
            return Human(
                id=self.id,
                value=self.value,
                limit=self.limit,
                name=self.name,
                template=self.template,
                label=self.label,
                metadata_=self.metadata_,
                description=self.description,
                org_id=self.org_id,
            )
        else:
            return Block(
                id=self.id,
                value=self.value,
                limit=self.limit,
                name=self.name,
                template=self.template,
                label=self.label,
                metadata_=self.metadata_,
                description=self.description,
                org_id=self.org_id,
            )


class ToolModel(SQLBase):
    __tablename__ = "tools"
    __table_args__ = {"extend_existing": True}

    id = Column(String, primary_key=True)
    name = Column(String, nullable=False)
    org_id = Column(String)
    description = Column(String)
    source_type = Column(String)
    source_code = Column(String)
    json_schema = Column(JSON)
    module = Column(String)
    tags = Column(JSON)

    def __repr__(self) -> str:
        return f"<Tool(id='{self.id}', name='{self.name}')>"

    def to_record(self) -> Tool:
        return Tool(
            id=self.id,
            name=self.name,
            org_id=self.org_id,
            description=self.description,
            source_type=self.source_type,
            source_code=self.source_code,
            json_schema=self.json_schema,
            module=self.module,
            tags=self.tags,
        )


class JobModel(SQLBase):
    __tablename__ = "jobs"
    __table_args__ = {"extend_existing": True}

    id = Column(String, primary_key=True)
    org_id = Column(String)
    status = Column(String, default=JobStatus.pending)
    created_at = Column(DateTime(timezone=True), server_default=func.now())
    completed_at = Column(DateTime(timezone=True), onupdate=func.now())
    metadata_ = Column(JSON)

    def __repr__(self) -> str:
        return f"<Job(id='{self.id}', status='{self.status}')>"

    def to_record(self):
        return Job(
            id=self.id,
            org_id=self.org_id,
            status=self.status,
            created_at=self.created_at,
            completed_at=self.completed_at,
            metadata_=self.metadata_,
        )


class MessageModel(SQLBase):
    """Defines data model for storing Message objects"""

    __abstract__ = True  # this line is necessary

    # Assuming message_id is the primary key
    id = Column(String, primary_key=True)
    org_id = Column(String, nullable=False)
    agent_id = Column(String, nullable=False)

    # openai info
    role = Column(String, nullable=False)
    text = Column(String)  # optional: can be null if function call
    model = Column(String)  # optional: can be null if LLM backend doesn't require specifying
    name = Column(String)  # optional: multi-agent only

    # tool call request info
    # if role == "assistant", this MAY be specified
    # if role != "assistant", this must be null
    # TODO align with OpenAI spec of multiple tool calls
    # tool_calls = Column(ToolCallColumn)
    tool_calls = Column(ToolCallColumn)

    # tool call response info
    # if role == "tool", then this must be specified
    # if role != "tool", this must be null
    tool_call_id = Column(String)

    # Add a datetime column, with default value as the current time
    created_at = Column(DateTime(timezone=True))

    def __repr__(self):
        return f"<Message(message_id='{self.id}', text='{self.text}')>"

    def to_record(self):
        # calls = (
        #    [ToolCall(id=tool_call["id"], function=ToolCallFunction(**tool_call["function"])) for tool_call in self.tool_calls]
        #    if self.tool_calls
        #    else None
        # )
        # if calls:
        #    assert isinstance(calls[0], ToolCall)
        if self.tool_calls and len(self.tool_calls) > 0:
            assert isinstance(self.tool_calls[0], ToolCall), type(self.tool_calls[0])
            for tool in self.tool_calls:
                assert isinstance(tool, ToolCall), type(tool)
        return Message(
            org_id=self.org_id,
            agent_id=self.agent_id,
            role=self.role,
            name=self.name,
            text=self.text,
            model=self.model,
            # tool_calls=[ToolCall(id=tool_call["id"], function=ToolCallFunction(**tool_call["function"])) for tool_call in self.tool_calls] if self.tool_calls else None,
            tool_calls=self.tool_calls,
            tool_call_id=self.tool_call_id,
            created_at=self.created_at,
            id=self.id,
        )


class PassageModel(SQLBase):
    """Defines data model for storing Passages (consisting of text, embedding)"""

    __abstract__ = True  # this line is necessary

    # Assuming passage_id is the primary key
    id = Column(String, primary_key=True)
    org_id = Column(String, nullable=False)
    text = Column(String)
    doc_id = Column(String)
    agent_id = Column(String)
    source_id = Column(String)

    # vector storage
    # if dialect == "sqlite":
    #    embedding = Column(CommonVector)
    # else:
    #    from pgvector.sqlalchemy import Vector

    #    embedding = mapped_column(Vector(MAX_EMBEDDING_DIM))
    embedding = Column(CommonVector)

    embedding_config = Column(EmbeddingConfigColumn)
    metadata_ = Column(MutableJson)

    # Add a datetime column, with default value as the current time
    created_at = Column(DateTime(timezone=True))

    def __repr__(self):
        return f"<Passage(passage_id='{self.id}', text='{self.text}', embedding='{self.embedding})>"

    def to_record(self):
        return Passage(
            text=self.text,
            embedding=self.embedding,
            embedding_config=self.embedding_config,
            doc_id=self.doc_id,
            id=self.id,
            source_id=self.source_id,
            agent_id=self.agent_id,
            metadata_=self.metadata_,
            created_at=self.created_at,
        )


class MetadataStore:
    uri: Optional[str] = None

    def __init__(self, config: MemGPTConfig):
        # TODO: get DB URI or path
        if config.metadata_storage_type == "postgres":
            # construct URI from enviornment variables
            self.uri = settings.pg_uri if settings.pg_uri else config.metadata_storage_uri

        elif config.metadata_storage_type == "sqlite":
            path = os.path.join(config.metadata_storage_path, "sqlite.db")
            self.uri = f"sqlite:///{path}"
        else:
            raise ValueError(f"Invalid metadata storage type: {config.metadata_storage_type}")

        # Ensure valid URI
        assert self.uri, "Database URI is not provided or is invalid."

        from memgpt.server.server import db_context

        self.session_maker = db_context

    #        # Check if tables need to be created
    #        self.engine = create_engine(self.uri)
    #        try:
    #            Base.metadata.create_all(
    #                self.engine,
    #                tables=[
    #                    UserModel.__table__,
    #                    AgentModel.__table__,
    #                    SourceModel.__table__,
    #                    AgentSourceMappingModel.__table__,
    #                    APIKeyModel.__table__,
    #                    BlockModel.__table__,
    #                    ToolModel.__table__,
    #                    JobModel.__table__,
    #                ],
    #            )
    #        except (InterfaceError, OperationalError) as e:
    #            traceback.print_exc()
    #            if config.metadata_storage_type == "postgres":
    #                raise ValueError(
    #                    f"{str(e)}\n\nMemGPT failed to connect to the database at URI '{self.uri}'. "
    #                    + "Please make sure you configured your storage backend correctly (https://memgpt.readme.io/docs/storage). "
    #                    + "\npostgres detected: Make sure the postgres database is running (https://memgpt.readme.io/docs/storage#postgres)."
    #                )
    #            elif config.metadata_storage_type == "sqlite":
    #                raise ValueError(
    #                    f"{str(e)}\n\nMemGPT failed to connect to the database at URI '{self.uri}'. "
    #                    + "Please make sure you configured your storage backend correctly (https://memgpt.readme.io/docs/storage). "
    #                    + "\nsqlite detected: Make sure that the sqlite.db file exists at the URI."
    #                )
    #            else:
    #                raise e
    #        except:
    #            raise
    #        self.session_maker = sessionmaker(bind=self.engine)

    @enforce_types
    def create_api_key(self, user_id: str, name: str) -> APIKey:
        """Create an API key for a user"""
        new_api_key = generate_api_key()
        with self.session_maker() as session:
            if session.query(APIKeyModel).filter(APIKeyModel.key == new_api_key).count() > 0:
                # NOTE duplicate API keys / tokens should never happen, but if it does don't allow it
                raise ValueError(f"Token {new_api_key} already exists")
            # TODO store the API keys as hashed
            assert user_id and name, "User ID and name must be provided"
            token = APIKey(user_id=user_id, key=new_api_key, name=name)
            session.add(APIKeyModel(**vars(token)))
            session.commit()
        return self.get_api_key(api_key=new_api_key)

    @enforce_types
    def delete_api_key(self, api_key: str):
        """Delete an API key from the database"""
        with self.session_maker() as session:
            session.query(APIKeyModel).filter(APIKeyModel.key == api_key).delete()
            session.commit()

    @enforce_types
    def get_api_key(self, api_key: str) -> Optional[APIKey]:
        with self.session_maker() as session:
            results = session.query(APIKeyModel).filter(APIKeyModel.key == api_key).all()
            if len(results) == 0:
                return None
            assert len(results) == 1, f"Expected 1 result, got {len(results)}"  # should only be one result
            return results[0].to_record()

    @enforce_types
    def get_all_api_keys_for_user(self, user_id: str) -> List[APIKey]:
        with self.session_maker() as session:
            results = session.query(APIKeyModel).filter(APIKeyModel.user_id == user_id).all()
            tokens = [r.to_record() for r in results]
            return tokens

    @enforce_types
    def get_user_from_api_key(self, api_key: str) -> Optional[User]:
        """Get the user associated with a given API key"""
        token = self.get_api_key(api_key=api_key)
        if token is None:
            raise ValueError(f"Provided token does not exist")
        else:
            return self.get_user(user_id=token.user_id)

    @enforce_types
    def create_agent(self, agent: AgentState):
        # insert into agent table
        # make sure agent.name does not already exist for user user_id
        with self.session_maker() as session:
            if session.query(AgentModel).filter(AgentModel.name == agent.name).filter(AgentModel.user_id == agent.user_id).count() > 0:
                raise ValueError(f"Agent with name {agent.name} already exists")
            fields = vars(agent)
            fields["memory"] = agent.memory.to_dict()
            session.add(AgentModel(**fields))
            session.commit()

    @enforce_types
    def create_source(self, source: Source):
        with self.session_maker() as session:
            if session.query(SourceModel).filter(SourceModel.name == source.name).filter(SourceModel.user_id == source.user_id).count() > 0:
                raise ValueError(f"Source with name {source.name} already exists for user {source.user_id}")
            session.add(SourceModel(**vars(source)))
            session.commit()

    @enforce_types
    def create_user(self, user: User):
        with self.session_maker() as session:
            if session.query(UserModel).filter(UserModel.id == user.id).count() > 0:
                raise ValueError(f"User with id {user.id} already exists")
            session.add(UserModel(**vars(user)))
            session.commit()

    @enforce_types
    def create_organization(self, organization: Organization):
        with self.session_maker() as session:
            if session.query(OrganizationModel).filter(OrganizationModel.id == organization.id).count() > 0:
                raise ValueError(f"Organization with id {organization.id} already exists")
            session.add(OrganizationModel(**vars(organization)))
            session.commit()

    @enforce_types
    def create_block(self, block: Block):
        with self.session_maker() as session:
            # TODO: fix?
            # we are only validating that more than one template block
            # with a given name doesn't exist.
            if (
                session.query(BlockModel)
                .filter(BlockModel.name == block.name)
                .filter(BlockModel.user_id == block.user_id)
                .filter(BlockModel.template == True)
                .filter(BlockModel.label == block.label)
                .count()
                > 0
            ):

                raise ValueError(f"Block with name {block.name} already exists")
            session.add(BlockModel(**vars(block)))
            session.commit()

    @enforce_types
    def create_tool(self, tool: Tool):
        with self.session_maker() as session:
            if self.get_tool(tool_name=tool.name, user_id=tool.user_id) is not None:
                raise ValueError(f"Tool with name {tool.name} already exists")
            session.add(ToolModel(**vars(tool)))
            session.commit()

    @enforce_types
    def update_agent(self, agent: AgentState):
        with self.session_maker() as session:
            fields = vars(agent)
            if isinstance(agent.memory, Memory):  # TODO: this is nasty but this whole class will soon be removed so whatever
                fields["memory"] = agent.memory.to_dict()
            session.query(AgentModel).filter(AgentModel.id == agent.id).update(fields)
            session.commit()

    @enforce_types
    def update_user(self, user: User):
        with self.session_maker() as session:
            session.query(UserModel).filter(UserModel.id == user.id).update(vars(user))
            session.commit()

    @enforce_types
    def update_source(self, source: Source):
        with self.session_maker() as session:
            session.query(SourceModel).filter(SourceModel.id == source.id).update(vars(source))
            session.commit()

    @enforce_types
    def update_block(self, block: Block):
        with self.session_maker() as session:
            session.query(BlockModel).filter(BlockModel.id == block.id).update(vars(block))
            session.commit()

    @enforce_types
    def update_or_create_block(self, block: Block):
        with self.session_maker() as session:
            existing_block = session.query(BlockModel).filter(BlockModel.id == block.id).first()
            if existing_block:
                session.query(BlockModel).filter(BlockModel.id == block.id).update(vars(block))
            else:
                session.add(BlockModel(**vars(block)))
            session.commit()

    @enforce_types
    def update_tool(self, tool: Tool):
        with self.session_maker() as session:
            session.query(ToolModel).filter(ToolModel.id == tool.id).update(vars(tool))
            session.commit()

    @enforce_types
    def delete_tool(self, tool_id: str):
        with self.session_maker() as session:
            session.query(ToolModel).filter(ToolModel.id == tool_id).delete()
            session.commit()

    @enforce_types
    def delete_block(self, block_id: str):
        with self.session_maker() as session:
            session.query(BlockModel).filter(BlockModel.id == block_id).delete()
            session.commit()

    @enforce_types
    def delete_agent(self, agent_id: str):
        with self.session_maker() as session:

            # delete agents
            session.query(AgentModel).filter(AgentModel.id == agent_id).delete()

            # delete mappings
            session.query(AgentSourceMappingModel).filter(AgentSourceMappingModel.agent_id == agent_id).delete()

            session.commit()

    @enforce_types
    def delete_source(self, source_id: str):
        with self.session_maker() as session:
            # delete from sources table
            session.query(SourceModel).filter(SourceModel.id == source_id).delete()

            # delete any mappings
            session.query(AgentSourceMappingModel).filter(AgentSourceMappingModel.source_id == source_id).delete()

            session.commit()

    @enforce_types
    def delete_user(self, user_id: str):
        with self.session_maker() as session:
            # delete from users table
            session.query(UserModel).filter(UserModel.id == user_id).delete()

            # delete associated agents
            session.query(AgentModel).filter(AgentModel.user_id == user_id).delete()

            # delete associated sources
            session.query(SourceModel).filter(SourceModel.user_id == user_id).delete()

            # delete associated mappings
            session.query(AgentSourceMappingModel).filter(AgentSourceMappingModel.user_id == user_id).delete()

            session.commit()

    @enforce_types
    def delete_organization(self, org_id: str):
        with self.session_maker() as session:
            # delete from organizations table
            session.query(OrganizationModel).filter(OrganizationModel.id == org_id).delete()

            # TODO: delete associated data

            session.commit()

    @enforce_types
    # def list_tools(self, user_id: str) -> List[ToolModel]: # TODO: add when users can creat tools
    def list_tools(self, user_id: Optional[str] = None) -> List[ToolModel]:
        with self.session_maker() as session:
            results = session.query(ToolModel).filter(ToolModel.user_id == None).all()
            if user_id:
                results += session.query(ToolModel).filter(ToolModel.user_id == user_id).all()
            res = [r.to_record() for r in results]
            return res

    @enforce_types
    def list_agents(self, user_id: str) -> List[AgentState]:
        with self.session_maker() as session:
            results = session.query(AgentModel).filter(AgentModel.user_id == user_id).all()
            return [r.to_record() for r in results]

    @enforce_types
    def list_sources(self, user_id: str) -> List[Source]:
        with self.session_maker() as session:
            results = session.query(SourceModel).filter(SourceModel.user_id == user_id).all()
            return [r.to_record() for r in results]

    @enforce_types
    def get_agent(
        self, agent_id: Optional[str] = None, agent_name: Optional[str] = None, user_id: Optional[str] = None
    ) -> Optional[AgentState]:
        with self.session_maker() as session:
            if agent_id:
                results = session.query(AgentModel).filter(AgentModel.id == agent_id).all()
            else:
                assert agent_name is not None and user_id is not None, "Must provide either agent_id or agent_name"
                results = session.query(AgentModel).filter(AgentModel.name == agent_name).filter(AgentModel.user_id == user_id).all()

            if len(results) == 0:
                return None
            assert len(results) == 1, f"Expected 1 result, got {len(results)}"  # should only be one result
            return results[0].to_record()

    @enforce_types
    def get_user(self, user_id: str) -> Optional[User]:
        with self.session_maker() as session:
            results = session.query(UserModel).filter(UserModel.id == user_id).all()
            if len(results) == 0:
                return None
            assert len(results) == 1, f"Expected 1 result, got {len(results)}"
            return results[0].to_record()

    @enforce_types
    def get_organization(self, org_id: str) -> Optional[Organization]:
        with self.session_maker() as session:
            results = session.query(OrganizationModel).filter(OrganizationModel.id == org_id).all()
            if len(results) == 0:
                return None
            assert len(results) == 1, f"Expected 1 result, got {len(results)}"
            return results[0].to_record()

    @enforce_types
    def list_organizations(self, cursor: Optional[str] = None, limit: Optional[int] = 50):
        with self.session_maker() as session:
            query = session.query(OrganizationModel).order_by(desc(OrganizationModel.id))
            if cursor:
                query = query.filter(OrganizationModel.id < cursor)
            results = query.limit(limit).all()
            if not results:
                return None, []
            organization_records = [r.to_record() for r in results]
            next_cursor = organization_records[-1].id
            assert isinstance(next_cursor, str)

            return next_cursor, organization_records

    @enforce_types
    def get_all_users(self, cursor: Optional[str] = None, limit: Optional[int] = 50):
        with self.session_maker() as session:
            query = session.query(UserModel).order_by(desc(UserModel.id))
            if cursor:
                query = query.filter(UserModel.id < cursor)
            results = query.limit(limit).all()
            if not results:
                return None, []
            user_records = [r.to_record() for r in results]
            next_cursor = user_records[-1].id
            assert isinstance(next_cursor, str)

            return next_cursor, user_records

    @enforce_types
    def get_source(
        self, source_id: Optional[str] = None, user_id: Optional[str] = None, source_name: Optional[str] = None
    ) -> Optional[Source]:
        with self.session_maker() as session:
            if source_id:
                results = session.query(SourceModel).filter(SourceModel.id == source_id).all()
            else:
                assert user_id is not None and source_name is not None
                results = session.query(SourceModel).filter(SourceModel.name == source_name).filter(SourceModel.user_id == user_id).all()
            if len(results) == 0:
                return None
            assert len(results) == 1, f"Expected 1 result, got {len(results)}"
            return results[0].to_record()

    @enforce_types
    def get_tool(
        self, tool_name: Optional[str] = None, tool_id: Optional[str] = None, user_id: Optional[str] = None
    ) -> Optional[ToolModel]:
        with self.session_maker() as session:
            if tool_id:
                results = session.query(ToolModel).filter(ToolModel.id == tool_id).all()
            else:
                assert tool_name is not None
                results = session.query(ToolModel).filter(ToolModel.name == tool_name).filter(ToolModel.user_id == None).all()
                if user_id:
                    results += session.query(ToolModel).filter(ToolModel.name == tool_name).filter(ToolModel.user_id == user_id).all()
            if len(results) == 0:
                return None
            assert len(results) == 1, f"Expected 1 result, got {len(results)}"
            return results[0].to_record()

    @enforce_types
    def get_block(self, block_id: str) -> Optional[Block]:
        with self.session_maker() as session:
            results = session.query(BlockModel).filter(BlockModel.id == block_id).all()
            if len(results) == 0:
                return None
            assert len(results) == 1, f"Expected 1 result, got {len(results)}"
            return results[0].to_record()

    @enforce_types
    def get_blocks(
        self,
        user_id: Optional[str],
        label: Optional[str] = None,
        template: Optional[bool] = None,
        name: Optional[str] = None,
        id: Optional[str] = None,
    ) -> Optional[List[Block]]:
        """List available blocks"""
        with self.session_maker() as session:
            query = session.query(BlockModel)

            if user_id:
                query = query.filter(BlockModel.user_id == user_id)

            if label:
                query = query.filter(BlockModel.label == label)

            if name:
                query = query.filter(BlockModel.name == name)

            if id:
                query = query.filter(BlockModel.id == id)

            if template:
                query = query.filter(BlockModel.template == template)

            results = query.all()

            if len(results) == 0:
                return None

            return [r.to_record() for r in results]

    # agent source metadata
    @enforce_types
    def attach_source(self, user_id: str, agent_id: str, source_id: str):
        with self.session_maker() as session:
            # TODO: remove this (is a hack)
            mapping_id = f"{user_id}-{agent_id}-{source_id}"
            session.add(AgentSourceMappingModel(id=mapping_id, user_id=user_id, agent_id=agent_id, source_id=source_id))
            session.commit()

    @enforce_types
    def list_attached_sources(self, agent_id: str) -> List[Source]:
        with self.session_maker() as session:
            results = session.query(AgentSourceMappingModel).filter(AgentSourceMappingModel.agent_id == agent_id).all()

            sources = []
            # make sure source exists
            for r in results:
                source = self.get_source(source_id=r.source_id)
                if source:
                    sources.append(source)
                else:
                    printd(f"Warning: source {r.source_id} does not exist but exists in mapping database. This should never happen.")
            return sources

    @enforce_types
    def list_attached_agents(self, source_id: str) -> List[str]:
        with self.session_maker() as session:
            results = session.query(AgentSourceMappingModel).filter(AgentSourceMappingModel.source_id == source_id).all()

            agent_ids = []
            # make sure agent exists
            for r in results:
                agent = self.get_agent(agent_id=r.agent_id)
                if agent:
                    agent_ids.append(r.agent_id)
                else:
                    printd(f"Warning: agent {r.agent_id} does not exist but exists in mapping database. This should never happen.")
            return agent_ids

    @enforce_types
    def detach_source(self, agent_id: str, source_id: str):
        with self.session_maker() as session:
            session.query(AgentSourceMappingModel).filter(
                AgentSourceMappingModel.agent_id == agent_id, AgentSourceMappingModel.source_id == source_id
            ).delete()
            session.commit()

    @enforce_types
    def create_job(self, job: Job):
        with self.session_maker() as session:
            session.add(JobModel(**vars(job)))
            session.commit()

    def delete_job(self, job_id: str):
        with self.session_maker() as session:
            session.query(JobModel).filter(JobModel.id == job_id).delete()
            session.commit()

    def get_job(self, job_id: str) -> Optional[Job]:
        with self.session_maker() as session:
            results = session.query(JobModel).filter(JobModel.id == job_id).all()
            if len(results) == 0:
                return None
            assert len(results) == 1, f"Expected 1 result, got {len(results)}"
            return results[0].to_record()

    def list_jobs(self, user_id: str) -> List[Job]:
        with self.session_maker() as session:
            results = session.query(JobModel).filter(JobModel.user_id == user_id).all()
            return [r.to_record() for r in results]

    def update_job(self, job: Job) -> Job:
        with self.session_maker() as session:
            session.query(JobModel).filter(JobModel.id == job.id).update(vars(job))
            session.commit()
        return Job

    def update_job_status(self, job_id: str, status: JobStatus):
        with self.session_maker() as session:
            session.query(JobModel).filter(JobModel.id == job_id).update({"status": status})
            if status == JobStatus.COMPLETED:
                session.query(JobModel).filter(JobModel.id == job_id).update({"completed_at": get_utc_time()})
            session.commit()<|MERGE_RESOLUTION|>--- conflicted
+++ resolved
@@ -3,12 +3,7 @@
 import base64
 import os
 import secrets
-<<<<<<< HEAD
-import traceback
 from typing import List, Optional, Type
-=======
-from typing import List, Optional
->>>>>>> 6c94ea8a
 
 import numpy as np
 from sqlalchemy import (
@@ -42,11 +37,8 @@
 # from memgpt.schemas.message import Message, Passage, Record, RecordType, ToolCall
 from memgpt.schemas.message import Message
 from memgpt.schemas.openai.chat_completions import ToolCall, ToolCallFunction
-<<<<<<< HEAD
+from memgpt.schemas.organization import Organization
 from memgpt.schemas.passage import Passage
-=======
-from memgpt.schemas.organization import Organization
->>>>>>> 6c94ea8a
 from memgpt.schemas.source import Source
 from memgpt.schemas.tool import Tool
 from memgpt.schemas.user import User
@@ -97,13 +89,10 @@
     def process_bind_param(self, value, dialect):
         if value:
             # return vars(value)
-<<<<<<< HEAD
             # return value.model_dump()
             return value
-=======
             if isinstance(value, LLMConfig):
                 return value.model_dump()
->>>>>>> 6c94ea8a
         return value
 
     def process_result_value(self, value, dialect):
@@ -124,13 +113,10 @@
     def process_bind_param(self, value, dialect):
         if value:
             # return vars(value)
-<<<<<<< HEAD
             # return value.model_dump()
             return value
-=======
             if isinstance(value, EmbeddingConfig):
                 return value.model_dump()
->>>>>>> 6c94ea8a
         return value
 
     def process_result_value(self, value, dialect):
@@ -249,8 +235,6 @@
     def to_record(self) -> User:
         return User(id=self.id, name=self.name, created_at=self.created_at, org_id=self.org_id)
 
-<<<<<<< HEAD
-=======
 
 class OrganizationModel(Base):
     __tablename__ = "organizations"
@@ -265,7 +249,7 @@
 
     def to_record(self) -> Organization:
         return Organization(id=self.id, name=self.name, created_at=self.created_at)
->>>>>>> 6c94ea8a
+
 
 class OrganizationModel(SQLBase):
     __tablename__ = "organizations"
