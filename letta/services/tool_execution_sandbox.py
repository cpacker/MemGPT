--- conflicted
+++ resolved
@@ -9,7 +9,7 @@
 from typing import Any, Optional
 
 from letta.log import get_logger
-from letta.schemas.agent import PersistedAgentState
+from letta.schemas.agent import AgentState
 from letta.schemas.sandbox_config import SandboxConfig, SandboxRunResult, SandboxType
 from letta.services.sandbox_config_manager import SandboxConfigManager
 from letta.services.tool_manager import ToolManager
@@ -48,7 +48,7 @@
         self.sandbox_config_manager = SandboxConfigManager(tool_settings)
         self.force_recreate = force_recreate
 
-    def run(self, agent_state: Optional[PersistedAgentState] = None) -> Optional[SandboxRunResult]:
+    def run(self, agent_state: Optional[AgentState] = None) -> Optional[SandboxRunResult]:
         """
         Run the tool in a sandbox environment.
 
@@ -222,11 +222,7 @@
                     args.append(arg.arg)
         return args
 
-<<<<<<< HEAD
-    def generate_execution_script(self, agent_state: PersistedAgentState, wrap_print_with_markers: bool = False) -> str:
-=======
     def generate_execution_script(self, agent_state: AgentState) -> str:
->>>>>>> 251619eb
         """
         Generate code to run inside of execution sandbox.
         Passes into a serialized agent state into the code, to be accessed by the tool.
