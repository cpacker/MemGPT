--- conflicted
+++ resolved
@@ -5,10 +5,7 @@
 
 from colorama import Fore, Style, init
 
-<<<<<<< HEAD
 from memgpt.utils import json_loads
-=======
->>>>>>> 9acf9318
 from memgpt.constants import CLI_WARNING_PREFIX
 from memgpt.schemas.message import Message
 from memgpt.utils import json_loads, printd
