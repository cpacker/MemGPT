# inspecting tools
import os
import traceback
import warnings
from abc import abstractmethod
from datetime import datetime
from typing import Callable, Dict, List, Optional, Tuple, Union

from fastapi import HTTPException

import letta.constants as constants
import letta.server.utils as server_utils
import letta.system as system
from letta.agent import Agent, save_agent
from letta.agent_store.db import attach_base
from letta.agent_store.storage import StorageConnector, TableType
from letta.credentials import LettaCredentials
from letta.data_sources.connectors import DataConnector, load_data

# from letta.data_types import (
#    AgentState,
#    EmbeddingConfig,
#    LLMConfig,
#    Message,
#    Preset,
#    Source,
#    Token,
#    User,
# )
from letta.functions.functions import generate_schema, parse_source_code
from letta.functions.schema_generator import generate_schema

# TODO use custom interface
from letta.interface import AgentInterface  # abstract
from letta.interface import CLIInterface  # for printing to terminal
from letta.log import get_logger
from letta.memory import get_memory_functions
from letta.metadata import MetadataStore
from letta.o1_agent import O1Agent
from letta.orm import Base
from letta.orm.errors import NoResultFound
from letta.prompts import gpt_system
from letta.providers import (
    AnthropicProvider,
    AzureProvider,
    GoogleAIProvider,
    GroqProvider,
    LettaProvider,
    OllamaProvider,
    OpenAIProvider,
    Provider,
    VLLMChatCompletionsProvider,
    VLLMCompletionsProvider,
)
from letta.schemas.agent import AgentState, AgentType, CreateAgent, UpdateAgentState
from letta.schemas.api_key import APIKey, APIKeyCreate
from letta.schemas.block import (
    Block,
    CreateBlock,
    CreateHuman,
    CreatePersona,
    UpdateBlock,
)
from letta.schemas.embedding_config import EmbeddingConfig

# openai schemas
from letta.schemas.enums import JobStatus
from letta.schemas.file import FileMetadata
from letta.schemas.job import Job
from letta.schemas.letta_message import LettaMessage
from letta.schemas.llm_config import LLMConfig
from letta.schemas.memory import (
    ArchivalMemorySummary,
    ContextWindowOverview,
    Memory,
    RecallMemorySummary,
)
from letta.schemas.message import Message, MessageCreate, MessageRole, UpdateMessage
from letta.schemas.organization import Organization
from letta.schemas.passage import Passage
from letta.schemas.source import Source
from letta.schemas.tool import Tool, ToolCreate
from letta.schemas.usage import LettaUsageStatistics
from letta.schemas.user import User
from letta.services.agents_tags_manager import AgentsTagsManager
from letta.services.organization_manager import OrganizationManager
from letta.services.source_manager import SourceManager
from letta.services.tool_manager import ToolManager
from letta.services.user_manager import UserManager
from letta.utils import create_random_username, json_dumps, json_loads

# from letta.llm_api_tools import openai_get_model_list, azure_openai_get_model_list, smart_urljoin


logger = get_logger(__name__)


class Server(object):
    """Abstract server class that supports multi-agent multi-user"""

    @abstractmethod
    def list_agents(self, user_id: str) -> dict:
        """List all available agents to a user"""
        raise NotImplementedError

    @abstractmethod
    def get_agent_messages(self, user_id: str, agent_id: str, start: int, count: int) -> list:
        """Paginated query of in-context messages in agent message queue"""
        raise NotImplementedError

    @abstractmethod
    def get_agent_memory(self, user_id: str, agent_id: str) -> dict:
        """Return the memory of an agent (core memory + non-core statistics)"""
        raise NotImplementedError

    @abstractmethod
    def get_agent_state(self, user_id: str, agent_id: str) -> dict:
        """Return the config of an agent"""
        raise NotImplementedError

    @abstractmethod
    def get_server_config(self, user_id: str) -> dict:
        """Return the base config"""
        raise NotImplementedError

    @abstractmethod
    def update_agent_core_memory(self, user_id: str, agent_id: str, new_memory_contents: dict) -> dict:
        """Update the agents core memory block, return the new state"""
        raise NotImplementedError

    @abstractmethod
    def create_agent(
        self,
        user_id: str,
        agent_config: Union[dict, AgentState],
        interface: Union[AgentInterface, None],
    ) -> str:
        """Create a new agent using a config"""
        raise NotImplementedError

    @abstractmethod
    def user_message(self, user_id: str, agent_id: str, message: str) -> None:
        """Process a message from the user, internally calls step"""
        raise NotImplementedError

    @abstractmethod
    def system_message(self, user_id: str, agent_id: str, message: str) -> None:
        """Process a message from the system, internally calls step"""
        raise NotImplementedError

    @abstractmethod
    def send_messages(self, user_id: str, agent_id: str, messages: Union[MessageCreate, List[Message]]) -> None:
        """Send a list of messages to the agent"""
        raise NotImplementedError

    @abstractmethod
    def run_command(self, user_id: str, agent_id: str, command: str) -> Union[str, None]:
        """Run a command on the agent, e.g. /memory

        May return a string with a message generated by the command
        """
        raise NotImplementedError


from sqlalchemy import create_engine
from sqlalchemy.orm import sessionmaker

from letta.config import LettaConfig

# NOTE: hack to see if single session management works
from letta.settings import model_settings, settings, tool_settings

config = LettaConfig.load()

attach_base()

if settings.letta_pg_uri_no_default:
    config.recall_storage_type = "postgres"
    config.recall_storage_uri = settings.letta_pg_uri_no_default
    config.archival_storage_type = "postgres"
    config.archival_storage_uri = settings.letta_pg_uri_no_default

    # create engine
    engine = create_engine(settings.letta_pg_uri)
else:
    # TODO: don't rely on config storage
    engine = create_engine("sqlite:///" + os.path.join(config.recall_storage_path, "sqlite.db"))

    Base.metadata.create_all(bind=engine)

SessionLocal = sessionmaker(autocommit=False, autoflush=False, bind=engine)


# Dependency
def get_db():
    db = SessionLocal()
    try:
        yield db
    finally:
        db.close()


from contextlib import contextmanager

db_context = contextmanager(get_db)


class SyncServer(Server):
    """Simple single-threaded / blocking server process"""

    def __init__(
        self,
        chaining: bool = True,
        max_chaining_steps: Optional[bool] = None,
        default_interface_factory: Callable[[], AgentInterface] = lambda: CLIInterface(),
        init_with_default_org_and_user: bool = True,
        # default_interface: AgentInterface = CLIInterface(),
        # default_persistence_manager_cls: PersistenceManager = LocalStateManager,
        # auth_mode: str = "none",  # "none, "jwt", "external"
    ):
        """Server process holds in-memory agents that are being run"""

        # List of {'user_id': user_id, 'agent_id': agent_id, 'agent': agent_obj} dicts
        self.active_agents = []

        # chaining = whether or not to run again if request_heartbeat=true
        self.chaining = chaining

        # if chaining == true, what's the max number of times we'll chain before yielding?
        # none = no limit, can go on forever
        self.max_chaining_steps = max_chaining_steps

        # The default interface that will get assigned to agents ON LOAD
        self.default_interface_factory = default_interface_factory

        self.credentials = LettaCredentials.load()

        # Initialize the metadata store
        config = LettaConfig.load()
        if settings.letta_pg_uri_no_default:
            config.recall_storage_type = "postgres"
            config.recall_storage_uri = settings.letta_pg_uri_no_default
            config.archival_storage_type = "postgres"
            config.archival_storage_uri = settings.letta_pg_uri_no_default
        config.save()
        self.config = config
        self.ms = MetadataStore(self.config)

        # Managers that interface with data models
        self.organization_manager = OrganizationManager()
        self.user_manager = UserManager()
        self.tool_manager = ToolManager()
<<<<<<< HEAD
        self.source_manager = SourceManager()
=======
        self.agents_tags_manager = AgentsTagsManager()
>>>>>>> 09e8d592

        # Make default user and org
        if init_with_default_org_and_user:
            self.default_org = self.organization_manager.create_default_organization()
            self.default_user = self.user_manager.create_default_user()
            self.add_default_blocks(self.default_user.id)
            self.tool_manager.add_base_tools(actor=self.default_user)

            # If there is a default org/user
            # This logic may have to change in the future
            if settings.load_default_external_tools:
                self.add_default_external_tools(actor=self.default_user)

        # collect providers (always has Letta as a default)
        self._enabled_providers: List[Provider] = [LettaProvider()]
        if model_settings.openai_api_key:
            self._enabled_providers.append(
                OpenAIProvider(
                    api_key=model_settings.openai_api_key,
                    base_url=model_settings.openai_api_base,
                )
            )
        if model_settings.anthropic_api_key:
            self._enabled_providers.append(
                AnthropicProvider(
                    api_key=model_settings.anthropic_api_key,
                )
            )
        if model_settings.ollama_base_url:
            self._enabled_providers.append(
                OllamaProvider(
                    base_url=model_settings.ollama_base_url,
                    api_key=None,
                    default_prompt_formatter=model_settings.default_prompt_formatter,
                )
            )
        if model_settings.gemini_api_key:
            self._enabled_providers.append(
                GoogleAIProvider(
                    api_key=model_settings.gemini_api_key,
                )
            )
        if model_settings.azure_api_key and model_settings.azure_base_url:
            assert model_settings.azure_api_version, "AZURE_API_VERSION is required"
            self._enabled_providers.append(
                AzureProvider(
                    api_key=model_settings.azure_api_key,
                    base_url=model_settings.azure_base_url,
                    api_version=model_settings.azure_api_version,
                )
            )
        if model_settings.groq_api_key:
            self._enabled_providers.append(GroqProvider(api_key=model_settings.groq_api_key))
        if model_settings.vllm_api_base:
            # vLLM exposes both a /chat/completions and a /completions endpoint
            self._enabled_providers.append(
                VLLMCompletionsProvider(
                    base_url=model_settings.vllm_api_base,
                    default_prompt_formatter=model_settings.default_prompt_formatter,
                )
            )
            # NOTE: to use the /chat/completions endpoint, you need to specify extra flags on vLLM startup
            # see: https://docs.vllm.ai/en/latest/getting_started/examples/openai_chat_completion_client_with_tools.html
            # e.g. "... --enable-auto-tool-choice --tool-call-parser hermes"
            self._enabled_providers.append(
                VLLMChatCompletionsProvider(
                    base_url=model_settings.vllm_api_base,
                )
            )

    def save_agents(self):
        """Saves all the agents that are in the in-memory object store"""
        for agent_d in self.active_agents:
            try:
                save_agent(agent_d["agent"], self.ms)
                logger.debug(f"Saved agent {agent_d['agent_id']}")
            except Exception as e:
                logger.exception(f"Error occurred while trying to save agent {agent_d['agent_id']}:\n{e}")

    def _get_agent(self, user_id: str, agent_id: str) -> Union[Agent, None]:
        """Get the agent object from the in-memory object store"""
        for d in self.active_agents:
            if d["user_id"] == str(user_id) and d["agent_id"] == str(agent_id):
                return d["agent"]
        return None

    def _add_agent(self, user_id: str, agent_id: str, agent_obj: Agent) -> None:
        """Put an agent object inside the in-memory object store"""
        # Make sure the agent doesn't already exist
        if self._get_agent(user_id=user_id, agent_id=agent_id) is not None:
            # Can be triggered on concucrent request, so don't throw a full error
            logger.exception(f"Agent (user={user_id}, agent={agent_id}) is already loaded")
            return
        # Add Agent instance to the in-memory list
        self.active_agents.append(
            {
                "user_id": str(user_id),
                "agent_id": str(agent_id),
                "agent": agent_obj,
            }
        )

    def _load_agent(self, agent_id: str, actor: User, interface: Union[AgentInterface, None] = None) -> Agent:
        """Loads a saved agent into memory (if it doesn't exist, throw an error)"""
        assert isinstance(agent_id, str), agent_id
        user_id = actor.id

        # If an interface isn't specified, use the default
        if interface is None:
            interface = self.default_interface_factory()

        try:
            logger.debug(f"Grabbing agent user_id={user_id} agent_id={agent_id} from database")
            agent_state = self.ms.get_agent(agent_id=agent_id, user_id=user_id)
            if not agent_state:
                logger.exception(f"agent_id {agent_id} does not exist")
                raise ValueError(f"agent_id {agent_id} does not exist")

            # Instantiate an agent object using the state retrieved
            logger.debug(f"Creating an agent object")
            tool_objs = []
            for name in agent_state.tools:
                # TODO: This should be a hard failure, but for migration reasons, we patch it for now
                try:
                    tool_obj = self.tool_manager.get_tool_by_name(tool_name=name, actor=actor)
                    tool_objs.append(tool_obj)
                except NoResultFound:
                    warnings.warn(f"Tried to retrieve a tool with name {name} from the agent_state, but does not exist in tool db.")

            # set agent_state tools to only the names of the available tools
            agent_state.tools = [t.name for t in tool_objs]

            # Make sure the memory is a memory object
            assert isinstance(agent_state.memory, Memory)

            if agent_state.agent_type == AgentType.memgpt_agent:
                letta_agent = Agent(agent_state=agent_state, interface=interface, tools=tool_objs)
            elif agent_state.agent_type == AgentType.o1_agent:
                letta_agent = O1Agent(agent_state=agent_state, interface=interface, tools=tool_objs)
            else:
                raise NotImplementedError("Not a supported agent type")

            # Add the agent to the in-memory store and return its reference
            logger.debug(f"Adding agent to the agent cache: user_id={user_id}, agent_id={agent_id}")
            self._add_agent(user_id=user_id, agent_id=agent_id, agent_obj=letta_agent)
            return letta_agent

        except Exception as e:
            logger.exception(f"Error occurred while trying to get agent {agent_id}:\n{e}")
            raise

    def _get_or_load_agent(self, agent_id: str) -> Agent:
        """Check if the agent is in-memory, then load"""
        agent_state = self.ms.get_agent(agent_id=agent_id)
        if not agent_state:
            raise ValueError(f"Agent does not exist")
        user_id = agent_state.user_id
        actor = self.user_manager.get_user_by_id(user_id)

        logger.debug(f"Checking for agent user_id={user_id} agent_id={agent_id}")
        # TODO: consider disabling loading cached agents due to potential concurrency issues
        letta_agent = self._get_agent(user_id=user_id, agent_id=agent_id)
        if not letta_agent:
            logger.debug(f"Agent not loaded, loading agent user_id={user_id} agent_id={agent_id}")
            letta_agent = self._load_agent(agent_id=agent_id, actor=actor)
        return letta_agent

    def _step(
        self,
        user_id: str,
        agent_id: str,
        input_messages: Union[Message, List[Message]],
        # timestamp: Optional[datetime],
    ) -> LettaUsageStatistics:
        """Send the input message through the agent"""

        # Input validation
        if isinstance(input_messages, Message):
            input_messages = [input_messages]
        if not all(isinstance(m, Message) for m in input_messages):
            raise ValueError(f"messages should be a Message or a list of Message, got {type(input_messages)}")

        logger.debug(f"Got input messages: {input_messages}")
        letta_agent = None
        try:

            # Get the agent object (loaded in memory)
            letta_agent = self._get_or_load_agent(agent_id=agent_id)
            if letta_agent is None:
                raise KeyError(f"Agent (user={user_id}, agent={agent_id}) is not loaded")

            # Determine whether or not to token stream based on the capability of the interface
            token_streaming = letta_agent.interface.streaming_mode if hasattr(letta_agent.interface, "streaming_mode") else False

            logger.debug(f"Starting agent step")
            usage_stats = letta_agent.step(
                messages=input_messages,
                chaining=self.chaining,
                max_chaining_steps=self.max_chaining_steps,
                stream=token_streaming,
                ms=self.ms,
                skip_verify=True,
            )

        except Exception as e:
            logger.error(f"Error in server._step: {e}")
            print(traceback.print_exc())
            raise
        finally:
            logger.debug("Calling step_yield()")
            if letta_agent:
                letta_agent.interface.step_yield()

        return usage_stats

    def _command(self, user_id: str, agent_id: str, command: str) -> LettaUsageStatistics:
        """Process a CLI command"""

        logger.debug(f"Got command: {command}")

        # Get the agent object (loaded in memory)
        letta_agent = self._get_or_load_agent(agent_id=agent_id)
        usage = None

        if command.lower() == "exit":
            # exit not supported on server.py
            raise ValueError(command)

        elif command.lower() == "save" or command.lower() == "savechat":
            save_agent(letta_agent, self.ms)

        elif command.lower() == "attach":
            # Different from CLI, we extract the data source name from the command
            command = command.strip().split()
            try:
                data_source = int(command[1])
            except:
                raise ValueError(command)

            # attach data to agent from source
            source_connector = StorageConnector.get_storage_connector(TableType.PASSAGES, self.config, user_id=user_id)
            letta_agent.attach_source(data_source, source_connector, self.ms)

        elif command.lower() == "dump" or command.lower().startswith("dump "):
            # Check if there's an additional argument that's an integer
            command = command.strip().split()
            amount = int(command[1]) if len(command) > 1 and command[1].isdigit() else 0
            if amount == 0:
                letta_agent.interface.print_messages(letta_agent.messages, dump=True)
            else:
                letta_agent.interface.print_messages(letta_agent.messages[-min(amount, len(letta_agent.messages)) :], dump=True)

        elif command.lower() == "dumpraw":
            letta_agent.interface.print_messages_raw(letta_agent.messages)

        elif command.lower() == "memory":
            ret_str = (
                f"\nDumping memory contents:\n"
                + f"\n{str(letta_agent.memory)}"
                + f"\n{str(letta_agent.persistence_manager.archival_memory)}"
                + f"\n{str(letta_agent.persistence_manager.recall_memory)}"
            )
            return ret_str

        elif command.lower() == "pop" or command.lower().startswith("pop "):
            # Check if there's an additional argument that's an integer
            command = command.strip().split()
            pop_amount = int(command[1]) if len(command) > 1 and command[1].isdigit() else 3
            n_messages = len(letta_agent.messages)
            MIN_MESSAGES = 2
            if n_messages <= MIN_MESSAGES:
                logger.debug(f"Agent only has {n_messages} messages in stack, none left to pop")
            elif n_messages - pop_amount < MIN_MESSAGES:
                logger.debug(f"Agent only has {n_messages} messages in stack, cannot pop more than {n_messages - MIN_MESSAGES}")
            else:
                logger.debug(f"Popping last {pop_amount} messages from stack")
                for _ in range(min(pop_amount, len(letta_agent.messages))):
                    letta_agent.messages.pop()

        elif command.lower() == "retry":
            # TODO this needs to also modify the persistence manager
            logger.debug(f"Retrying for another answer")
            while len(letta_agent.messages) > 0:
                if letta_agent.messages[-1].get("role") == "user":
                    # we want to pop up to the last user message and send it again
                    letta_agent.messages[-1].get("content")
                    letta_agent.messages.pop()
                    break
                letta_agent.messages.pop()

        elif command.lower() == "rethink" or command.lower().startswith("rethink "):
            # TODO this needs to also modify the persistence manager
            if len(command) < len("rethink "):
                logger.warning("Missing text after the command")
            else:
                for x in range(len(letta_agent.messages) - 1, 0, -1):
                    if letta_agent.messages[x].get("role") == "assistant":
                        text = command[len("rethink ") :].strip()
                        letta_agent.messages[x].update({"content": text})
                        break

        elif command.lower() == "rewrite" or command.lower().startswith("rewrite "):
            # TODO this needs to also modify the persistence manager
            if len(command) < len("rewrite "):
                logger.warning("Missing text after the command")
            else:
                for x in range(len(letta_agent.messages) - 1, 0, -1):
                    if letta_agent.messages[x].get("role") == "assistant":
                        text = command[len("rewrite ") :].strip()
                        args = json_loads(letta_agent.messages[x].get("function_call").get("arguments"))
                        args["message"] = text
                        letta_agent.messages[x].get("function_call").update({"arguments": json_dumps(args)})
                        break

        # No skip options
        elif command.lower() == "wipe":
            # exit not supported on server.py
            raise ValueError(command)

        elif command.lower() == "heartbeat":
            input_message = system.get_heartbeat()
            usage = self._step(user_id=user_id, agent_id=agent_id, input_message=input_message)

        elif command.lower() == "memorywarning":
            input_message = system.get_token_limit_warning()
            usage = self._step(user_id=user_id, agent_id=agent_id, input_message=input_message)

        if not usage:
            usage = LettaUsageStatistics()

        return usage

    def user_message(
        self,
        user_id: str,
        agent_id: str,
        message: Union[str, Message],
        timestamp: Optional[datetime] = None,
    ) -> LettaUsageStatistics:
        """Process an incoming user message and feed it through the Letta agent"""
        if self.user_manager.get_user_by_id(user_id=user_id) is None:
            raise ValueError(f"User user_id={user_id} does not exist")
        if self.ms.get_agent(agent_id=agent_id, user_id=user_id) is None:
            raise ValueError(f"Agent agent_id={agent_id} does not exist")

        # Basic input sanitization
        if isinstance(message, str):
            if len(message) == 0:
                raise ValueError(f"Invalid input: '{message}'")

            # If the input begins with a command prefix, reject
            elif message.startswith("/"):
                raise ValueError(f"Invalid input: '{message}'")

            packaged_user_message = system.package_user_message(
                user_message=message,
                time=timestamp.isoformat() if timestamp else None,
            )

            # NOTE: eventually deprecate and only allow passing Message types
            # Convert to a Message object
            if timestamp:
                message = Message(
                    user_id=user_id,
                    agent_id=agent_id,
                    role="user",
                    text=packaged_user_message,
                    created_at=timestamp,
                )
            else:
                message = Message(
                    user_id=user_id,
                    agent_id=agent_id,
                    role="user",
                    text=packaged_user_message,
                )

        # Run the agent state forward
        usage = self._step(user_id=user_id, agent_id=agent_id, input_messages=message)
        return usage

    def system_message(
        self,
        user_id: str,
        agent_id: str,
        message: Union[str, Message],
        timestamp: Optional[datetime] = None,
    ) -> LettaUsageStatistics:
        """Process an incoming system message and feed it through the Letta agent"""
        if self.user_manager.get_user_by_id(user_id=user_id) is None:
            raise ValueError(f"User user_id={user_id} does not exist")
        if self.ms.get_agent(agent_id=agent_id, user_id=user_id) is None:
            raise ValueError(f"Agent agent_id={agent_id} does not exist")

        # Basic input sanitization
        if isinstance(message, str):
            if len(message) == 0:
                raise ValueError(f"Invalid input: '{message}'")

            # If the input begins with a command prefix, reject
            elif message.startswith("/"):
                raise ValueError(f"Invalid input: '{message}'")

            packaged_system_message = system.package_system_message(system_message=message)

            # NOTE: eventually deprecate and only allow passing Message types
            # Convert to a Message object

            if timestamp:
                message = Message(
                    user_id=user_id,
                    agent_id=agent_id,
                    role="system",
                    text=packaged_system_message,
                    created_at=timestamp,
                )
            else:
                message = Message(
                    user_id=user_id,
                    agent_id=agent_id,
                    role="system",
                    text=packaged_system_message,
                )

        if isinstance(message, Message):
            # Can't have a null text field
            if message.text is None or len(message.text) == 0:
                raise ValueError(f"Invalid input: '{message.text}'")
            # If the input begins with a command prefix, reject
            elif message.text.startswith("/"):
                raise ValueError(f"Invalid input: '{message.text}'")

        else:
            raise TypeError(f"Invalid input: '{message}' - type {type(message)}")

        if timestamp:
            # Override the timestamp with what the caller provided
            message.created_at = timestamp

        # Run the agent state forward
        return self._step(user_id=user_id, agent_id=agent_id, input_messages=message)

    def send_messages(
        self,
        user_id: str,
        agent_id: str,
        messages: Union[List[MessageCreate], List[Message]],
        # whether or not to wrap user and system message as MemGPT-style stringified JSON
        wrap_user_message: bool = True,
        wrap_system_message: bool = True,
    ) -> LettaUsageStatistics:
        """Send a list of messages to the agent

        If the messages are of type MessageCreate, we need to turn them into
        Message objects first before sending them through step.

        Otherwise, we can pass them in directly.
        """
        if self.user_manager.get_user_by_id(user_id=user_id) is None:
            raise ValueError(f"User user_id={user_id} does not exist")
        if self.ms.get_agent(agent_id=agent_id, user_id=user_id) is None:
            raise ValueError(f"Agent agent_id={agent_id} does not exist")

        message_objects: List[Message] = []

        if all(isinstance(m, MessageCreate) for m in messages):
            for message in messages:
                assert isinstance(message, MessageCreate)

                # If wrapping is eanbled, wrap with metadata before placing content inside the Message object
                if message.role == MessageRole.user and wrap_user_message:
                    message.text = system.package_user_message(user_message=message.text)
                elif message.role == MessageRole.system and wrap_system_message:
                    message.text = system.package_system_message(system_message=message.text)
                else:
                    raise ValueError(f"Invalid message role: {message.role}")

                # Create the Message object
                message_objects.append(
                    Message(
                        user_id=user_id,
                        agent_id=agent_id,
                        role=message.role,
                        text=message.text,
                        name=message.name,
                        # assigned later?
                        model=None,
                        # irrelevant
                        tool_calls=None,
                        tool_call_id=None,
                    )
                )

        elif all(isinstance(m, Message) for m in messages):
            for message in messages:
                assert isinstance(message, Message)
                message_objects.append(message)

        else:
            raise ValueError(f"All messages must be of type Message or MessageCreate, got {[type(message) for message in messages]}")

        # Run the agent state forward
        return self._step(user_id=user_id, agent_id=agent_id, input_messages=message_objects)

    # @LockingServer.agent_lock_decorator
    def run_command(self, user_id: str, agent_id: str, command: str) -> LettaUsageStatistics:
        """Run a command on the agent"""
        if self.user_manager.get_user_by_id(user_id=user_id) is None:
            raise ValueError(f"User user_id={user_id} does not exist")
        if self.ms.get_agent(agent_id=agent_id, user_id=user_id) is None:
            raise ValueError(f"Agent agent_id={agent_id} does not exist")

        # If the input begins with a command prefix, attempt to process it as a command
        if command.startswith("/"):
            if len(command) > 1:
                command = command[1:]  # strip the prefix
        return self._command(user_id=user_id, agent_id=agent_id, command=command)

    def create_agent(
        self,
        request: CreateAgent,
        actor: User,
        # interface
        interface: Union[AgentInterface, None] = None,
    ) -> AgentState:
        """Create a new agent using a config"""
        user_id = actor.id
        if self.user_manager.get_user_by_id(user_id=user_id) is None:
            raise ValueError(f"User user_id={user_id} does not exist")

        if interface is None:
            interface = self.default_interface_factory()

        # create agent name
        if request.name is None:
            request.name = create_random_username()

        if request.agent_type is None:
            request.agent_type = AgentType.memgpt_agent

        # system debug
        if request.system is None:
            # TODO: don't hardcode
            if request.agent_type == AgentType.memgpt_agent:
                request.system = gpt_system.get_system_text("memgpt_chat")
            elif request.agent_type == AgentType.o1_agent:
                request.system = gpt_system.get_system_text("memgpt_modified_o1")
            else:
                raise ValueError(f"Invalid agent type: {request.agent_type}")

        logger.debug(f"Attempting to find user: {user_id}")
        user = self.user_manager.get_user_by_id(user_id=user_id)
        if not user:
            raise ValueError(f"cannot find user with associated client id: {user_id}")

        try:
            # model configuration
            llm_config = request.llm_config
            embedding_config = request.embedding_config

            # get tools + only add if they exist
            tool_objs = []
            if request.tools:
                for tool_name in request.tools:
                    try:
                        tool_obj = self.tool_manager.get_tool_by_name(tool_name=tool_name, actor=actor)
                        tool_objs.append(tool_obj)
                    except NoResultFound:
                        warnings.warn(f"Attempted to add a nonexistent tool {tool_name} to agent {request.name}, skipping.")
            # reset the request.tools to only valid tools
            request.tools = [t.name for t in tool_objs]

            assert request.memory is not None
            memory_functions = get_memory_functions(request.memory)
            for func_name, func in memory_functions.items():

                if request.tools and func_name in request.tools:
                    # tool already added
                    continue
                source_code = parse_source_code(func)
                # memory functions are not terminal
                json_schema = generate_schema(func, name=func_name)
                source_type = "python"
                tags = ["memory", "memgpt-base"]
                tool = self.tool_manager.create_or_update_tool(
                    Tool(
                        source_code=source_code,
                        source_type=source_type,
                        tags=tags,
                        json_schema=json_schema,
                    ),
                    actor=actor,
                )
                tool_objs.append(tool)
                if not request.tools:
                    request.tools = []
                request.tools.append(tool.name)

            # TODO: save the agent state
            agent_state = AgentState(
                name=request.name,
                user_id=user_id,
                tools=request.tools if request.tools else [],
                tool_rules=request.tool_rules if request.tool_rules else [],
                agent_type=request.agent_type or AgentType.memgpt_agent,
                llm_config=llm_config,
                embedding_config=embedding_config,
                system=request.system,
                memory=request.memory,
                description=request.description,
                metadata_=request.metadata_,
            )
            if request.agent_type == AgentType.memgpt_agent:
                agent = Agent(
                    interface=interface,
                    agent_state=agent_state,
                    tools=tool_objs,
                    # gpt-3.5-turbo tends to omit inner monologue, relax this requirement for now
                    first_message_verify_mono=(
                        True if (llm_config and llm_config.model is not None and "gpt-4" in llm_config.model) else False
                    ),
                    initial_message_sequence=request.initial_message_sequence,
                )
            elif request.agent_type == AgentType.o1_agent:
                agent = O1Agent(
                    interface=interface,
                    agent_state=agent_state,
                    tools=tool_objs,
                    # gpt-3.5-turbo tends to omit inner monologue, relax this requirement for now
                    first_message_verify_mono=(
                        True if (llm_config and llm_config.model is not None and "gpt-4" in llm_config.model) else False
                    ),
                )
            # rebuilding agent memory on agent create in case shared memory blocks
            # were specified in the new agent's memory config. we're doing this for two reasons:
            # 1. if only the ID of the shared memory block was specified, we can fetch its most recent value
            # 2. if the shared block state changed since this agent initialization started, we can be sure to have the latest value
            agent.rebuild_memory(force=True, ms=self.ms)
            # FIXME: this is a hacky way to get the system prompts injected into agent into the DB
            # self.ms.update_agent(agent.agent_state)
        except Exception as e:
            logger.exception(e)
            try:
                if agent:
                    self.ms.delete_agent(agent_id=agent.agent_state.id)
            except Exception as delete_e:
                logger.exception(f"Failed to delete_agent:\n{delete_e}")
            raise e

        # save agent
        save_agent(agent, self.ms)
        logger.debug(f"Created new agent from config: {agent}")

        assert isinstance(agent.agent_state.memory, Memory), f"Invalid memory type: {type(agent_state.memory)}"
        # return AgentState

        return agent.agent_state

    def update_agent(
        self,
        request: UpdateAgentState,
        actor: User,
    ):
        """Update the agents core memory block, return the new state"""
        try:
            self.user_manager.get_user_by_id(user_id=actor.id)
        except Exception:
            raise ValueError(f"User user_id={actor.id} does not exist")

        if self.ms.get_agent(agent_id=request.id) is None:
            raise ValueError(f"Agent agent_id={request.id} does not exist")

        # Get the agent object (loaded in memory)
        letta_agent = self._get_or_load_agent(agent_id=request.id)

        # update the core memory of the agent
        if request.memory:
            assert isinstance(request.memory, Memory), type(request.memory)
            new_memory_contents = request.memory.to_flat_dict()
            _ = self.update_agent_core_memory(user_id=actor.id, agent_id=request.id, new_memory_contents=new_memory_contents)

        # update the system prompt
        if request.system:
            letta_agent.update_system_prompt(request.system)

        # update in-context messages
        if request.message_ids:
            # This means the user is trying to change what messages are in the message buffer
            # Internally this requires (1) pulling from recall,
            # then (2) setting the attributes ._messages and .state.message_ids
            letta_agent.set_message_buffer(message_ids=request.message_ids)

        # tools
        if request.tools:
            # Replace tools and also re-link

            # (1) get tools + make sure they exist
            # Current and target tools as sets of tool names
            current_tools = set(letta_agent.agent_state.tools)
            target_tools = set(request.tools)

            # Calculate tools to add and remove
            tools_to_add = target_tools - current_tools
            tools_to_remove = current_tools - target_tools

            # Fetch tool objects for those to add and remove
            tools_to_add = [self.tool_manager.get_tool_by_name(tool_name=tool, actor=actor) for tool in tools_to_add]
            tools_to_remove = [self.tool_manager.get_tool_by_name(tool_name=tool, actor=actor) for tool in tools_to_remove]

            # update agent tool list
            for tool in tools_to_remove:
                self.remove_tool_from_agent(agent_id=request.id, tool_id=tool.id, user_id=actor.id)
            for tool in tools_to_add:
                self.add_tool_to_agent(agent_id=request.id, tool_id=tool.id, user_id=actor.id)

            # reload agent
            letta_agent = self._get_or_load_agent(agent_id=request.id)

        # configs
        if request.llm_config:
            letta_agent.agent_state.llm_config = request.llm_config
        if request.embedding_config:
            letta_agent.agent_state.embedding_config = request.embedding_config

        # other minor updates
        if request.name:
            letta_agent.agent_state.name = request.name
        if request.metadata_:
            letta_agent.agent_state.metadata_ = request.metadata_

        # Manage tag state
        if request.tags is not None:
            current_tags = set(self.agents_tags_manager.get_tags_for_agent(agent_id=letta_agent.agent_state.id, actor=actor))
            target_tags = set(request.tags)

            tags_to_add = target_tags - current_tags
            tags_to_remove = current_tags - target_tags

            for tag in tags_to_add:
                self.agents_tags_manager.add_tag_to_agent(agent_id=letta_agent.agent_state.id, tag=tag, actor=actor)
            for tag in tags_to_remove:
                self.agents_tags_manager.delete_tag_from_agent(agent_id=letta_agent.agent_state.id, tag=tag, actor=actor)

        # save the agent
        assert isinstance(letta_agent.memory, Memory)
        save_agent(letta_agent, self.ms)
        # TODO: probably reload the agent somehow?
        return letta_agent.agent_state

    def get_tools_from_agent(self, agent_id: str, user_id: Optional[str]) -> List[Tool]:
        """Get tools from an existing agent"""
        if self.user_manager.get_user_by_id(user_id=user_id) is None:
            raise ValueError(f"User user_id={user_id} does not exist")
        if self.ms.get_agent(agent_id=agent_id) is None:
            raise ValueError(f"Agent agent_id={agent_id} does not exist")

        # Get the agent object (loaded in memory)
        letta_agent = self._get_or_load_agent(agent_id=agent_id)
        return letta_agent.tools

    def add_tool_to_agent(
        self,
        agent_id: str,
        tool_id: str,
        user_id: str,
    ):
        """Add tools from an existing agent"""
        try:
            user = self.user_manager.get_user_by_id(user_id=user_id)
        except NoResultFound:
            raise ValueError(f"User user_id={user_id} does not exist")

        if self.ms.get_agent(agent_id=agent_id) is None:
            raise ValueError(f"Agent agent_id={agent_id} does not exist")

        # Get the agent object (loaded in memory)
        letta_agent = self._get_or_load_agent(agent_id=agent_id)

        # Get all the tool objects from the request
        tool_objs = []
        tool_obj = self.tool_manager.get_tool_by_id(tool_id=tool_id, actor=user)
        assert tool_obj, f"Tool with id={tool_id} does not exist"
        tool_objs.append(tool_obj)

        for tool in letta_agent.tools:
            tool_obj = self.tool_manager.get_tool_by_id(tool_id=tool.id, actor=user)
            assert tool_obj, f"Tool with id={tool.id} does not exist"

            # If it's not the already added tool
            if tool_obj.id != tool_id:
                tool_objs.append(tool_obj)

        # replace the list of tool names ("ids") inside the agent state
        letta_agent.agent_state.tools = [tool.name for tool in tool_objs]

        # then attempt to link the tools modules
        letta_agent.link_tools(tool_objs)

        # save the agent
        save_agent(letta_agent, self.ms)
        return letta_agent.agent_state

    def remove_tool_from_agent(
        self,
        agent_id: str,
        tool_id: str,
        user_id: str,
    ):
        """Remove tools from an existing agent"""
        try:
            user = self.user_manager.get_user_by_id(user_id=user_id)
        except NoResultFound:
            raise ValueError(f"User user_id={user_id} does not exist")

        if self.ms.get_agent(agent_id=agent_id) is None:
            raise ValueError(f"Agent agent_id={agent_id} does not exist")

        # Get the agent object (loaded in memory)
        letta_agent = self._get_or_load_agent(agent_id=agent_id)

        # Get all the tool_objs
        tool_objs = []
        for tool in letta_agent.tools:
            tool_obj = self.tool_manager.get_tool_by_id(tool_id=tool.id, actor=user)
            assert tool_obj, f"Tool with id={tool.id} does not exist"

            # If it's not the tool we want to remove
            if tool_obj.id != tool_id:
                tool_objs.append(tool_obj)

        # replace the list of tool names ("ids") inside the agent state
        letta_agent.agent_state.tools = [tool.name for tool in tool_objs]

        # then attempt to link the tools modules
        letta_agent.link_tools(tool_objs)

        # save the agent
        save_agent(letta_agent, self.ms)
        return letta_agent.agent_state

    def _agent_state_to_config(self, agent_state: AgentState) -> dict:
        """Convert AgentState to a dict for a JSON response"""
        assert agent_state is not None

        agent_config = {
            "id": agent_state.id,
            "name": agent_state.name,
            "human": agent_state._metadata.get("human", None),
            "persona": agent_state._metadata.get("persona", None),
            "created_at": agent_state.created_at.isoformat(),
        }
        return agent_config

    def list_agents(self, user_id: str, tags: Optional[List[str]] = None) -> List[AgentState]:
        """List all available agents to a user"""
        user = self.user_manager.get_user_by_id(user_id=user_id)

        if tags is None:
            agents_states = self.ms.list_agents(user_id=user_id)
            return agents_states
        else:
            agent_ids = []
            for tag in tags:
                agent_ids += self.agents_tags_manager.get_agents_by_tag(tag=tag, actor=user)

            return [self.get_agent_state(user_id=user.id, agent_id=agent_id) for agent_id in agent_ids]

    def get_blocks(
        self,
        user_id: Optional[str] = None,
        label: Optional[str] = None,
        template: Optional[bool] = None,
        name: Optional[str] = None,
        id: Optional[str] = None,
    ) -> Optional[List[Block]]:

        return self.ms.get_blocks(user_id=user_id, label=label, template=template, template_name=name, id=id)

    def get_block(self, block_id: str):

        blocks = self.get_blocks(id=block_id)
        if blocks is None or len(blocks) == 0:
            raise ValueError("Block does not exist")
        if len(blocks) > 1:
            raise ValueError("Multiple blocks with the same id")
        return blocks[0]

    def create_block(self, request: CreateBlock, user_id: str, update: bool = False) -> Block:
        existing_blocks = self.ms.get_blocks(
            template_name=request.template_name, user_id=user_id, template=request.template, label=request.label
        )

        # for templates, update existing block template if exists
        if existing_blocks is not None and request.template:
            existing_block = existing_blocks[0]
            assert len(existing_blocks) == 1
            if update:
                return self.update_block(UpdateBlock(id=existing_block.id, **vars(request)))
            else:
                raise ValueError(f"Block with name {request.template_name} already exists")
        block = Block(**vars(request))
        self.ms.create_block(block)
        return block

    def update_block(self, request: UpdateBlock) -> Block:
        block = self.get_block(request.id)
        block.limit = request.limit if request.limit is not None else block.limit
        block.value = request.value if request.value is not None else block.value
        block.template_name = request.template_name if request.template_name is not None else block.template_name
        self.ms.update_block(block=block)
        return self.ms.get_block(block_id=request.id)

    def delete_block(self, block_id: str):
        block = self.get_block(block_id)
        self.ms.delete_block(block_id)
        return block

    # convert name->id

    def get_agent_id(self, name: str, user_id: str):
        agent_state = self.ms.get_agent(agent_name=name, user_id=user_id)
        if not agent_state:
            return None
        return agent_state.id

<<<<<<< HEAD
    def get_agent(self, user_id: str, agent_id: Optional[str] = None, agent_name: Optional[str] = None):
        """Get the agent state"""
        return self.ms.get_agent(agent_id=agent_id, agent_name=agent_name, user_id=user_id)

    # def get_user(self, user_id: str) -> User:
    #     """Get the user"""
    #     user = self.user_manager.get_user_by_id(user_id=user_id)
    #     if user is None:
    #         raise ValueError(f"User with user_id {user_id} does not exist")
    #     else:
    #         return user
=======
    def get_source(self, source_id: str, user_id: str) -> Source:
        existing_source = self.ms.get_source(source_id=source_id, user_id=user_id)
        if not existing_source:
            raise ValueError("Source does not exist")
        return existing_source

    def get_source_id(self, source_name: str, user_id: str) -> str:
        existing_source = self.ms.get_source(source_name=source_name, user_id=user_id)
        if not existing_source:
            raise ValueError("Source does not exist")
        return existing_source.id
>>>>>>> 09e8d592

    def get_agent_memory(self, agent_id: str) -> Memory:
        """Return the memory of an agent (core memory)"""
        agent = self._get_or_load_agent(agent_id=agent_id)
        return agent.memory

    def get_archival_memory_summary(self, agent_id: str) -> ArchivalMemorySummary:
        agent = self._get_or_load_agent(agent_id=agent_id)
        return ArchivalMemorySummary(size=len(agent.persistence_manager.archival_memory))

    def get_recall_memory_summary(self, agent_id: str) -> RecallMemorySummary:
        agent = self._get_or_load_agent(agent_id=agent_id)
        return RecallMemorySummary(size=len(agent.persistence_manager.recall_memory))

    def get_in_context_message_ids(self, agent_id: str) -> List[str]:
        """Get the message ids of the in-context messages in the agent's memory"""
        # Get the agent object (loaded in memory)
        letta_agent = self._get_or_load_agent(agent_id=agent_id)
        return [m.id for m in letta_agent._messages]

    def get_in_context_messages(self, agent_id: str) -> List[Message]:
        """Get the in-context messages in the agent's memory"""
        # Get the agent object (loaded in memory)
        letta_agent = self._get_or_load_agent(agent_id=agent_id)
        return letta_agent._messages

    def get_agent_message(self, agent_id: str, message_id: str) -> Message:
        """Get a single message from the agent's memory"""
        # Get the agent object (loaded in memory)
        letta_agent = self._get_or_load_agent(agent_id=agent_id)
        message = letta_agent.persistence_manager.recall_memory.storage.get(id=message_id)
        return message

    def get_agent_messages(
        self,
        agent_id: str,
        start: int,
        count: int,
        return_message_object: bool = True,
    ) -> Union[List[Message], List[LettaMessage]]:
        """Paginated query of all messages in agent message queue"""
        # Get the agent object (loaded in memory)
        letta_agent = self._get_or_load_agent(agent_id=agent_id)

        if start < 0 or count < 0:
            raise ValueError("Start and count values should be non-negative")

        if start + count < len(letta_agent._messages):  # messages can be returned from whats in memory
            # Reverse the list to make it in reverse chronological order
            reversed_messages = letta_agent._messages[::-1]
            # Check if start is within the range of the list
            if start >= len(reversed_messages):
                raise IndexError("Start index is out of range")

            # Calculate the end index, ensuring it does not exceed the list length
            end_index = min(start + count, len(reversed_messages))

            # Slice the list for pagination
            messages = reversed_messages[start:end_index]

            ## Convert to json
            ## Add a tag indicating in-context or not
            # json_messages = [{**record.to_json(), "in_context": True} for record in messages]

        else:
            # need to access persistence manager for additional messages
            db_iterator = letta_agent.persistence_manager.recall_memory.storage.get_all_paginated(page_size=count, offset=start)

            # get a single page of messages
            # TODO: handle stop iteration
            page = next(db_iterator, [])

            # return messages in reverse chronological order
            messages = sorted(page, key=lambda x: x.created_at, reverse=True)
            assert all(isinstance(m, Message) for m in messages)

            ## Convert to json
            ## Add a tag indicating in-context or not
            # json_messages = [record.to_json() for record in messages]
            # in_context_message_ids = [str(m.id) for m in letta_agent._messages]
            # for d in json_messages:
            #    d["in_context"] = True if str(d["id"]) in in_context_message_ids else False

        if not return_message_object:
            messages = [msg for m in messages for msg in m.to_letta_message()]

        return messages

    def get_agent_archival(self, user_id: str, agent_id: str, start: int, count: int) -> List[Passage]:
        """Paginated query of all messages in agent archival memory"""
        if self.user_manager.get_user_by_id(user_id=user_id) is None:
            raise ValueError(f"User user_id={user_id} does not exist")
        if self.ms.get_agent(agent_id=agent_id, user_id=user_id) is None:
            raise ValueError(f"Agent agent_id={agent_id} does not exist")

        # Get the agent object (loaded in memory)
        letta_agent = self._get_or_load_agent(agent_id=agent_id)

        # iterate over records
        db_iterator = letta_agent.persistence_manager.archival_memory.storage.get_all_paginated(page_size=count, offset=start)

        # get a single page of messages
        page = next(db_iterator, [])
        return page

    def get_agent_archival_cursor(
        self,
        user_id: str,
        agent_id: str,
        after: Optional[str] = None,
        before: Optional[str] = None,
        limit: Optional[int] = 100,
        order_by: Optional[str] = "created_at",
        reverse: Optional[bool] = False,
    ) -> List[Passage]:
        if self.user_manager.get_user_by_id(user_id=user_id) is None:
            raise ValueError(f"User user_id={user_id} does not exist")
        if self.ms.get_agent(agent_id=agent_id, user_id=user_id) is None:
            raise ValueError(f"Agent agent_id={agent_id} does not exist")

        # Get the agent object (loaded in memory)
        letta_agent = self._get_or_load_agent(agent_id=agent_id)

        # iterate over recorde
        cursor, records = letta_agent.persistence_manager.archival_memory.storage.get_all_cursor(
            after=after, before=before, limit=limit, order_by=order_by, reverse=reverse
        )
        return records

    def insert_archival_memory(self, user_id: str, agent_id: str, memory_contents: str) -> List[Passage]:
        if self.user_manager.get_user_by_id(user_id=user_id) is None:
            raise ValueError(f"User user_id={user_id} does not exist")
        if self.ms.get_agent(agent_id=agent_id, user_id=user_id) is None:
            raise ValueError(f"Agent agent_id={agent_id} does not exist")

        # Get the agent object (loaded in memory)
        letta_agent = self._get_or_load_agent(agent_id=agent_id)

        # Insert into archival memory
        passage_ids = letta_agent.persistence_manager.archival_memory.insert(memory_string=memory_contents, return_ids=True)

        # TODO: this is gross, fix
        return [letta_agent.persistence_manager.archival_memory.storage.get(id=passage_id) for passage_id in passage_ids]

    def delete_archival_memory(self, user_id: str, agent_id: str, memory_id: str):
        if self.user_manager.get_user_by_id(user_id=user_id) is None:
            raise ValueError(f"User user_id={user_id} does not exist")
        if self.ms.get_agent(agent_id=agent_id, user_id=user_id) is None:
            raise ValueError(f"Agent agent_id={agent_id} does not exist")

        # TODO: should return a passage

        # Get the agent object (loaded in memory)
        letta_agent = self._get_or_load_agent(agent_id=agent_id)

        # Delete by ID
        # TODO check if it exists first, and throw error if not
        letta_agent.persistence_manager.archival_memory.storage.delete({"id": memory_id})

        # TODO: return archival memory

    def get_agent_recall_cursor(
        self,
        user_id: str,
        agent_id: str,
        after: Optional[str] = None,
        before: Optional[str] = None,
        limit: Optional[int] = 100,
        order_by: Optional[str] = "created_at",
        order: Optional[str] = "asc",
        reverse: Optional[bool] = False,
        return_message_object: bool = True,
        use_assistant_message: bool = False,
        assistant_message_function_name: str = constants.DEFAULT_MESSAGE_TOOL,
        assistant_message_function_kwarg: str = constants.DEFAULT_MESSAGE_TOOL_KWARG,
    ) -> Union[List[Message], List[LettaMessage]]:
        if self.user_manager.get_user_by_id(user_id=user_id) is None:
            raise ValueError(f"User user_id={user_id} does not exist")
        if self.ms.get_agent(agent_id=agent_id, user_id=user_id) is None:
            raise ValueError(f"Agent agent_id={agent_id} does not exist")

        # Get the agent object (loaded in memory)
        letta_agent = self._get_or_load_agent(agent_id=agent_id)

        # iterate over records
        cursor, records = letta_agent.persistence_manager.recall_memory.storage.get_all_cursor(
            after=after, before=before, limit=limit, order_by=order_by, reverse=reverse
        )

        assert all(isinstance(m, Message) for m in records)

        if not return_message_object:
            # If we're GETing messages in reverse, we need to reverse the inner list (generated by to_letta_message)
            if reverse:
                records = [
                    msg
                    for m in records
                    for msg in m.to_letta_message(
                        assistant_message=use_assistant_message,
                        assistant_message_function_name=assistant_message_function_name,
                        assistant_message_function_kwarg=assistant_message_function_kwarg,
                    )[::-1]
                ]
            else:
                records = [
                    msg
                    for m in records
                    for msg in m.to_letta_message(
                        assistant_message=use_assistant_message,
                        assistant_message_function_name=assistant_message_function_name,
                        assistant_message_function_kwarg=assistant_message_function_kwarg,
                    )
                ]

        return records

    def get_agent_state(self, user_id: str, agent_id: Optional[str], agent_name: Optional[str] = None) -> Optional[AgentState]:
        """Return the config of an agent"""
        user = self.user_manager.get_user_by_id(user_id=user_id)
        if agent_id:
            if self.ms.get_agent(agent_id=agent_id, user_id=user_id) is None:
                return None
        else:
            agent_state = self.ms.get_agent(agent_name=agent_name, user_id=user_id)
            if agent_state is None:
                raise ValueError(f"Agent agent_name={agent_name} does not exist")
            agent_id = agent_state.id

        # Get the agent object (loaded in memory)
        letta_agent = self._get_or_load_agent(agent_id=agent_id)
        assert isinstance(letta_agent.memory, Memory)
        agent_state = letta_agent.agent_state.model_copy(deep=True)

        # Load the tags in for the agent_state
        agent_state.tags = self.agents_tags_manager.get_tags_for_agent(agent_id=agent_id, actor=user)
        return agent_state

    def get_server_config(self, include_defaults: bool = False) -> dict:
        """Return the base config"""

        def clean_keys(config):
            config_copy = config.copy()
            for k, v in config.items():
                if k == "key" or "_key" in k:
                    config_copy[k] = server_utils.shorten_key_middle(v, chars_each_side=5)
            return config_copy

        # TODO: do we need a seperate server config?
        base_config = vars(self.config)
        clean_base_config = clean_keys(base_config)

        response = {"config": clean_base_config}

        if include_defaults:
            default_config = vars(LettaConfig())
            clean_default_config = clean_keys(default_config)
            response["defaults"] = clean_default_config

        return response

    def update_agent_core_memory(self, user_id: str, agent_id: str, new_memory_contents: dict) -> Memory:
        """Update the agents core memory block, return the new state"""
        if self.user_manager.get_user_by_id(user_id=user_id) is None:
            raise ValueError(f"User user_id={user_id} does not exist")
        if self.ms.get_agent(agent_id=agent_id, user_id=user_id) is None:
            raise ValueError(f"Agent agent_id={agent_id} does not exist")

        # Get the agent object (loaded in memory)
        letta_agent = self._get_or_load_agent(agent_id=agent_id)

        # old_core_memory = self.get_agent_memory(agent_id=agent_id)

        modified = False
        for key, value in new_memory_contents.items():
            if letta_agent.memory.get_block(key) is None:
                # raise ValueError(f"Key {key} not found in agent memory {list(letta_agent.memory.list_block_names())}")
                raise ValueError(f"Key {key} not found in agent memory {str(letta_agent.memory.memory)}")
            if value is None:
                continue
            if letta_agent.memory.get_block(key) != value:
                letta_agent.memory.update_block_value(label=key, value=value)  # update agent memory
                modified = True

        # If we modified the memory contents, we need to rebuild the memory block inside the system message
        if modified:
            letta_agent.rebuild_memory()
            # save agent
            save_agent(letta_agent, self.ms)

        return self.ms.get_agent(agent_id=agent_id).memory

    def rename_agent(self, user_id: str, agent_id: str, new_agent_name: str) -> AgentState:
        """Update the name of the agent in the database"""
        if self.user_manager.get_user_by_id(user_id=user_id) is None:
            raise ValueError(f"User user_id={user_id} does not exist")
        if self.ms.get_agent(agent_id=agent_id, user_id=user_id) is None:
            raise ValueError(f"Agent agent_id={agent_id} does not exist")

        # Get the agent object (loaded in memory)
        letta_agent = self._get_or_load_agent(agent_id=agent_id)

        current_name = letta_agent.agent_state.name
        if current_name == new_agent_name:
            raise ValueError(f"New name ({new_agent_name}) is the same as the current name")

        try:
            letta_agent.agent_state.name = new_agent_name
            self.ms.update_agent(agent=letta_agent.agent_state)
        except Exception as e:
            logger.exception(f"Failed to update agent name with:\n{str(e)}")
            raise ValueError(f"Failed to update agent name in database")

        assert isinstance(letta_agent.agent_state.id, str)
        return letta_agent.agent_state

    def delete_agent(self, user_id: str, agent_id: str):
        """Delete an agent in the database"""
        actor = self.user_manager.get_user_by_id(user_id=user_id)
        # TODO: REMOVE THIS ONCE WE MIGRATE AGENTMODEL TO ORM MODEL
        # TODO: EVENTUALLY WE GET AUTO-DELETES WHEN WE SPECIFY RELATIONSHIPS IN THE ORM
        self.agents_tags_manager.delete_all_tags_from_agent(agent_id=agent_id, actor=actor)

        if self.ms.get_agent(agent_id=agent_id, user_id=user_id) is None:
            raise ValueError(f"Agent agent_id={agent_id} does not exist")

        # Verify that the agent exists and is owned by the user
        agent_state = self.ms.get_agent(agent_id=agent_id, user_id=user_id)
        if not agent_state:
            raise ValueError(f"Could not find agent_id={agent_id} under user_id={user_id}")
        if agent_state.user_id != user_id:
            raise ValueError(f"Could not authorize agent_id={agent_id} with user_id={user_id}")

        # First, if the agent is in the in-memory cache we should remove it
        # List of {'user_id': user_id, 'agent_id': agent_id, 'agent': agent_obj} dicts
        try:
            self.active_agents = [d for d in self.active_agents if str(d["agent_id"]) != str(agent_id)]
        except Exception as e:
            logger.exception(f"Failed to delete agent {agent_id} from cache via ID with:\n{str(e)}")
            raise ValueError(f"Failed to delete agent {agent_id} from cache")

        # Next, attempt to delete it from the actual database
        try:
            self.ms.delete_agent(agent_id=agent_id)
        except Exception as e:
            logger.exception(f"Failed to delete agent {agent_id} via ID with:\n{str(e)}")
            raise ValueError(f"Failed to delete agent {agent_id} in database")

    def api_key_to_user(self, api_key: str) -> str:
        """Decode an API key to a user"""
        token = self.ms.get_api_key(api_key=api_key)
        user = self.user_manager.get_user_by_id(token.user_id)
        if user is None:
            raise HTTPException(status_code=403, detail="Invalid credentials")
        else:
            return user.id

    def create_api_key(self, request: APIKeyCreate) -> APIKey:  # TODO: add other fields
        """Create a new API key for a user"""
        if request.name is None:
            request.name = f"API Key {datetime.now().strftime('%Y-%m-%d %H:%M:%S')}"
        token = self.ms.create_api_key(user_id=request.user_id, name=request.name)
        return token

    def list_api_keys(self, user_id: str) -> List[APIKey]:
        """List all API keys for a user"""
        return self.ms.get_all_api_keys_for_user(user_id=user_id)

    def delete_api_key(self, api_key: str) -> APIKey:
        api_key_obj = self.ms.get_api_key(api_key=api_key)
        if api_key_obj is None:
            raise ValueError("API key does not exist")
        self.ms.delete_api_key(api_key=api_key)
        return api_key_obj

    def delete_source(self, source_id: str, actor: User):
        """Delete a data source"""
        self.source_manager.delete_source(source_id=source_id, actor=actor)

        # delete data from passage store
        passage_store = StorageConnector.get_storage_connector(TableType.PASSAGES, self.config, user_id=actor.id)
        passage_store.delete({"source_id": source_id})

        # TODO: delete data from agent passage stores (?)

    def create_job(self, user_id: str, metadata: Optional[Dict] = None) -> Job:
        """Create a new job"""
        job = Job(
            user_id=user_id,
            status=JobStatus.created,
            metadata_=metadata,
        )
        self.ms.create_job(job)
        return job

    def delete_job(self, job_id: str):
        """Delete a job"""
        self.ms.delete_job(job_id)

    def get_job(self, job_id: str) -> Job:
        """Get a job"""
        return self.ms.get_job(job_id)

    def list_jobs(self, user_id: str) -> List[Job]:
        """List all jobs for a user"""
        return self.ms.list_jobs(user_id=user_id)

    def list_active_jobs(self, user_id: str) -> List[Job]:
        """List all active jobs for a user"""
        jobs = self.ms.list_jobs(user_id=user_id)
        return [job for job in jobs if job.status in [JobStatus.created, JobStatus.running]]

    def load_file_to_source(self, source_id: str, file_path: str, job_id: str) -> Job:

        # update job
        job = self.ms.get_job(job_id)
        job.status = JobStatus.running
        self.ms.update_job(job)

        # try:
        from letta.data_sources.connectors import DirectoryConnector

        source = self.source_manager.get_source_by_id(source_id=source_id)
        connector = DirectoryConnector(input_files=[file_path])
        num_passages, num_documents = self.load_data(user_id=source.created_by_id, source_name=source.name, connector=connector)
        # except Exception as e:
        #    # job failed with error
        #    error = str(e)
        #    print(error)
        #    job.status = JobStatus.failed
        #    job.metadata_["error"] = error
        #    self.ms.update_job(job)
        #    # TODO: delete any associated passages/files?

        #    # return failed job
        #    return job

        # update job status
        job.status = JobStatus.completed
        job.metadata_["num_passages"] = num_passages
        job.metadata_["num_documents"] = num_documents
        self.ms.update_job(job)

        return job

    def delete_file_from_source(self, source_id: str, file_id: str, user_id: Optional[str]) -> Optional[FileMetadata]:
        return self.ms.delete_file_from_source(source_id=source_id, file_id=file_id, user_id=user_id)

    def load_data(
        self,
        user_id: str,
        connector: DataConnector,
        source_name: str,
    ) -> Tuple[int, int]:
        """Load data from a DataConnector into a source for a specified user_id"""
        # TODO: this should be implemented as a batch job or at least async, since it may take a long time

        # load data from a data source into the document store
        user = self.user_manager.get_user_by_id(user_id=user_id)
        source = self.source_manager.get_source_by_name(source_name=source_name, actor=user)
        if source is None:
            raise ValueError(f"Data source {source_name} does not exist for user {user_id}")

        # get the data connectors
        passage_store = StorageConnector.get_storage_connector(TableType.PASSAGES, self.config, user_id=user_id)
        file_store = StorageConnector.get_storage_connector(TableType.FILES, self.config, user_id=user_id)

        # load data into the document store
        passage_count, document_count = load_data(connector, source, passage_store, file_store)
        return passage_count, document_count

    def attach_source_to_agent(
        self,
        user_id: str,
        agent_id: str,
        # source_id: str,
        source_id: Optional[str] = None,
        source_name: Optional[str] = None,
    ) -> Source:
        # attach a data source to an agent
        user = self.user_manager.get_user_by_id(user_id=user_id)
        if source_id:
            data_source = self.source_manager.get_source_by_id(source_id=source_id, actor=user)
        elif source_name:
            data_source = self.source_manager.get_source_by_name(source_name=source_name, actor=user)
        else:
            raise ValueError(f"Need to provide at least source_id or source_name to find the source.")

        # get connection to data source storage
        source_connector = StorageConnector.get_storage_connector(TableType.PASSAGES, self.config, user_id=user_id)

        # load agent
        agent = self._get_or_load_agent(agent_id=agent_id)

        # attach source to agent
        agent.attach_source(data_source.id, source_connector, self.ms)

        return data_source

    def detach_source_from_agent(
        self,
        user_id: str,
        agent_id: str,
        # source_id: str,
        source_id: Optional[str] = None,
        source_name: Optional[str] = None,
    ) -> Source:
        user = self.user_manager.get_user_by_id(user_id=user_id)
        if source_id:
            source = self.source_manager.get_source_by_id(source_id=source_id, actor=user)
        elif source_name:
            source = self.source_manager.get_source_by_name(source_name=source_name, actor=user)
        else:
            raise ValueError(f"Need to provide at least source_id or source_name to find the source.")
        source_id = source.id

        # delete all Passage objects with source_id==source_id from agent's archival memory
        agent = self._get_or_load_agent(agent_id=agent_id)
        archival_memory = agent.persistence_manager.archival_memory
        archival_memory.storage.delete({"source_id": source_id})

        # delete agent-source mapping
        self.ms.detach_source(agent_id=agent_id, source_id=source_id)

        # return back source data
        return source

    def list_attached_sources(self, agent_id: str) -> List[Source]:
        # list all attached sources to an agent
        source_ids = self.ms.list_attached_source_ids(agent_id)

        return [self.source_manager.get_source_by_id(source_id=id) for id in source_ids]

    def list_files_from_source(self, source_id: str, limit: int = 1000, cursor: Optional[str] = None) -> List[FileMetadata]:
        # list all attached sources to an agent
        return self.ms.list_files_from_source(source_id=source_id, limit=limit, cursor=cursor)

    def list_data_source_passages(self, user_id: str, source_id: str) -> List[Passage]:
        warnings.warn("list_data_source_passages is not yet implemented, returning empty list.", category=UserWarning)
        return []

    def list_all_sources(self, actor: User) -> List[Source]:
        """List all sources (w/ extra metadata) belonging to a user"""

        sources = self.source_manager.list_sources(actor=actor)

        # Add extra metadata to the sources
        sources_with_metadata = []
        for source in sources:

            # count number of passages
            passage_conn = StorageConnector.get_storage_connector(TableType.PASSAGES, self.config, user_id=actor.id)
            num_passages = passage_conn.size({"source_id": source.id})

            # TODO: add when files table implemented
            ## count number of files
            # document_conn = StorageConnector.get_storage_connector(TableType.FILES, self.config, user_id=user_id)
            # num_documents = document_conn.size({"data_source": source.name})
            num_documents = 0

            agent_ids = self.ms.list_attached_agents(source_id=source.id)
            # add the agent name information
            attached_agents = [
                {
                    "id": str(a_id),
                    "name": self.ms.get_agent(user_id=actor.id, agent_id=a_id).name,
                }
                for a_id in agent_ids
            ]

            # Overwrite metadata field, should be empty anyways
            source.metadata_ = dict(
                num_documents=num_documents,
                num_passages=num_passages,
                attached_agents=attached_agents,
            )

            sources_with_metadata.append(source)

        return sources_with_metadata

    def add_default_external_tools(self, actor: User) -> bool:
        """Add default langchain tools. Return true if successful, false otherwise."""
        success = True
        tool_creates = ToolCreate.load_default_langchain_tools() + ToolCreate.load_default_crewai_tools()
        if tool_settings.composio_api_key:
            tool_creates += ToolCreate.load_default_composio_tools()
        for tool_create in tool_creates:
            try:
                self.tool_manager.create_or_update_tool(Tool(**tool_create.model_dump()), actor=actor)
            except Exception as e:
                warnings.warn(f"An error occurred while creating tool {tool_create}: {e}")
                warnings.warn(traceback.format_exc())
                success = False

        return success

    def add_default_blocks(self, user_id: str):
        from letta.utils import list_human_files, list_persona_files

        assert user_id is not None, "User ID must be provided"

        for persona_file in list_persona_files():
            text = open(persona_file, "r", encoding="utf-8").read()
            name = os.path.basename(persona_file).replace(".txt", "")
            self.create_block(CreatePersona(user_id=user_id, template_name=name, value=text, template=True), user_id=user_id, update=True)

        for human_file in list_human_files():
            text = open(human_file, "r", encoding="utf-8").read()
            name = os.path.basename(human_file).replace(".txt", "")
            self.create_block(CreateHuman(user_id=user_id, template_name=name, value=text, template=True), user_id=user_id, update=True)

    def get_agent_message(self, agent_id: str, message_id: str) -> Optional[Message]:
        """Get a single message from the agent's memory"""
        # Get the agent object (loaded in memory)
        letta_agent = self._get_or_load_agent(agent_id=agent_id)
        message = letta_agent.persistence_manager.recall_memory.storage.get(id=message_id)
        return message

    def update_agent_message(self, agent_id: str, request: UpdateMessage) -> Message:
        """Update the details of a message associated with an agent"""

        # Get the current message
        letta_agent = self._get_or_load_agent(agent_id=agent_id)
        return letta_agent.update_message(request=request)

    def rewrite_agent_message(self, agent_id: str, new_text: str) -> Message:

        # Get the current message
        letta_agent = self._get_or_load_agent(agent_id=agent_id)
        return letta_agent.rewrite_message(new_text=new_text)

    def rethink_agent_message(self, agent_id: str, new_thought: str) -> Message:

        # Get the current message
        letta_agent = self._get_or_load_agent(agent_id=agent_id)
        return letta_agent.rethink_message(new_thought=new_thought)

    def retry_agent_message(self, agent_id: str) -> List[Message]:

        # Get the current message
        letta_agent = self._get_or_load_agent(agent_id=agent_id)
        return letta_agent.retry_message()

    def get_user_or_default(self, user_id: Optional[str]) -> User:
        """Get the user object for user_id if it exists, otherwise return the default user object"""
        if user_id is None:
            user_id = self.user_manager.DEFAULT_USER_ID

        try:
            return self.user_manager.get_user_by_id(user_id=user_id)
        except ValueError:
            raise HTTPException(status_code=404, detail=f"User with id {user_id} not found")

    def get_organization_or_default(self, org_id: Optional[str]) -> Organization:
        """Get the organization object for org_id if it exists, otherwise return the default organization object"""
        if org_id is None:
            org_id = self.organization_manager.DEFAULT_ORG_ID

        try:
            return self.organization_manager.get_organization_by_id(org_id=org_id)
        except ValueError:
            raise HTTPException(status_code=404, detail=f"Organization with id {org_id} not found")

    def list_llm_models(self) -> List[LLMConfig]:
        """List available models"""

        llm_models = []
        for provider in self._enabled_providers:
            llm_models.extend(provider.list_llm_models())
        return llm_models

    def list_embedding_models(self) -> List[EmbeddingConfig]:
        """List available embedding models"""
        embedding_models = []
        for provider in self._enabled_providers:
            embedding_models.extend(provider.list_embedding_models())
        return embedding_models

    def add_llm_model(self, request: LLMConfig) -> LLMConfig:
        """Add a new LLM model"""

    def add_embedding_model(self, request: EmbeddingConfig) -> EmbeddingConfig:
        """Add a new embedding model"""

    def get_agent_context_window(
        self,
        user_id: str,
        agent_id: str,
    ) -> ContextWindowOverview:
        # Get the current message
        letta_agent = self._get_or_load_agent(agent_id=agent_id)
        return letta_agent.get_context_window()<|MERGE_RESOLUTION|>--- conflicted
+++ resolved
@@ -250,11 +250,8 @@
         self.organization_manager = OrganizationManager()
         self.user_manager = UserManager()
         self.tool_manager = ToolManager()
-<<<<<<< HEAD
         self.source_manager = SourceManager()
-=======
         self.agents_tags_manager = AgentsTagsManager()
->>>>>>> 09e8d592
 
         # Make default user and org
         if init_with_default_org_and_user:
@@ -1180,19 +1177,6 @@
             return None
         return agent_state.id
 
-<<<<<<< HEAD
-    def get_agent(self, user_id: str, agent_id: Optional[str] = None, agent_name: Optional[str] = None):
-        """Get the agent state"""
-        return self.ms.get_agent(agent_id=agent_id, agent_name=agent_name, user_id=user_id)
-
-    # def get_user(self, user_id: str) -> User:
-    #     """Get the user"""
-    #     user = self.user_manager.get_user_by_id(user_id=user_id)
-    #     if user is None:
-    #         raise ValueError(f"User with user_id {user_id} does not exist")
-    #     else:
-    #         return user
-=======
     def get_source(self, source_id: str, user_id: str) -> Source:
         existing_source = self.ms.get_source(source_id=source_id, user_id=user_id)
         if not existing_source:
@@ -1204,7 +1188,6 @@
         if not existing_source:
             raise ValueError("Source does not exist")
         return existing_source.id
->>>>>>> 09e8d592
 
     def get_agent_memory(self, agent_id: str) -> Memory:
         """Return the memory of an agent (core memory)"""
