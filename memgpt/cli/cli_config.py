--- conflicted
+++ resolved
@@ -72,12 +72,10 @@
     model_endpoint_options = []
     if os.getenv("OPENAI_API_BASE") is not None:
         model_endpoint_options.append(os.getenv("OPENAI_API_BASE"))
+    if use_openai:
+        model_endpoint_options += ["openai"]
     if use_azure:
         model_endpoint_options += ["azure"]
-    if use_openai:
-        model_endpoint_options += ["openai"]
-
-<<<<<<< HEAD
     assert len(endpoint_options) > 0, "No endpoints found. Please enable OpenAI, Azure, or set OPENAI_API_BASE."
     valid_default_model = config.model_endpoint in endpoint_options
     default_endpoint = questionary.select(
@@ -87,25 +85,17 @@
     ).ask()
 
     # configure embedding provider
-    endpoint_options.append("local")  # can compute embeddings locally
-    valid_default_embedding = config.embedding_model in endpoint_options
+    embedding_endpoint_options = ["local"]  # cannot configure custom endpoint (too confusing)
+    if use_azure:
+        embedding_endpoint_options += ["azure"]
+    if use_openai:
+        embedding_endpoint_options += ["openai"]
+    valid_default_embedding = config.embedding_model in embedding_endpoint_options
     default_embedding_endpoint = questionary.select(
         "Select default embedding endpoint:",
-        endpoint_options,
-        default=config.embedding_model if valid_default_embedding else endpoint_options[0],
+        embedding_endpoint_options,
+        default=config.embedding_model if valid_default_embedding else embedding_endpoint_options[-1],
     ).ask()
-=======
-    assert len(model_endpoint_options) > 0, "No endpoints found. Please enable OpenAI, Azure, or set OPENAI_API_BASE."
-    default_endpoint = questionary.select("Select default inference endpoint:", model_endpoint_options).ask()
-
-    # configure embedding provider
-    embedding_endpoint_options = ["local"]  # cannot configure custom endpoint (too confusing)
-    if use_azure:
-        model_endpoint_options += ["azure"]
-    if use_openai:
-        model_endpoint_options += ["openai"]
-    default_embedding_endpoint = questionary.select("Select default embedding endpoint:", embedding_endpoint_options).ask()
->>>>>>> 2b4ace1f
 
     # configure embedding dimentions
     default_embedding_dim = config.embedding_dim
