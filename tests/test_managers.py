--- conflicted
+++ resolved
@@ -200,7 +200,6 @@
 
 
 @pytest.fixture
-<<<<<<< HEAD
 def hello_world_passage_fixture(server: SyncServer, default_user, sarah_agent):
     """Fixture to create a tool with default settings and clean up after the test."""
     # Set up passage
@@ -233,7 +232,6 @@
     server.passage_manager.create_many_passages(passages, actor=default_user)
     return passages
 
-=======
 def hello_world_message_fixture(server: SyncServer, default_user, sarah_agent):
     """Fixture to create a tool with default settings and clean up after the test."""
     # Set up message
@@ -247,7 +245,6 @@
     msg = server.message_manager.create_message(message, actor=default_user)
     yield msg
 
->>>>>>> d0ad9bdd
 
 @pytest.fixture
 def sandbox_config_fixture(server: SyncServer, default_user):
