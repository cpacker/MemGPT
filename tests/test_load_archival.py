import os
import uuid
import pytest
from sqlalchemy.ext.declarative import declarative_base


# import memgpt
from memgpt.agent_store.storage import StorageConnector, TableType
from memgpt.cli.cli_load import load_directory

# from memgpt.data_sources.connectors import DirectoryConnector, load_data
from memgpt.credentials import MemGPTCredentials
from memgpt.metadata import MetadataStore
<<<<<<< HEAD
from memgpt.data_types import User, AgentState, EmbeddingConfig
from .utils import wipe_config, get_passage_storage

from memgpt.utils import get_human_text, get_persona_text
from tests import TEST_MEMGPT_CONFIG

GET_ALL_LIMIT = 1000
=======
from memgpt.data_types import User, AgentState, EmbeddingConfig, LLMConfig
from memgpt.utils import get_human_text, get_persona_text
from tests import TEST_MEMGPT_CONFIG
from .utils import wipe_config, create_config
>>>>>>> 7f688d16


@pytest.fixture(autouse=True)
def clear_dynamically_created_models():
    """Wipe globals for SQLAlchemy"""
    yield
    for key in list(globals().keys()):
        if key.endswith("Model"):
            del globals()[key]


@pytest.fixture(autouse=True)
def recreate_declarative_base():
    """Recreate the declarative base before each test"""
    global Base
    Base = declarative_base()
    yield
    Base.metadata.clear()


@pytest.mark.parametrize("metadata_storage_connector", ["sqlite", "postgres"])
@pytest.mark.parametrize("passage_storage_connector", get_passage_storage())
def test_load_directory(
    metadata_storage_connector,
    passage_storage_connector,
    clear_dynamically_created_models,
    recreate_declarative_base,
):
    wipe_config()
    TEST_MEMGPT_CONFIG.default_embedding_config = EmbeddingConfig(
        embedding_endpoint_type="openai",
        embedding_endpoint="https://api.openai.com/v1",
        embedding_dim=1536,
        embedding_model="text-embedding-ada-002",
    )
    TEST_MEMGPT_CONFIG.default_llm_config = LLMConfig(
        model_endpoint_type="openai",
        model_endpoint="https://api.openai.com/v1",
        model="gpt-4",
    )

    # setup config
    if metadata_storage_connector == "postgres":
        if not os.getenv("MEMGPT_PGURI"):
            print("Skipping test, missing PG URI")
            return
        TEST_MEMGPT_CONFIG.metadata_storage_uri = os.getenv("MEMGPT_PGURI")
        TEST_MEMGPT_CONFIG.metadata_storage_type = "postgres"
    elif metadata_storage_connector == "sqlite":
        print("testing  sqlite metadata")
        # nothing to do (should be config defaults)
    else:
        raise NotImplementedError(f"Storage type {metadata_storage_connector} not implemented")
    if passage_storage_connector == "postgres":
        if not os.getenv("MEMGPT_PGURI"):
            print("Skipping test, missing PG URI")
            return
        TEST_MEMGPT_CONFIG.archival_storage_uri = os.getenv("MEMGPT_PGURI")
        TEST_MEMGPT_CONFIG.archival_storage_type = "postgres"
    elif passage_storage_connector == "chroma":
        print("testing chroma passage storage")
        # nothing to do (should be config defaults)
    elif passage_storage_connector == "qdrant":
        print("Testing Qdrant passage storage")
        TEST_MEMGPT_CONFIG.archival_storage_type = "qdrant"
        TEST_MEMGPT_CONFIG.archival_storage_uri = "localhost:6333"
    else:
        raise NotImplementedError(f"Storage type {passage_storage_connector} not implemented")
    TEST_MEMGPT_CONFIG.save()

    # create metadata store
    ms = MetadataStore(TEST_MEMGPT_CONFIG)
    user = User(id=uuid.UUID(TEST_MEMGPT_CONFIG.anon_clientid))

    # embedding config
    if os.getenv("OPENAI_API_KEY"):
        print("Using OpenAI embeddings for testing")
        credentials = MemGPTCredentials(
            openai_key=os.getenv("OPENAI_API_KEY"),
        )
        credentials.save()
        embedding_config = EmbeddingConfig(
            embedding_endpoint_type="openai",
            embedding_endpoint="https://api.openai.com/v1",
            embedding_dim=1536,
            embedding_model="text-embedding-ada-002",
            # openai_key=os.getenv("OPENAI_API_KEY"),
        )

    else:
        # print("Using local embedding model for testing")
        # embedding_config = EmbeddingConfig(
        #     embedding_endpoint_type="local",
        #     embedding_endpoint=None,
        #     embedding_dim=384,
        # )

        print("Using official hosted embedding model for testing")
        embedding_config = EmbeddingConfig(
            embedding_endpoint_type="hugging-face",
            embedding_endpoint="https://embeddings.memgpt.ai",
            embedding_model="BAAI/bge-large-en-v1.5",
            embedding_dim=1024,
        )

    # write out the config so that the 'load' command will use it (CLI commands pull from config)
    TEST_MEMGPT_CONFIG.default_embedding_config = embedding_config
    TEST_MEMGPT_CONFIG.save()
    # config.default_embedding_config = embedding_config
    # config.save()

    # create user and agent
    agent = AgentState(
        user_id=user.id,
        name="test_agent",
        preset=TEST_MEMGPT_CONFIG.preset,
        persona=get_persona_text(TEST_MEMGPT_CONFIG.persona),
        human=get_human_text(TEST_MEMGPT_CONFIG.human),
        llm_config=TEST_MEMGPT_CONFIG.default_llm_config,
        embedding_config=TEST_MEMGPT_CONFIG.default_embedding_config,
    )
    ms.delete_user(user.id)
    ms.create_user(user)
    ms.create_agent(agent)
    user = ms.get_user(user.id)
    print("Got user:", user, embedding_config)

    # setup storage connectors
    print("Creating storage connectors...")
    user_id = user.id
    print("User ID", user_id)
    passages_conn = StorageConnector.get_storage_connector(TableType.PASSAGES, TEST_MEMGPT_CONFIG, user_id)

    # load data
    name = "test_dataset"
    cache_dir = "CONTRIBUTING.md"

    # TODO: load two different data sources

    # clear out data
    print("Resetting tables with delete_table...")
    passages_conn.delete_table()
    print("Re-creating tables...")
    passages_conn = StorageConnector.get_storage_connector(TableType.PASSAGES, TEST_MEMGPT_CONFIG, user_id)
    assert (
        passages_conn.size() == 0
    ), f"Expected 0 records, got {passages_conn.size()}: {[vars(r) for r in passages_conn.get_all(limit=GET_ALL_LIMIT)]}"

    # test: load directory
    print("Loading directory")
    # load_directory(name=name, input_dir=None, input_files=[cache_dir], recursive=False, user_id=user_id)  # cache_dir,
    load_directory(name=name, input_files=[cache_dir], recursive=False, user_id=user_id)  # cache_dir,

    # test to see if contained in storage
    print("Querying table...")
    sources = ms.list_sources(user_id=user_id)
    assert len(sources) == 1, f"Expected 1 source, but got {len(sources)}"
    assert sources[0].name == name, f"Expected name {name}, but got {sources[0].name}"
    print("Source", sources)

    # test to see if contained in storage
    assert (
        len(passages_conn.get_all(limit=GET_ALL_LIMIT)) == passages_conn.size()
    ), f"Expected {passages_conn.size()} passages, but got {len(passages_conn.get_all(limit=GET_ALL_LIMIT))}"
    passages = passages_conn.get_all({"data_source": name}, limit=GET_ALL_LIMIT)
    print("Source", [p.data_source for p in passages])
    print(passages_conn.get_all(limit=GET_ALL_LIMIT))
    print("All sources", [p.data_source for p in passages_conn.get_all(limit=GET_ALL_LIMIT)])
    assert len(passages) > 0, f"Expected >0 passages, but got {len(passages)}"
    assert len(passages) == passages_conn.size(), f"Expected {passages_conn.size()} passages, but got {len(passages)}"
    assert [p.data_source == name for p in passages]
    print("Passages", passages)

    # test: listing sources
    print("Querying all...")
    sources = ms.list_sources(user_id=user_id)
    print("All sources", [s.name for s in sources])

    # TODO: add back once agent attachment fully supported from server
    ## test loading into an agent
    ## create agent
    # agent_id = agent.id
    ## create storage connector
    # print("Creating agent archival storage connector...")
    # conn = StorageConnector.get_storage_connector(TableType.ARCHIVAL_MEMORY, config=config, user_id=user_id, agent_id=agent_id)
    # print("Deleting agent archival table...")
    # conn.delete_table()
    # conn = StorageConnector.get_storage_connector(TableType.ARCHIVAL_MEMORY, config=config, user_id=user_id, agent_id=agent_id)
    # assert conn.size() == 0, f"Expected 0 records, got {conn.size()}: {[vars(r) for r in conn.get_all(limit=GET_ALL_LIMIT)]}"

    ## attach data
    # print("Attaching data...")
    # attach(agent_name=agent.name, data_source=name, user_id=user_id)

    ## test to see if contained in storage
    # assert len(passages) == conn.size()
    # assert len(passages) == len(conn.get_all({"data_source": name}, limit=GET_ALL_LIMIT))

    ## test: delete source
    # passages_conn.delete({"data_source": name})
    # assert len(passages_conn.get_all({"data_source": name}, limit=GET_ALL_LIMIT)) == 0

    # cleanup
    ms.delete_user(user.id)
    ms.delete_agent(agent.id)
    ms.delete_source(sources[0].id)

    # revert to openai config
    # client = MemGPT(quickstart="openai", user_id=user.id)
    wipe_config()<|MERGE_RESOLUTION|>--- conflicted
+++ resolved
@@ -11,20 +11,13 @@
 # from memgpt.data_sources.connectors import DirectoryConnector, load_data
 from memgpt.credentials import MemGPTCredentials
 from memgpt.metadata import MetadataStore
-<<<<<<< HEAD
-from memgpt.data_types import User, AgentState, EmbeddingConfig
-from .utils import wipe_config, get_passage_storage
-
-from memgpt.utils import get_human_text, get_persona_text
-from tests import TEST_MEMGPT_CONFIG
-
-GET_ALL_LIMIT = 1000
-=======
+
 from memgpt.data_types import User, AgentState, EmbeddingConfig, LLMConfig
 from memgpt.utils import get_human_text, get_persona_text
 from tests import TEST_MEMGPT_CONFIG
-from .utils import wipe_config, create_config
->>>>>>> 7f688d16
+from .utils import wipe_config, create_config, get_passage_storage
+
+GET_ALL_LIMIT = 1000
 
 
 @pytest.fixture(autouse=True)
