import json
import uuid
from typing import List, Optional, Union

import requests

<<<<<<< HEAD
from memgpt.utils import json_dumps
=======
>>>>>>> 9acf9318
from memgpt.local_llm.utils import count_tokens
from memgpt.schemas.message import Message
from memgpt.schemas.openai.chat_completion_request import ChatCompletionRequest, Tool
from memgpt.schemas.openai.chat_completion_response import (
    ChatCompletionResponse,
    Choice,
    FunctionCall,
)
from memgpt.schemas.openai.chat_completion_response import (
    Message as ChoiceMessage,  # NOTE: avoid conflict with our own MemGPT Message datatype
)
from memgpt.schemas.openai.chat_completion_response import ToolCall, UsageStatistics
from memgpt.utils import get_tool_call_id, get_utc_time, json_dumps, smart_urljoin

BASE_URL = "https://api.cohere.ai/v1"

# models that we know will work with MemGPT
COHERE_VALID_MODEL_LIST = [
    "command-r-plus",
]


def cohere_get_model_details(url: str, api_key: Union[str, None], model: str) -> int:
    """https://docs.cohere.com/reference/get-model"""
    from memgpt.utils import printd

    url = smart_urljoin(url, "models")
    url = smart_urljoin(url, model)
    headers = {
        "accept": "application/json",
        "authorization": f"bearer {api_key}",
    }

    printd(f"Sending request to {url}")
    try:
        response = requests.get(url, headers=headers)
        printd(f"response = {response}")
        response.raise_for_status()  # Raises HTTPError for 4XX/5XX status
        response = response.json()  # convert to dict from string
        return response
    except requests.exceptions.HTTPError as http_err:
        # Handle HTTP errors (e.g., response 4XX, 5XX)
        printd(f"Got HTTPError, exception={http_err}")
        raise http_err
    except requests.exceptions.RequestException as req_err:
        # Handle other requests-related errors (e.g., connection error)
        printd(f"Got RequestException, exception={req_err}")
        raise req_err
    except Exception as e:
        # Handle other potential errors
        printd(f"Got unknown Exception, exception={e}")
        raise e


def cohere_get_model_context_window(url: str, api_key: Union[str, None], model: str) -> int:
    model_details = cohere_get_model_details(url=url, api_key=api_key, model=model)
    return model_details["context_length"]


def cohere_get_model_list(url: str, api_key: Union[str, None]) -> dict:
    """https://docs.cohere.com/reference/list-models"""
    from memgpt.utils import printd

    url = smart_urljoin(url, "models")
    headers = {
        "accept": "application/json",
        "authorization": f"bearer {api_key}",
    }

    printd(f"Sending request to {url}")
    try:
        response = requests.get(url, headers=headers)
        printd(f"response = {response}")
        response.raise_for_status()  # Raises HTTPError for 4XX/5XX status
        response = response.json()  # convert to dict from string
        return response["models"]
    except requests.exceptions.HTTPError as http_err:
        # Handle HTTP errors (e.g., response 4XX, 5XX)
        printd(f"Got HTTPError, exception={http_err}")
        raise http_err
    except requests.exceptions.RequestException as req_err:
        # Handle other requests-related errors (e.g., connection error)
        printd(f"Got RequestException, exception={req_err}")
        raise req_err
    except Exception as e:
        # Handle other potential errors
        printd(f"Got unknown Exception, exception={e}")
        raise e


def remap_finish_reason(finish_reason: str) -> str:
    """Remap Cohere's 'finish_reason' to OpenAI 'finish_reason'

    OpenAI: 'stop', 'length', 'function_call', 'content_filter', null
    see: https://platform.openai.com/docs/guides/text-generation/chat-completions-api

    Cohere finish_reason is different but undocumented ???
    """
    if finish_reason == "COMPLETE":
        return "stop"
    elif finish_reason == "MAX_TOKENS":
        return "length"
    # elif stop_reason == "tool_use":
    # return "function_call"
    else:
        raise ValueError(f"Unexpected stop_reason: {finish_reason}")


def convert_cohere_response_to_chatcompletion(
    response_json: dict,  # REST response from API
    model: str,  # Required since not returned
    inner_thoughts_in_kwargs: Optional[bool] = True,
) -> ChatCompletionResponse:
    """
    Example response from command-r-plus:
    response.json = {
        'response_id': '28c47751-acce-41cd-8c89-c48a15ac33cf',
        'text': '',
        'generation_id': '84209c9e-2868-4984-82c5-063b748b7776',
        'chat_history': [
            {
                'role': 'CHATBOT',
                'message': 'Bootup sequence complete. Persona activated. Testing messaging functionality.'
            },
            {
                'role': 'SYSTEM',
                'message': '{"status": "OK", "message": null, "time": "2024-04-11 11:22:36 PM PDT-0700"}'
            }
        ],
        'finish_reason': 'COMPLETE',
        'meta': {
            'api_version': {'version': '1'},
            'billed_units': {'input_tokens': 692, 'output_tokens': 20},
            'tokens': {'output_tokens': 20}
        },
        'tool_calls': [
            {
                'name': 'send_message',
                'parameters': {
                    'message': "Hello Chad, it's Sam. How are you feeling today?"
                }
            }
        ]
    }
    """
    if "billed_units" in response_json["meta"]:
        prompt_tokens = response_json["meta"]["billed_units"]["input_tokens"]
        completion_tokens = response_json["meta"]["billed_units"]["output_tokens"]
    else:
        # For some reason input_tokens not included in 'meta' 'tokens' dict?
<<<<<<< HEAD
        prompt_tokens = count_tokens(
            json_dumps(response_json["chat_history"])
        )  # NOTE: this is a very rough approximation
=======
        prompt_tokens = count_tokens(json_dumps(response_json["chat_history"]))  # NOTE: this is a very rough approximation
>>>>>>> 9acf9318
        completion_tokens = response_json["meta"]["tokens"]["output_tokens"]

    finish_reason = remap_finish_reason(response_json["finish_reason"])

    if "tool_calls" in response_json and response_json["tool_calls"] is not None:
        inner_thoughts = []
        tool_calls = []
        for tool_call_response in response_json["tool_calls"]:
            function_name = tool_call_response["name"]
            function_args = tool_call_response["parameters"]
            if inner_thoughts_in_kwargs:
                from memgpt.local_llm.constants import INNER_THOUGHTS_KWARG

                assert INNER_THOUGHTS_KWARG in function_args
                # NOTE:
                inner_thoughts.append(function_args.pop(INNER_THOUGHTS_KWARG))

            tool_calls.append(
                ToolCall(
                    id=get_tool_call_id(),
                    type="function",
                    function=FunctionCall(
                        name=function_name,
                        arguments=json.dumps(function_args),
                    ),
                )
            )

        # NOTE: no multi-call support for now
        assert len(tool_calls) == 1, tool_calls
        content = inner_thoughts[0]

    else:
        # raise NotImplementedError(f"Expected a tool call response from Cohere API")
        content = response_json["text"]
        tool_calls = None

    # In Cohere API empty string == null
    content = None if content == "" else content
    assert content is not None or tool_calls is not None, "Response message must have either content or tool_calls"

    choice = Choice(
        index=0,
        finish_reason=finish_reason,
        message=ChoiceMessage(
            role="assistant",
            content=content,
            tool_calls=tool_calls,
        ),
    )

    return ChatCompletionResponse(
        id=response_json["response_id"],
        choices=[choice],
        created=get_utc_time(),
        model=model,
        usage=UsageStatistics(
            prompt_tokens=prompt_tokens,
            completion_tokens=completion_tokens,
            total_tokens=prompt_tokens + completion_tokens,
        ),
    )


def convert_tools_to_cohere_format(tools: List[Tool], inner_thoughts_in_kwargs: Optional[bool] = True) -> List[dict]:
    """See: https://docs.cohere.com/reference/chat

    OpenAI style:
      "tools": [{
        "type": "function",
        "function": {
            "name": "find_movies",
            "description": "find ....",
            "parameters": {
              "type": "object",
              "properties": {
                 PARAM: {
                   "type": PARAM_TYPE,  # eg "string"
                   "description": PARAM_DESCRIPTION,
                 },
                 ...
              },
              "required": List[str],
            }
        }
      }]

    Cohere style:
      "tools": [{
        "name": "find_movies",
        "description": "find ....",
        "parameter_definitions": {
            PARAM_NAME: {
                "description": PARAM_DESCRIPTION,
                "type": PARAM_TYPE,  # eg "string"
                "required": <boolean>,
            }
          },
        }
      }]
    """
    tools_dict_list = []
    for tool in tools:
        tools_dict_list.append(
            {
                "name": tool.function.name,
                "description": tool.function.description,
                "parameter_definitions": {
                    p_name: {
                        "description": p_fields["description"],
                        "type": p_fields["type"],
                        "required": p_name in tool.function.parameters["required"],
                    }
                    for p_name, p_fields in tool.function.parameters["properties"].items()
                },
            }
        )

    if inner_thoughts_in_kwargs:
        # NOTE: since Cohere doesn't allow "text" in the response when a tool call happens, if we want
        # a simultaneous CoT + tool call we need to put it inside a kwarg
        from memgpt.local_llm.constants import (
            INNER_THOUGHTS_KWARG,
            INNER_THOUGHTS_KWARG_DESCRIPTION,
        )

        for cohere_tool in tools_dict_list:
            cohere_tool["parameter_definitions"][INNER_THOUGHTS_KWARG] = {
                "description": INNER_THOUGHTS_KWARG_DESCRIPTION,
                "type": "string",
                "required": True,
            }

    return tools_dict_list


def cohere_chat_completions_request(
    url: str,
    api_key: str,
    chat_completion_request: ChatCompletionRequest,
) -> ChatCompletionResponse:
    """https://docs.cohere.com/docs/multi-step-tool-use"""
    from memgpt.utils import printd

    url = smart_urljoin(url, "chat")
    headers = {
        "Content-Type": "application/json",
        "Authorization": f"bearer {api_key}",
    }

    # convert the tools
    cohere_tools = None if chat_completion_request.tools is None else convert_tools_to_cohere_format(chat_completion_request.tools)

    # pydantic -> dict
    data = chat_completion_request.model_dump(exclude_none=True)

    if "functions" in data:
        raise ValueError(f"'functions' unexpected in Anthropic API payload")

    # If tools == None, strip from the payload
    if "tools" in data and data["tools"] is None:
        data.pop("tools")
        data.pop("tool_choice", None)  # extra safe,  should exist always (default="auto")

    # Convert messages to Cohere format
    msg_objs = [Message.dict_to_message(user_id=uuid.uuid4(), agent_id=uuid.uuid4(), openai_message_dict=m) for m in data["messages"]]

    # System message 0 should instead be a "preamble"
    # See: https://docs.cohere.com/reference/chat
    # The chat_history parameter should not be used for SYSTEM messages in most cases. Instead, to add a SYSTEM role message at the beginning of a conversation, the preamble parameter should be used.
    assert msg_objs[0].role == "system", msg_objs[0]
    preamble = msg_objs[0].text

    # data["messages"] = [m.to_cohere_dict() for m in msg_objs[1:]]
    data["messages"] = []
    for m in msg_objs[1:]:
        ms = m.to_cohere_dict()  # NOTE: returns List[dict]
        data["messages"].extend(ms)

    assert data["messages"][-1]["role"] == "USER", data["messages"][-1]
    data = {
        "preamble": preamble,
        "chat_history": data["messages"][:-1],
        "message": data["messages"][-1]["message"],
        "tools": cohere_tools,
    }

    # Move 'system' to the top level
    # 'messages: Unexpected role "system". The Messages API accepts a top-level `system` parameter, not "system" as an input message role.'
    # assert data["messages"][0]["role"] == "system", f"Expected 'system' role in messages[0]:\n{data['messages'][0]}"
    # data["system"] = data["messages"][0]["content"]
    # data["messages"] = data["messages"][1:]

    # Convert to Anthropic format
    # msg_objs = [Message.dict_to_message(user_id=uuid.uuid4(), agent_id=uuid.uuid4(), openai_message_dict=m) for m in data["messages"]]
    # data["messages"] = [m.to_anthropic_dict(inner_thoughts_xml_tag=inner_thoughts_xml_tag) for m in msg_objs]

    # Handling Anthropic special requirement for 'user' message in front
    # messages: first message must use the "user" role'
    # if data["messages"][0]["role"] != "user":
    # data["messages"] = [{"role": "user", "content": DUMMY_FIRST_USER_MESSAGE}] + data["messages"]

    # Handle Anthropic's restriction on alternating user/assistant messages
    # data["messages"] = merge_tool_results_into_user_messages(data["messages"])

    # Anthropic also wants max_tokens in the input
    # It's also part of ChatCompletions
    # assert "max_tokens" in data, data

    # Remove extra fields used by OpenAI but not Anthropic
    # data.pop("frequency_penalty", None)
    # data.pop("logprobs", None)
    # data.pop("n", None)
    # data.pop("top_p", None)
    # data.pop("presence_penalty", None)
    # data.pop("user", None)
    # data.pop("tool_choice", None)

    printd(f"Sending request to {url}")
    try:
        response = requests.post(url, headers=headers, json=data)
        printd(f"response = {response}")
        response.raise_for_status()  # Raises HTTPError for 4XX/5XX status
        response = response.json()  # convert to dict from string
        printd(f"response.json = {response}")
        response = convert_cohere_response_to_chatcompletion(response_json=response, model=chat_completion_request.model)
        return response
    except requests.exceptions.HTTPError as http_err:
        # Handle HTTP errors (e.g., response 4XX, 5XX)
        printd(f"Got HTTPError, exception={http_err}, payload={data}")
        raise http_err
    except requests.exceptions.RequestException as req_err:
        # Handle other requests-related errors (e.g., connection error)
        printd(f"Got RequestException, exception={req_err}")
        raise req_err
    except Exception as e:
        # Handle other potential errors
        printd(f"Got unknown Exception, exception={e}")
        raise e<|MERGE_RESOLUTION|>--- conflicted
+++ resolved
@@ -4,10 +4,7 @@
 
 import requests
 
-<<<<<<< HEAD
 from memgpt.utils import json_dumps
-=======
->>>>>>> 9acf9318
 from memgpt.local_llm.utils import count_tokens
 from memgpt.schemas.message import Message
 from memgpt.schemas.openai.chat_completion_request import ChatCompletionRequest, Tool
@@ -158,13 +155,9 @@
         completion_tokens = response_json["meta"]["billed_units"]["output_tokens"]
     else:
         # For some reason input_tokens not included in 'meta' 'tokens' dict?
-<<<<<<< HEAD
         prompt_tokens = count_tokens(
             json_dumps(response_json["chat_history"])
         )  # NOTE: this is a very rough approximation
-=======
-        prompt_tokens = count_tokens(json_dumps(response_json["chat_history"]))  # NOTE: this is a very rough approximation
->>>>>>> 9acf9318
         completion_tokens = response_json["meta"]["tokens"]["output_tokens"]
 
     finish_reason = remap_finish_reason(response_json["finish_reason"])
