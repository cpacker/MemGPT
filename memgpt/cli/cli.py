import typer
import uuid
import json
import requests
import sys
import shutil
import io
import logging
import questionary
from pathlib import Path
import os
import subprocess
from enum import Enum
from typing import Optional

from llama_index import set_global_service_context
from llama_index import ServiceContext

from memgpt.log import logger
from memgpt.interface import CLIInterface as interface  # for printing to terminal
from memgpt.cli.cli_config import configure
import memgpt.presets.presets as presets
import memgpt.utils as utils
from memgpt.utils import printd, open_folder_in_explorer, suppress_stdout
from memgpt.config import MemGPTConfig
from memgpt.credentials import MemGPTCredentials
from memgpt.constants import MEMGPT_DIR, CLI_WARNING_PREFIX, JSON_ENSURE_ASCII
from memgpt.agent import Agent
from memgpt.embeddings import embedding_model
from memgpt.server.constants import WS_DEFAULT_PORT, REST_DEFAULT_PORT
from memgpt.data_types import AgentState, LLMConfig, EmbeddingConfig, User, Passage
from memgpt.metadata import MetadataStore
from memgpt.migrate import migrate_all_agents, migrate_all_sources


def migrate():
    """Migrate old agents (pre 0.2.12) to the new database system"""
    migrate_all_agents()
    migrate_all_sources()


class QuickstartChoice(Enum):
    openai = "openai"
    # azure = "azure"
    memgpt_hosted = "memgpt"


def str_to_quickstart_choice(choice_str: str) -> QuickstartChoice:
    try:
        return QuickstartChoice[choice_str]
    except KeyError:
        valid_options = [choice.name for choice in QuickstartChoice]
        raise ValueError(f"{choice_str} is not a valid QuickstartChoice. Valid options are: {valid_options}")


def set_config_with_dict(new_config: dict) -> bool:
    """Set the base config using a dict"""
    from memgpt.utils import printd

    old_config = MemGPTConfig.load()
    modified = False
    for k, v in vars(old_config).items():
        if k in new_config:
            if v != new_config[k]:
                printd(f"Replacing config {k}: {v} -> {new_config[k]}")
                modified = True
                # old_config[k] = new_config[k]
                setattr(old_config, k, new_config[k])  # Set the new value using dot notation
            else:
                printd(f"Skipping new config {k}: {v} == {new_config[k]}")

    # update embedding config
    for k, v in vars(old_config.default_embedding_config).items():
        if k in new_config:
            if v != new_config[k]:
                printd(f"Replacing config {k}: {v} -> {new_config[k]}")
                modified = True
                # old_config[k] = new_config[k]
                setattr(old_config.default_embedding_config, k, new_config[k])
        else:
            printd(f"Skipping new config {k}: {v} == {new_config[k]}")

    # update llm config
    for k, v in vars(old_config.default_llm_config).items():
        if k in new_config:
            if v != new_config[k]:
                printd(f"Replacing config {k}: {v} -> {new_config[k]}")
                modified = True
                # old_config[k] = new_config[k]
                setattr(old_config.default_llm_config, k, new_config[k])
        else:
            printd(f"Skipping new config {k}: {v} == {new_config[k]}")

    if modified:
        printd(f"Saving new config file.")
        old_config.save()
        typer.secho(f"📖 MemGPT configuration file updated!", fg=typer.colors.GREEN)
        typer.secho(
            "\n".join(
                [
                    f"🧠 model\t-> {old_config.default_llm_config.model}",
                    f"🖥️  endpoint\t-> {old_config.default_llm_config.model_endpoint}",
                ]
            ),
            fg=typer.colors.GREEN,
        )
        return True
    else:
        typer.secho(f"📖 MemGPT configuration file unchanged.", fg=typer.colors.WHITE)
        typer.secho(
            "\n".join(
                [
                    f"🧠 model\t-> {old_config.default_llm_config.model}",
                    f"🖥️  endpoint\t-> {old_config.default_llm_config.model_endpoint}",
                ]
            ),
            fg=typer.colors.WHITE,
        )
        return False


def quickstart(
    backend: QuickstartChoice = typer.Option("memgpt", help="Quickstart setup backend"),
    latest: bool = typer.Option(False, "--latest", help="Use --latest to pull the latest config from online"),
    debug: bool = typer.Option(False, "--debug", help="Use --debug to enable debugging output"),
    terminal: bool = True,
):
    """Set the base config file with a single command"""

    # setup logger
    utils.DEBUG = debug
    logging.getLogger().setLevel(logging.CRITICAL)
    if debug:
        logging.getLogger().setLevel(logging.DEBUG)

    # make sure everything is set up properly
    MemGPTConfig.create_config_dir()
    credentials = MemGPTCredentials.load()

    config_was_modified = False
    if backend == QuickstartChoice.memgpt_hosted:
        # if latest, try to pull the config from the repo
        # fallback to using local
        if latest:
            # Download the latest memgpt hosted config
            url = "https://raw.githubusercontent.com/cpacker/MemGPT/main/memgpt/configs/memgpt_hosted.json"
            response = requests.get(url)

            # Check if the request was successful
            if response.status_code == 200:
                # Parse the response content as JSON
                config = response.json()
                # Output a success message and the first few items in the dictionary as a sample
                printd("JSON config file downloaded successfully.")
                config_was_modified = set_config_with_dict(config)
            else:
                typer.secho(f"Failed to download config from {url}. Status code: {response.status_code}", fg=typer.colors.RED)

                # Load the file from the relative path
                script_dir = os.path.dirname(__file__)  # Get the directory where the script is located
                backup_config_path = os.path.join(script_dir, "..", "configs", "memgpt_hosted.json")
                try:
                    with open(backup_config_path, "r") as file:
                        backup_config = json.load(file)
                    printd("Loaded backup config file successfully.")
                    config_was_modified = set_config_with_dict(backup_config)
                except FileNotFoundError:
                    typer.secho(f"Backup config file not found at {backup_config_path}", fg=typer.colors.RED)
                    return
        else:
            # Load the file from the relative path
            script_dir = os.path.dirname(__file__)  # Get the directory where the script is located
            backup_config_path = os.path.join(script_dir, "..", "configs", "memgpt_hosted.json")
            try:
                with open(backup_config_path, "r") as file:
                    backup_config = json.load(file)
                printd("Loaded config file successfully.")
                config_was_modified = set_config_with_dict(backup_config)
            except FileNotFoundError:
                typer.secho(f"Config file not found at {backup_config_path}", fg=typer.colors.RED)
                return

    elif backend == QuickstartChoice.openai:
        # Make sure we have an API key
        api_key = os.getenv("OPENAI_API_KEY")
        while api_key is None or len(api_key) == 0:
            # Ask for API key as input
            api_key = questionary.password("Enter your OpenAI API key (starts with 'sk-', see https://platform.openai.com/api-keys):").ask()
        credentials.openai_key = api_key
        credentials.save()

        # if latest, try to pull the config from the repo
        # fallback to using local
        if latest:
            url = "https://raw.githubusercontent.com/cpacker/MemGPT/main/memgpt/configs/openai.json"
            response = requests.get(url)

            # Check if the request was successful
            if response.status_code == 200:
                # Parse the response content as JSON
                config = response.json()
                # Output a success message and the first few items in the dictionary as a sample
                print("JSON config file downloaded successfully.")
                config_was_modified = set_config_with_dict(config)
            else:
                typer.secho(f"Failed to download config from {url}. Status code: {response.status_code}", fg=typer.colors.RED)

                # Load the file from the relative path
                script_dir = os.path.dirname(__file__)  # Get the directory where the script is located
                backup_config_path = os.path.join(script_dir, "..", "configs", "openai.json")
                try:
                    with open(backup_config_path, "r") as file:
                        backup_config = json.load(file)
                    printd("Loaded backup config file successfully.")
                    config_was_modified = set_config_with_dict(backup_config)
                except FileNotFoundError:
                    typer.secho(f"Backup config file not found at {backup_config_path}", fg=typer.colors.RED)
                    return
        else:
            # Load the file from the relative path
            script_dir = os.path.dirname(__file__)  # Get the directory where the script is located
            backup_config_path = os.path.join(script_dir, "..", "configs", "openai.json")
            try:
                with open(backup_config_path, "r") as file:
                    backup_config = json.load(file)
                printd("Loaded config file successfully.")
                config_was_modified = set_config_with_dict(backup_config)
            except FileNotFoundError:
                typer.secho(f"Config file not found at {backup_config_path}", fg=typer.colors.RED)
                return

    else:
        raise NotImplementedError(backend)

    # 'terminal' = quickstart was run alone, in which case we should guide the user on the next command
    if terminal:
        if config_was_modified:
            typer.secho('⚡ Run "memgpt run" to create an agent with the new config.', fg=typer.colors.YELLOW)
        else:
            typer.secho('⚡ Run "memgpt run" to create an agent.', fg=typer.colors.YELLOW)


def open_folder():
    """Open a folder viewer of the MemGPT home directory"""
    try:
        print(f"Opening home folder: {MEMGPT_DIR}")
        open_folder_in_explorer(MEMGPT_DIR)
    except Exception as e:
        print(f"Failed to open folder with system viewer, error:\n{e}")


class ServerChoice(Enum):
    rest_api = "rest"
    ws_api = "websocket"


def create_default_user_or_exit(config: MemGPTConfig, ms: MetadataStore):
    user_id = uuid.UUID(config.anon_clientid)
    user = ms.get_user(user_id=user_id)
    if user is None:
        ms.create_user(User(id=user_id))
        user = ms.get_user(user_id=user_id)
        if user is None:
            typer.secho(f"Failed to create default user in database.", fg=typer.colors.RED)
            sys.exit(1)
        else:
            return user


def server(
    type: ServerChoice = typer.Option("rest", help="Server to run"),
    port: int = typer.Option(None, help="Port to run the server on"),
    host: str = typer.Option(None, help="Host to run the server on (default to localhost)"),
    debug: bool = typer.Option(True, help="Turn debugging output on"),
):
    """Launch a MemGPT server process"""

    if debug:
        from memgpt.server.server import logger as server_logger

        # Set the logging level
        server_logger.setLevel(logging.DEBUG)
        # Create a StreamHandler
        stream_handler = logging.StreamHandler()
        # Set the formatter (optional)
        formatter = logging.Formatter("%(asctime)s - %(name)s - %(levelname)s - %(message)s")
        stream_handler.setFormatter(formatter)
        # Add the handler to the logger
        server_logger.addHandler(stream_handler)

    if type == ServerChoice.rest_api:
        import uvicorn
        from memgpt.server.rest_api.server import app

        if MemGPTConfig.exists():
            config = MemGPTConfig.load()
            ms = MetadataStore(config)
            create_default_user_or_exit(config, ms)
        else:
            typer.secho(f"No configuration exists. Run memgpt configure before starting the server.", fg=typer.colors.RED)
            sys.exit(1)

        try:
            # Start the subprocess in a new session
            uvicorn.run(app, host=host or "localhost", port=port or REST_DEFAULT_PORT)

        except KeyboardInterrupt:
            # Handle CTRL-C
            typer.secho("Terminating the server...")
            sys.exit(0)

    elif type == ServerChoice.ws_api:
        if port is None:
            port = WS_DEFAULT_PORT

        # Change to the desired directory
        script_path = Path(__file__).resolve()
        script_dir = script_path.parent

        server_directory = os.path.join(script_dir.parent, "server", "ws_api")
        command = f"python server.py {port}"

        # Run the command
        typer.secho(f"Running WS (websockets) server: {command} (inside {server_directory})")

        process = None
        try:
            # Start the subprocess in a new session
            process = subprocess.Popen(command, shell=True, start_new_session=True, cwd=server_directory)
            process.wait()
        except KeyboardInterrupt:
            # Handle CTRL-C
<<<<<<< HEAD
            if process is not None:
                print("Terminating the server...")
                process.terminate()
                try:
                    process.wait(timeout=5)
                except subprocess.TimeoutExpired:
                    process.kill()
                    print("Server terminated with kill()")
=======
            typer.secho("Terminating the server...")
            process.terminate()
            try:
                process.wait(timeout=5)
            except subprocess.TimeoutExpired:
                process.kill()
                typer.secho("Server terminated with kill()")
>>>>>>> d4480d9e
            sys.exit(0)


def run(
    persona: str = typer.Option(None, help="Specify persona"),
    agent: str = typer.Option(None, help="Specify agent save file"),
    human: str = typer.Option(None, help="Specify human"),
    preset: str = typer.Option(None, help="Specify preset"),
    # model flags
    model: str = typer.Option(None, help="Specify the LLM model"),
    model_wrapper: str = typer.Option(None, help="Specify the LLM model wrapper"),
    model_endpoint: str = typer.Option(None, help="Specify the LLM model endpoint"),
    model_endpoint_type: str = typer.Option(None, help="Specify the LLM model endpoint type"),
    context_window: int = typer.Option(None, help="The context window of the LLM you are using (e.g. 8k for most Mistral 7B variants)"),
    # other
    first: bool = typer.Option(False, "--first", help="Use --first to send the first message in the sequence"),
    strip_ui: bool = typer.Option(False, help="Remove all the bells and whistles in CLI output (helpful for testing)"),
    debug: bool = typer.Option(False, "--debug", help="Use --debug to enable debugging output"),
    no_verify: bool = typer.Option(False, help="Bypass message verification"),
    yes: bool = typer.Option(False, "-y", help="Skip confirmation prompt and use defaults"),
):
    """Start chatting with an MemGPT agent

    Example usage: `memgpt run --agent myagent --data-source mydata --persona mypersona --human myhuman --model gpt-3.5-turbo`

    :param persona: Specify persona
    :param agent: Specify agent name (will load existing state if the agent exists, or create a new one with that name)
    :param human: Specify human
    :param model: Specify the LLM model

    """

    # setup logger
    # TODO: remove Utils Debug after global logging is complete.
    utils.DEBUG = debug
    # TODO: add logging command line options for runtime log level

    if debug:
        logger.setLevel(logging.DEBUG)
    else:
        logger.setLevel(logging.CRITICAL)

    from memgpt.migrate import config_is_compatible, wipe_config_and_reconfigure, VERSION_CUTOFF

    if not config_is_compatible(allow_empty=True):
        typer.secho(f"\nYour current config file is incompatible with MemGPT versions later than {VERSION_CUTOFF}\n", fg=typer.colors.RED)
        choices = [
            "Run the full config setup (recommended)",
            "Create a new config using defaults",
            "Cancel",
        ]
        selection = questionary.select(
            f"To use MemGPT, you must either downgrade your MemGPT version (<= {VERSION_CUTOFF}), or regenerate your config. Would you like to proceed?",
            choices=choices,
            default=choices[0],
        ).ask()
        if selection == choices[0]:
            try:
                wipe_config_and_reconfigure()
            except Exception as e:
                typer.secho(f"Fresh config generation failed - error:\n{e}", fg=typer.colors.RED)
                raise
        elif selection == choices[1]:
            try:
                wipe_config_and_reconfigure(run_configure=False)
            except Exception as e:
                typer.secho(f"Fresh config generation failed - error:\n{e}", fg=typer.colors.RED)
                raise
        else:
            typer.secho("Migration cancelled (to migrate old agents, run `memgpt migrate`)", fg=typer.colors.RED)
            raise KeyboardInterrupt()

    if not MemGPTConfig.exists():
        # if no config, ask about quickstart
        # do you want to do:
        # - openai (run quickstart)
        # - memgpt hosted (run quickstart)
        # - other (run configure)
        if yes:
            # if user is passing '-y' to bypass all inputs, use memgpt hosted
            # since it can't fail out if you don't have an API key
            quickstart(backend=QuickstartChoice.memgpt_hosted)
            config = MemGPTConfig()

        else:
            config_choices = {
                "memgpt": "Use the free MemGPT endpoints",
                "openai": "Use OpenAI (requires an OpenAI API key)",
                "other": "Other (OpenAI Azure, custom LLM endpoint, etc)",
            }
            print()
            config_selection = questionary.select(
                "How would you like to set up MemGPT?",
                choices=list(config_choices.values()),
                default=config_choices["memgpt"],
            ).ask()

            if config_selection == config_choices["memgpt"]:
                print()
                quickstart(backend=QuickstartChoice.memgpt_hosted, debug=debug, terminal=False, latest=False)
            elif config_selection == config_choices["openai"]:
                print()
                quickstart(backend=QuickstartChoice.openai, debug=debug, terminal=False, latest=False)
            elif config_selection == config_choices["other"]:
                configure()
            else:
                raise ValueError(config_selection)

            config = MemGPTConfig.load()

    else:  # load config
        config = MemGPTConfig.load()

        # force re-configuration is config is from old version
        if config.memgpt_version is None:  # TODO: eventually add checks for older versions, if config changes again
            typer.secho("MemGPT has been updated to a newer version, so re-running configuration.", fg=typer.colors.YELLOW)
            configure()
            config = MemGPTConfig.load()

    # read user id from config
    ms = MetadataStore(config)
    user = create_default_user_or_exit(config, ms)

    # determine agent to use, if not provided
    if not yes and not agent:
        agents = ms.list_agents(user_id=user.id)
        agents = [a.name for a in agents]

        if len(agents) > 0 and not any([persona, human, model]):
            print()
            select_agent = questionary.confirm("Would you like to select an existing agent?").ask()
            if select_agent is None:
                raise KeyboardInterrupt
            if select_agent:
                agent = questionary.select("Select agent:", choices=agents).ask()

    # create agent config
    agent_state = ms.get_agent(agent_name=agent, user_id=user.id) if agent else None
    if agent and agent_state:  # use existing agent
        typer.secho(f"\n🔁 Using existing agent {agent}", fg=typer.colors.GREEN)
        # agent_config = AgentConfig.load(agent)
        # agent_state = ms.get_agent(agent_name=agent, user_id=user_id)
        printd("Loading agent state:", agent_state.id)
        printd("Agent state:", agent_state.state)
        # printd("State path:", agent_config.save_state_dir())
        # printd("Persistent manager path:", agent_config.save_persistence_manager_dir())
        # printd("Index path:", agent_config.save_agent_index_dir())
        # persistence_manager = LocalStateManager(agent_config).load() # TODO: implement load
        # TODO: load prior agent state
        if persona and persona != agent_state.persona:
            typer.secho(f"{CLI_WARNING_PREFIX}Overriding existing persona {agent_state.persona} with {persona}", fg=typer.colors.YELLOW)
            agent_state.persona = persona
            # raise ValueError(f"Cannot override {agent_state.name} existing persona {agent_state.persona} with {persona}")
        if human and human != agent_state.human:
            typer.secho(f"{CLI_WARNING_PREFIX}Overriding existing human {agent_state.human} with {human}", fg=typer.colors.YELLOW)
            agent_state.human = human
            # raise ValueError(f"Cannot override {agent_config.name} existing human {agent_config.human} with {human}")

        # Allow overriding model specifics (model, model wrapper, model endpoint IP + type, context_window)
        if model and model != agent_state.llm_config.model:
            typer.secho(
                f"{CLI_WARNING_PREFIX}Overriding existing model {agent_state.llm_config.model} with {model}", fg=typer.colors.YELLOW
            )
            agent_state.llm_config.model = model
        if context_window is not None and int(context_window) != agent_state.llm_config.context_window:
            typer.secho(
                f"{CLI_WARNING_PREFIX}Overriding existing context window {agent_state.llm_config.context_window} with {context_window}",
                fg=typer.colors.YELLOW,
            )
            agent_state.llm_config.context_window = context_window
        if model_wrapper and model_wrapper != agent_state.llm_config.model_wrapper:
            typer.secho(
                f"{CLI_WARNING_PREFIX}Overriding existing model wrapper {agent_state.llm_config.model_wrapper} with {model_wrapper}",
                fg=typer.colors.YELLOW,
            )
            agent_state.llm_config.model_wrapper = model_wrapper
        if model_endpoint and model_endpoint != agent_state.llm_config.model_endpoint:
            typer.secho(
                f"{CLI_WARNING_PREFIX}Overriding existing model endpoint {agent_state.llm_config.model_endpoint} with {model_endpoint}",
                fg=typer.colors.YELLOW,
            )
            agent_state.llm_config.model_endpoint = model_endpoint
        if model_endpoint_type and model_endpoint_type != agent_state.llm_config.model_endpoint_type:
            typer.secho(
                f"{CLI_WARNING_PREFIX}Overriding existing model endpoint type {agent_state.llm_config.model_endpoint_type} with {model_endpoint_type}",
                fg=typer.colors.YELLOW,
            )
            agent_state.llm_config.model_endpoint_type = model_endpoint_type

        # Update the agent with any overrides
        ms.update_agent(agent_state)

        # create agent
        memgpt_agent = Agent(agent_state, interface=interface())

    else:  # create new agent
        # create new agent config: override defaults with args if provided
        typer.secho("\n🧬 Creating new agent...", fg=typer.colors.WHITE)

        if agent is None:
            # determine agent name
            # agent_count = len(ms.list_agents(user_id=user.id))
            # agent = f"agent_{agent_count}"
            agent = utils.create_random_username()

        llm_config = config.default_llm_config
        embedding_config = config.default_embedding_config  # TODO allow overriding embedding params via CLI run

        # Allow overriding model specifics (model, model wrapper, model endpoint IP + type, context_window)
        if model and model != llm_config.model:
            typer.secho(f"{CLI_WARNING_PREFIX}Overriding default model {llm_config.model} with {model}", fg=typer.colors.YELLOW)
            llm_config.model = model
        if context_window is not None and int(context_window) != llm_config.context_window:
            typer.secho(
                f"{CLI_WARNING_PREFIX}Overriding default context window {llm_config.context_window} with {context_window}",
                fg=typer.colors.YELLOW,
            )
            llm_config.context_window = context_window
        if model_wrapper and model_wrapper != llm_config.model_wrapper:
            typer.secho(
                f"{CLI_WARNING_PREFIX}Overriding existing model wrapper {llm_config.model_wrapper} with {model_wrapper}",
                fg=typer.colors.YELLOW,
            )
            llm_config.model_wrapper = model_wrapper
        if model_endpoint and model_endpoint != llm_config.model_endpoint:
            typer.secho(
                f"{CLI_WARNING_PREFIX}Overriding existing model endpoint {llm_config.model_endpoint} with {model_endpoint}",
                fg=typer.colors.YELLOW,
            )
            llm_config.model_endpoint = model_endpoint
        if model_endpoint_type and model_endpoint_type != llm_config.model_endpoint_type:
            typer.secho(
                f"{CLI_WARNING_PREFIX}Overriding existing model endpoint type {llm_config.model_endpoint_type} with {model_endpoint_type}",
                fg=typer.colors.YELLOW,
            )
            llm_config.model_endpoint_type = model_endpoint_type

        agent_state = AgentState(
            name=agent,
            user_id=user.id,
            persona=persona if persona else user.default_persona,
            human=human if human else user.default_human,
            preset=preset if preset else user.default_preset,
            llm_config=llm_config,
            embedding_config=embedding_config,
        )
        ms.create_agent(agent_state)

        typer.secho(f"->  🤖 Using persona profile '{agent_state.persona}'", fg=typer.colors.WHITE)
        typer.secho(f"->  🧑 Using human profile '{agent_state.human}'", fg=typer.colors.WHITE)

        # Supress llama-index noise
        # TODO(swooders) add persistence manager code? or comment out?
        # with suppress_stdout():
        # TODO: allow configrable state manager (only local is supported right now)
        # persistence_manager = LocalStateManager(agent_config)  # TODO: insert dataset/pre-fill

        # create agent
        try:
            memgpt_agent = presets.create_agent_from_preset(
                agent_state=agent_state,
                interface=interface(),
            )
        except ValueError as e:
            # TODO(swooders) what's the equivalent cleanup code for the new DB refactor?
            typer.secho(f"Failed to create agent from provided information:\n{e}", fg=typer.colors.RED)
            # # Delete the directory of the failed agent
            # try:
            #     # Path to the specific file
            #     agent_config_file = agent_config.agent_config_path

            #     # Check if the file exists
            #     if os.path.isfile(agent_config_file):
            #         # Delete the file
            #         os.remove(agent_config_file)

            #     # Now, delete the directory along with any remaining files in it
            #     agent_save_dir = os.path.join(MEMGPT_DIR, "agents", agent_config.name)
            #     shutil.rmtree(agent_save_dir)
            # except:
            #     typer.secho(f"Failed to delete agent directory during cleanup:\n{e}", fg=typer.colors.RED)
            sys.exit(1)
        typer.secho(f"🎉 Created new agent '{agent_state.name}'", fg=typer.colors.GREEN)

    # pretty print agent config
    # printd(json.dumps(vars(agent_config), indent=4, sort_keys=True, ensure_ascii=JSON_ENSURE_ASCII))
    # printd(json.dumps(agent_init_state), indent=4, sort_keys=True, ensure_ascii=JSON_ENSURE_ASCII))

    # configure llama index
    original_stdout = sys.stdout  # unfortunate hack required to suppress confusing print statements from llama index
    sys.stdout = io.StringIO()
    embed_model = embedding_model(config=agent_state.embedding_config, user_id=user.id)
    service_context = ServiceContext.from_defaults(
        llm=None, embed_model=embed_model, chunk_size=agent_state.embedding_config.embedding_chunk_size
    )
    set_global_service_context(service_context)
    sys.stdout = original_stdout

    # start event loop
    from memgpt.main import run_agent_loop

    print()  # extra space
    run_agent_loop(memgpt_agent, config, first, ms, no_verify)  # TODO: add back no_verify


def attach(
    agent_name: str = typer.Option(help="Specify agent to attach data to"),
    data_source: str = typer.Option(help="Data source to attach to avent"),
    user_id: Optional[uuid.UUID] = None,
):
    # use client ID is no user_id provided
    config = MemGPTConfig.load()
    if user_id is None:
        user_id = uuid.UUID(config.anon_clientid)
    try:
        # loads the data contained in data source into the agent's memory
        from memgpt.agent_store.storage import StorageConnector, TableType
        from tqdm import tqdm

        ms = MetadataStore(config)
        agent = ms.get_agent(agent_name=agent_name, user_id=user_id)
        assert agent is not None, f"No agent found under agent_name={agent_name}, user_id={user_id}"
        source = ms.get_source(source_name=data_source, user_id=user_id)
        assert source is not None, f"Source {data_source} does not exist for user {user_id}"

        # get storage connectors
        with suppress_stdout():
            source_storage = StorageConnector.get_storage_connector(TableType.PASSAGES, config, user_id=user_id)
            dest_storage = StorageConnector.get_storage_connector(TableType.ARCHIVAL_MEMORY, config, user_id=user_id, agent_id=agent.id)

        size = source_storage.size({"data_source": data_source})
        typer.secho(f"Ingesting {size} passages into {agent.name}", fg=typer.colors.GREEN)
        page_size = 100
        generator = source_storage.get_all_paginated(filters={"data_source": data_source}, page_size=page_size)  # yields List[Passage]
        passages = []
        for i in tqdm(range(0, size, page_size)):
            passages = next(generator)
            print("inserting", passages)

            # need to associated passage with agent (for filtering)
            for passage in passages:
                assert isinstance(passage, Passage), f"Generate yielded bad non-Passage type: {type(passage)}"
                passage.agent_id = agent.id

            # insert into agent archival memory
            dest_storage.insert_many(passages)

        # save destination storage
        dest_storage.save()

        # attach to agent
        source = ms.get_source(source_name=data_source, user_id=user_id)
        assert source is not None, f"source does not exist for source_name={data_source}, user_id={user_id}"
        source_id = source.id
        ms.attach_source(agent_id=agent.id, source_id=source_id, user_id=user_id)

        total_agent_passages = dest_storage.size()

        typer.secho(
            f"Attached data source {data_source} to agent {agent}, consisting of {len(passages)}. Agent now has {total_agent_passages} embeddings in archival memory.",
            fg=typer.colors.GREEN,
        )
    except KeyboardInterrupt:
        typer.secho("Operation interrupted by KeyboardInterrupt.", fg=typer.colors.YELLOW)


def version():
    import memgpt

    print(memgpt.__version__)
    return memgpt.__version__<|MERGE_RESOLUTION|>--- conflicted
+++ resolved
@@ -330,24 +330,14 @@
             process.wait()
         except KeyboardInterrupt:
             # Handle CTRL-C
-<<<<<<< HEAD
             if process is not None:
-                print("Terminating the server...")
+                typer.secho("Terminating the server...")
                 process.terminate()
                 try:
                     process.wait(timeout=5)
                 except subprocess.TimeoutExpired:
                     process.kill()
-                    print("Server terminated with kill()")
-=======
-            typer.secho("Terminating the server...")
-            process.terminate()
-            try:
-                process.wait(timeout=5)
-            except subprocess.TimeoutExpired:
-                process.kill()
-                typer.secho("Server terminated with kill()")
->>>>>>> d4480d9e
+                    typer.secho("Server terminated with kill()")
             sys.exit(0)
 
 
