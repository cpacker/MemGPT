--- conflicted
+++ resolved
@@ -2,13 +2,9 @@
 import os
 from typing import Dict, Iterator, List, Tuple
 
-<<<<<<< HEAD
 import requests
 
 from memgpt.cli.cli import quickstart, QuickstartChoice
-=======
-from memgpt.cli.cli import QuickstartChoice, quickstart
->>>>>>> 048e55fe
 from memgpt.data_sources.connectors import DataConnector
 from memgpt.data_types import Document
 from tests import TEST_MEMGPT_CONFIG
