import os
import uuid
from datetime import datetime, timedelta

import pytest
from sqlalchemy.ext.declarative import declarative_base

from memgpt.agent_store.storage import StorageConnector, TableType
from memgpt.constants import MAX_EMBEDDING_DIM
from memgpt.credentials import MemGPTCredentials
from memgpt.data_types import (
    AgentState,
    EmbeddingConfig,
    LLMConfig,
    Message,
    Passage,
    User,
)
from memgpt.embeddings import embedding_model, query_embedding
from memgpt.metadata import MetadataStore
from memgpt.settings import settings
from memgpt.utils import get_human_text, get_persona_text
from tests import TEST_MEMGPT_CONFIG

from .utils import with_qdrant_storage

# Note: the database will filter out rows that do not correspond to agent1 and test_user by default.
texts = ["This is a test passage", "This is another test passage", "Cinderella wept"]
start_date = datetime(2009, 10, 5, 18, 00)
dates = [start_date, start_date - timedelta(weeks=1), start_date + timedelta(weeks=1)]
roles = ["user", "assistant", "assistant"]
agent_1_id = uuid.uuid4()
agent_2_id = uuid.uuid4()
agent_ids = [agent_1_id, agent_2_id, agent_1_id]
ids = [uuid.uuid4(), uuid.uuid4(), uuid.uuid4()]
user_id = uuid.uuid4()


# Data generation functions: Passages
def generate_passages(embed_model):
    """Generate list of 3 Passage objects"""
    # embeddings: use openai if env is set, otherwise local
    passages = []
    for text, _, _, agent_id, id in zip(texts, dates, roles, agent_ids, ids):
        embedding, embedding_model, embedding_dim = None, None, None
        if embed_model:
            embedding = embed_model.get_text_embedding(text)
            embedding_model = "gpt-4"
            embedding_dim = len(embedding)
        passages.append(
            Passage(
                user_id=user_id,
                text=text,
                agent_id=agent_id,
                embedding=embedding,
                data_source="test_source",
                id=id,
                embedding_dim=embedding_dim,
                embedding_model=embedding_model,
            )
        )
    return passages


# Data generation functions: Messages
def generate_messages(embed_model):
    """Generate list of 3 Message objects"""
    messages = []
    for text, date, role, agent_id, id in zip(texts, dates, roles, agent_ids, ids):
        embedding, embedding_model, embedding_dim = None, None, None
        if embed_model:
            embedding = embed_model.get_text_embedding(text)
            embedding_model = "gpt-4"
            embedding_dim = len(embedding)
        messages.append(
            Message(
                user_id=user_id,
                text=text,
                agent_id=agent_id,
                role=role,
                created_at=date,
                id=id,
                model="gpt-4",
                embedding=embedding,
                embedding_model=embedding_model,
                embedding_dim=embedding_dim,
            )
        )
        print(messages[-1].text)
    return messages


@pytest.fixture(autouse=True)
def clear_dynamically_created_models():
    """Wipe globals for SQLAlchemy"""
    yield
    for key in list(globals().keys()):
        if key.endswith("Model"):
            del globals()[key]


@pytest.fixture(autouse=True)
def recreate_declarative_base():
    """Recreate the declarative base before each test"""
    global Base
    Base = declarative_base()
    yield
    Base.metadata.clear()


<<<<<<< HEAD
@pytest.mark.parametrize("storage_connector", with_qdrant_storage(["postgres", "chroma", "sqlite"]))
=======
@pytest.mark.parametrize("storage_connector", ["postgres", "chroma", "sqlite", "milvus"])
>>>>>>> ec894cdd
# @pytest.mark.parametrize("storage_connector", ["sqlite", "chroma"])
# @pytest.mark.parametrize("storage_connector", ["postgres"])
@pytest.mark.parametrize("table_type", [TableType.RECALL_MEMORY, TableType.ARCHIVAL_MEMORY])
def test_storage(
    storage_connector,
    table_type,
    clear_dynamically_created_models,
    recreate_declarative_base,
):
    # setup memgpt config
    # TODO: set env for different config path

    # hacky way to cleanup globals that scruw up tests
    # for table_name in ['Message']:
    #    if 'Message' in globals():
    #        print("Removing messages", globals()['Message'])
    #        del globals()['Message']
    TEST_MEMGPT_CONFIG.default_embedding_config = EmbeddingConfig(
        embedding_endpoint_type="openai",
        embedding_endpoint="https://api.openai.com/v1",
        embedding_dim=1536,
        embedding_model="text-embedding-ada-002",
    )
    TEST_MEMGPT_CONFIG.default_llm_config = LLMConfig(
        model_endpoint_type="openai",
        model_endpoint="https://api.openai.com/v1",
        model="gpt-4",
    )
    if storage_connector == "postgres":
        TEST_MEMGPT_CONFIG.archival_storage_uri = settings.memgpt_pg_uri
        TEST_MEMGPT_CONFIG.recall_storage_uri = settings.memgpt_pg_uri
        TEST_MEMGPT_CONFIG.archival_storage_type = "postgres"
        TEST_MEMGPT_CONFIG.recall_storage_type = "postgres"
    if storage_connector == "lancedb":
        # TODO: complete lancedb implementation
        if not os.getenv("LANCEDB_TEST_URL"):
            print("Skipping test, missing LanceDB URI")
            return
        TEST_MEMGPT_CONFIG.archival_storage_uri = os.environ["LANCEDB_TEST_URL"]
        TEST_MEMGPT_CONFIG.recall_storage_uri = os.environ["LANCEDB_TEST_URL"]
        TEST_MEMGPT_CONFIG.archival_storage_type = "lancedb"
        TEST_MEMGPT_CONFIG.recall_storage_type = "lancedb"
    if storage_connector == "chroma":
        if table_type == TableType.RECALL_MEMORY:
            print("Skipping test, chroma only supported for archival memory")
            return
        TEST_MEMGPT_CONFIG.archival_storage_type = "chroma"
        TEST_MEMGPT_CONFIG.archival_storage_path = "./test_chroma"
    if storage_connector == "sqlite":
        if table_type == TableType.ARCHIVAL_MEMORY:
            print("Skipping test, sqlite only supported for recall memory")
            return
        TEST_MEMGPT_CONFIG.recall_storage_type = "sqlite"
<<<<<<< HEAD
    if storage_connector == "qdrant":
        if table_type == TableType.RECALL_MEMORY:
            print("Skipping test, Qdrant only supports archival memory")
            return
        TEST_MEMGPT_CONFIG.archival_storage_type = "qdrant"
        TEST_MEMGPT_CONFIG.archival_storage_uri = "localhost:6333"

=======
    if storage_connector == "milvus":
        if table_type == TableType.RECALL_MEMORY:
            print("Skipping test, Milvus only supports archival memory")
            return
        TEST_MEMGPT_CONFIG.archival_storage_type = "milvus"
        TEST_MEMGPT_CONFIG.archival_storage_uri = "./milvus.db"
>>>>>>> ec894cdd
    # get embedding model
    embed_model = None
    if os.getenv("OPENAI_API_KEY"):
        embedding_config = EmbeddingConfig(
            embedding_endpoint_type="openai",
            embedding_endpoint="https://api.openai.com/v1",
            embedding_dim=1536,
            # openai_key=os.getenv("OPENAI_API_KEY"),
        )
        credentials = MemGPTCredentials(
            openai_key=os.getenv("OPENAI_API_KEY"),
        )
        credentials.save()
    else:
        embedding_config = EmbeddingConfig(embedding_endpoint_type="local", embedding_endpoint=None, embedding_dim=384)
    embed_model = embedding_model(embedding_config)

    # create user
    ms = MetadataStore(TEST_MEMGPT_CONFIG)
    ms.delete_user(user_id)
    user = User(id=user_id)
    agent = AgentState(
        user_id=user_id,
        name="agent_1",
        id=agent_1_id,
        preset=TEST_MEMGPT_CONFIG.preset,
        # persona_name=TEST_MEMGPT_CONFIG.persona,
        # human_name=TEST_MEMGPT_CONFIG.human,
        persona=get_persona_text(TEST_MEMGPT_CONFIG.persona),
        human=get_human_text(TEST_MEMGPT_CONFIG.human),
        llm_config=TEST_MEMGPT_CONFIG.default_llm_config,
        embedding_config=TEST_MEMGPT_CONFIG.default_embedding_config,
        state={
            "persona": "",
            "human": "",
            "system": "",
            "functions": [],
            "messages": [],
        },
    )
    ms.create_user(user)
    ms.create_agent(agent)

    # create storage connector
    conn = StorageConnector.get_storage_connector(table_type, config=TEST_MEMGPT_CONFIG, user_id=user_id, agent_id=agent.id)
    # conn.client.delete_collection(conn.collection.name)  # clear out data
    conn.delete_table()
    conn = StorageConnector.get_storage_connector(table_type, config=TEST_MEMGPT_CONFIG, user_id=user_id, agent_id=agent.id)

    # generate data
    if table_type == TableType.ARCHIVAL_MEMORY:
        records = generate_passages(embed_model)
    elif table_type == TableType.RECALL_MEMORY:
        records = generate_messages(embed_model)
    else:
        raise NotImplementedError(f"Table type {table_type} not implemented")

    # check record dimentions
    print("TABLE TYPE", table_type, type(records[0]), len(records[0].embedding))
    if embed_model:
        assert len(records[0].embedding) == MAX_EMBEDDING_DIM, f"Expected {MAX_EMBEDDING_DIM}, got {len(records[0].embedding)}"
        assert (
            records[0].embedding_dim == embedding_config.embedding_dim
        ), f"Expected {embedding_config.embedding_dim}, got {records[0].embedding_dim}"

    # test: insert
    conn.insert(records[0])
    assert conn.size() == 1, f"Expected 1 record, got {conn.size()}: {conn.get_all()}"

    # test: insert_many
    conn.insert_many(records[1:])
    assert (
        conn.size() == 2
    ), f"Expected 2 records, got {conn.size()}: {conn.get_all()}"  # expect 2, since storage connector filters for agent1

    # test: update
    # NOTE: only testing with messages
    if table_type == TableType.RECALL_MEMORY:
        TEST_STRING = "hello world"

        updated_record = records[1]
        updated_record.text = TEST_STRING

        current_record = conn.get(id=updated_record.id)
        assert current_record is not None, f"Couldn't find {updated_record.id}"
        assert current_record.text != TEST_STRING, (current_record.text, TEST_STRING)

        conn.update(updated_record)
        new_record = conn.get(id=updated_record.id)
        assert new_record is not None, f"Couldn't find {updated_record.id}"
        assert new_record.text == TEST_STRING, (new_record.text, TEST_STRING)

    # test: list_loaded_data
    # TODO: add back
    # if table_type == TableType.ARCHIVAL_MEMORY:
    #    sources = StorageConnector.list_loaded_data(storage_type=storage_connector)
    #    assert len(sources) == 1, f"Expected 1 source, got {len(sources)}"
    #    assert sources[0] == "test_source", f"Expected 'test_source', got {sources[0]}"

    # test: get_all_paginated
    paginated_total = 0
    for page in conn.get_all_paginated(page_size=1):
        paginated_total += len(page)
    assert paginated_total == 2, f"Expected 2 records, got {paginated_total}"

    # test: get_all
    all_records = conn.get_all()
    assert len(all_records) == 2, f"Expected 2 records, got {len(all_records)}"
    all_records = conn.get_all(limit=1)
    assert len(all_records) == 1, f"Expected 1 records, got {len(all_records)}"

    # test: get
    print("GET ID", ids[0], records)
    res = conn.get(id=ids[0])
    assert res.text == texts[0], f"Expected {texts[0]}, got {res.text}"

    # test: size
    assert conn.size() == 2, f"Expected 2 records, got {conn.size()}"
    assert conn.size(filters={"agent_id": agent.id}) == 2, f"Expected 2 records, got {conn.size(filters={'agent_id', agent.id})}"
    if table_type == TableType.RECALL_MEMORY:
        assert conn.size(filters={"role": "user"}) == 1, f"Expected 1 record, got {conn.size(filters={'role': 'user'})}"

    # test: query (vector)
    if table_type == TableType.ARCHIVAL_MEMORY:
        query = "why was she crying"
        query_vec = query_embedding(embed_model, query)
        res = conn.query(None, query_vec, top_k=2)
        assert len(res) == 2, f"Expected 2 results, got {len(res)}"
        print("Archival memory results", res)
        assert "wept" in res[0].text, f"Expected 'wept' in results, but got {res[0].text}"

    # test optional query functions for recall memory
    if table_type == TableType.RECALL_MEMORY:
        # test: query_text
        query = "CindereLLa"
        res = conn.query_text(query)
        assert len(res) == 1, f"Expected 1 result, got {len(res)}"
        assert "Cinderella" in res[0].text, f"Expected 'Cinderella' in results, but got {res[0].text}"

        # test: query_date (recall memory only)
        print("Testing recall memory date search")
        start_date = datetime(2009, 10, 5, 18, 00)
        start_date = start_date - timedelta(days=1)
        end_date = start_date + timedelta(days=1)
        res = conn.query_date(start_date=start_date, end_date=end_date)
        print("DATE", res)
        assert len(res) == 1, f"Expected 1 result, got {len(res)}: {res}"

    # test: delete
    conn.delete({"id": ids[0]})
    assert conn.size() == 1, f"Expected 2 records, got {conn.size()}"

    # cleanup
    ms.delete_user(user_id)<|MERGE_RESOLUTION|>--- conflicted
+++ resolved
@@ -108,11 +108,7 @@
     Base.metadata.clear()
 
 
-<<<<<<< HEAD
-@pytest.mark.parametrize("storage_connector", with_qdrant_storage(["postgres", "chroma", "sqlite"]))
-=======
-@pytest.mark.parametrize("storage_connector", ["postgres", "chroma", "sqlite", "milvus"])
->>>>>>> ec894cdd
+@pytest.mark.parametrize("storage_connector", with_qdrant_storage(["postgres", "chroma", "sqlite", "milvus"]))
 # @pytest.mark.parametrize("storage_connector", ["sqlite", "chroma"])
 # @pytest.mark.parametrize("storage_connector", ["postgres"])
 @pytest.mark.parametrize("table_type", [TableType.RECALL_MEMORY, TableType.ARCHIVAL_MEMORY])
@@ -166,22 +162,18 @@
             print("Skipping test, sqlite only supported for recall memory")
             return
         TEST_MEMGPT_CONFIG.recall_storage_type = "sqlite"
-<<<<<<< HEAD
     if storage_connector == "qdrant":
         if table_type == TableType.RECALL_MEMORY:
             print("Skipping test, Qdrant only supports archival memory")
             return
         TEST_MEMGPT_CONFIG.archival_storage_type = "qdrant"
         TEST_MEMGPT_CONFIG.archival_storage_uri = "localhost:6333"
-
-=======
     if storage_connector == "milvus":
         if table_type == TableType.RECALL_MEMORY:
             print("Skipping test, Milvus only supports archival memory")
             return
         TEST_MEMGPT_CONFIG.archival_storage_type = "milvus"
         TEST_MEMGPT_CONFIG.archival_storage_uri = "./milvus.db"
->>>>>>> ec894cdd
     # get embedding model
     embed_model = None
     if os.getenv("OPENAI_API_KEY"):
