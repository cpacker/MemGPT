--- conflicted
+++ resolved
@@ -49,13 +49,7 @@
 sqlalchemy = "^2.0.25"
 pexpect = {version = "^4.9.0", optional = true}
 pyright = {version = "^1.1.347", optional = true}
-<<<<<<< HEAD
 qdrant-client = "^1.7.3"
-llama-index = "^0.10.6"
-llama-index-embeddings-openai = "^0.1.1"
-llama-index-embeddings-huggingface = "^0.1.4"
-=======
->>>>>>> e6ffbc26
 python-box = "^7.1.1"
 sqlmodel = "^0.0.16"
 pytest-order = {version = "^1.2.0", optional = true}
