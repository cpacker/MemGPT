import json
import os
import sys
import traceback

import questionary
import requests
import typer
from rich.console import Console

import memgpt.agent as agent
import memgpt.errors as errors
import memgpt.system as system
from memgpt.agent_store.storage import StorageConnector, TableType

# import benchmark
from memgpt.benchmark.benchmark import bench
from memgpt.cli.cli import (
    delete_agent,
    migrate,
    open_folder,
    quickstart,
    run,
    server,
    version,
)
from memgpt.cli.cli_config import add, configure, delete, list
from memgpt.cli.cli_load import app as load_app
from memgpt.config import MemGPTConfig
from memgpt.constants import (
    FUNC_FAILED_HEARTBEAT_MESSAGE,
    JSON_ENSURE_ASCII,
    JSON_LOADS_STRICT,
    REQ_HEARTBEAT_MESSAGE,
)
from memgpt.metadata import MetadataStore

# from memgpt.interface import CLIInterface as interface  # for printing to terminal
from memgpt.streaming_interface import AgentRefreshStreamingInterface

# interface = interface()

app = typer.Typer(pretty_exceptions_enable=False)
app.command(name="run")(run)
app.command(name="version")(version)
app.command(name="configure")(configure)
app.command(name="list")(list)
app.command(name="add")(add)
app.command(name="delete")(delete)
app.command(name="server")(server)
app.command(name="folder")(open_folder)
app.command(name="quickstart")(quickstart)
# load data commands
app.add_typer(load_app, name="load")
# migration command
app.command(name="migrate")(migrate)
# benchmark command
app.command(name="benchmark")(bench)
# delete agents
app.command(name="delete-agent")(delete_agent)


def clear_line(console, strip_ui=False):
    if strip_ui:
        return
    if os.name == "nt":  # for windows
        console.print("\033[A\033[K", end="")
    else:  # for linux
        sys.stdout.write("\033[2K\033[G")
        sys.stdout.flush()


def run_agent_loop(
    memgpt_agent: agent.Agent, config: MemGPTConfig, first, ms: MetadataStore, no_verify=False, cfg=None, strip_ui=False, stream=False
):
    if isinstance(memgpt_agent.interface, AgentRefreshStreamingInterface):
        # memgpt_agent.interface.toggle_streaming(on=stream)
        if not stream:
            memgpt_agent.interface = memgpt_agent.interface.nonstreaming_interface

    if hasattr(memgpt_agent.interface, "console"):
        console = memgpt_agent.interface.console
    else:
        console = Console()

    counter = 0
    user_input = None
    skip_next_user_input = False
    user_message = None
    USER_GOES_FIRST = first

    if not USER_GOES_FIRST:
        console.input("[bold cyan]Hit enter to begin (will request first MemGPT message)[/bold cyan]\n")
        clear_line(console, strip_ui=strip_ui)
        print()

    multiline_input = False
    ms = MetadataStore(config)
    while True:
        if not skip_next_user_input and (counter > 0 or USER_GOES_FIRST):
            # Ask for user input
            if not stream:
                print()
            user_input = questionary.text(
                "Enter your message:",
                multiline=multiline_input,
                qmark=">",
            ).ask()
            clear_line(console, strip_ui=strip_ui)
            if not stream:
                print()

            # Gracefully exit on Ctrl-C/D
            if user_input is None:
                user_input = "/exit"

            user_input = user_input.rstrip()

            if user_input.startswith("!"):
                print(f"Commands for CLI begin with '/' not '!'")
                continue

            if user_input == "":
                # no empty messages allowed
                print("Empty input received. Try again!")
                continue

            # Handle CLI commands
            # Commands to not get passed as input to MemGPT
            if user_input.startswith("/"):
                # updated agent save functions
                if user_input.lower() == "/exit":
                    # memgpt_agent.save()
                    agent.save_agent(memgpt_agent, ms)
                    break
                elif user_input.lower() == "/save" or user_input.lower() == "/savechat":
                    # memgpt_agent.save()
                    agent.save_agent(memgpt_agent, ms)
                    continue
                elif user_input.lower() == "/attach":
                    # TODO: check if agent already has it

                    # TODO: check to ensure source embedding dimentions/model match agents, and disallow attachment if not
                    # TODO: alternatively, only list sources with compatible embeddings, and print warning about non-compatible sources

                    data_source_options = ms.list_sources(user_id=memgpt_agent.agent_state.user_id)
                    if len(data_source_options) == 0:
                        typer.secho(
                            'No sources available. You must load a souce with "memgpt load ..." before running /attach.',
                            fg=typer.colors.RED,
                            bold=True,
                        )
                        continue

                    # determine what sources are valid to be attached to this agent
                    valid_options = []
                    invalid_options = []
                    for source in data_source_options:
                        if (
                            source.embedding_model == memgpt_agent.agent_state.embedding_config.embedding_model
                            and source.embedding_dim == memgpt_agent.agent_state.embedding_config.embedding_dim
                        ):
                            valid_options.append(source.name)
                        else:
                            # print warning about invalid sources
                            typer.secho(
                                f"Source {source.name} exists but has embedding dimentions {source.embedding_dim} from model {source.embedding_model}, while the agent uses embedding dimentions {memgpt_agent.agent_state.embedding_config.embedding_dim} and model {memgpt_agent.agent_state.embedding_config.embedding_model}",
                                fg=typer.colors.YELLOW,
                            )
                            invalid_options.append(source.name)

                    # prompt user for data source selection
                    data_source = questionary.select("Select data source", choices=valid_options).ask()

                    # attach new data
                    # attach(memgpt_agent.agent_state.name, data_source)
                    source_connector = StorageConnector.get_storage_connector(
                        TableType.PASSAGES, config, user_id=memgpt_agent.agent_state.user_id
                    )
                    memgpt_agent.attach_source(data_source, source_connector, ms)

                    continue

                elif user_input.lower() == "/dump" or user_input.lower().startswith("/dump "):
                    # Check if there's an additional argument that's an integer
                    command = user_input.strip().split()
                    amount = int(command[1]) if len(command) > 1 and command[1].isdigit() else 0
                    if amount == 0:
                        memgpt_agent.interface.print_messages(memgpt_agent._messages, dump=True)
                    else:
                        memgpt_agent.interface.print_messages(memgpt_agent._messages[-min(amount, len(memgpt_agent.messages)) :], dump=True)
                    continue

                elif user_input.lower() == "/dumpraw":
                    memgpt_agent.interface.print_messages_raw(memgpt_agent._messages)
                    continue

                elif user_input.lower() == "/memory":
                    print(f"\nDumping memory contents:\n")
                    print(f"{str(memgpt_agent.memory)}")
                    print(f"{str(memgpt_agent.persistence_manager.archival_memory)}")
                    print(f"{str(memgpt_agent.persistence_manager.recall_memory)}")
                    continue

                elif user_input.lower() == "/model":
                    if memgpt_agent.model == "gpt-4":
                        memgpt_agent.model = "gpt-3.5-turbo-16k"
                    elif memgpt_agent.model == "gpt-3.5-turbo-16k":
                        memgpt_agent.model = "gpt-4"
                    print(f"Updated model to:\n{str(memgpt_agent.model)}")
                    continue

                elif user_input.lower() == "/pop" or user_input.lower().startswith("/pop "):
                    # Check if there's an additional argument that's an integer
                    command = user_input.strip().split()
                    pop_amount = int(command[1]) if len(command) > 1 and command[1].isdigit() else 3
                    n_messages = len(memgpt_agent._messages)
                    MIN_MESSAGES = 2
                    if n_messages <= MIN_MESSAGES:
                        print(f"Agent only has {n_messages} messages in stack, none left to pop")
                    elif n_messages - pop_amount < MIN_MESSAGES:
                        print(f"Agent only has {n_messages} messages in stack, cannot pop more than {n_messages - MIN_MESSAGES}")
                    else:
                        print(f"Popping last {pop_amount} messages from stack")
                        for _ in range(min(pop_amount, len(memgpt_agent._messages))):
                            # remove the message from the internal state of the agent
                            deleted_message = memgpt_agent._messages.pop()
                            # then also remove it from recall storage
                            memgpt_agent.persistence_manager.recall_memory.storage.delete(filters={"id": deleted_message.id})
                    continue

                elif user_input.lower() == "/retry":
                    print(f"Retrying for another answer")
                    while len(memgpt_agent._messages) > 0:
                        if memgpt_agent._messages[-1].role == "user":
                            # we want to pop up to the last user message and send it again
                            user_message = memgpt_agent._messages[-1].text
                            deleted_message = memgpt_agent._messages.pop()
                            # then also remove it from recall storage
                            memgpt_agent.persistence_manager.recall_memory.storage.delete(filters={"id": deleted_message.id})
                            break
                        deleted_message = memgpt_agent._messages.pop()
                        # then also remove it from recall storage
                        memgpt_agent.persistence_manager.recall_memory.storage.delete(filters={"id": deleted_message.id})

                elif user_input.lower() == "/rethink" or user_input.lower().startswith("/rethink "):
                    if len(user_input) < len("/rethink "):
                        print("Missing text after the command")
                        continue
                    for x in range(len(memgpt_agent.messages) - 1, 0, -1):
                        msg_obj = memgpt_agent._messages[x]
                        if msg_obj.role == "assistant":
                            clean_new_text = user_input[len("/rethink ") :].strip()
                            msg_obj.text = clean_new_text
                            # To persist to the database, all we need to do is "re-insert" into recall memory
                            memgpt_agent.persistence_manager.recall_memory.storage.update(record=msg_obj)
                            break
                    continue

                elif user_input.lower() == "/rewrite" or user_input.lower().startswith("/rewrite "):
                    if len(user_input) < len("/rewrite "):
                        print("Missing text after the command")
                        continue
                    for x in range(len(memgpt_agent.messages) - 1, 0, -1):
                        if memgpt_agent.messages[x].get("role") == "assistant":
                            text = user_input[len("/rewrite ") :].strip()
                            # Get the current message content
                            # The rewrite target is the output of send_message
                            message_obj = memgpt_agent._messages[x]
                            if message_obj.tool_calls is not None and len(message_obj.tool_calls) > 0:
                                # Check that we hit an assistant send_message call
                                name_string = message_obj.tool_calls[0].function.get("name")
                                if name_string is None or name_string != "send_message":
                                    print("Assistant missing send_message function call")
                                    break  # cancel op
                                args_string = message_obj.tool_calls[0].function.get("arguments")
                                if args_string is None:
                                    print("Assistant missing send_message function arguments")
                                    break  # cancel op
                                args_json = json.loads(args_string, strict=JSON_LOADS_STRICT)
                                if "message" not in args_json:
                                    print("Assistant missing send_message message argument")
                                    break  # cancel op

                                # Once we found our target, rewrite it
                                args_json["message"] = text
                                new_args_string = json.dumps(args_json, ensure_ascii=JSON_ENSURE_ASCII)
                                message_obj.tool_calls[0].function["arguments"] = new_args_string

                                # To persist to the database, all we need to do is "re-insert" into recall memory
                                memgpt_agent.persistence_manager.recall_memory.storage.update(record=message_obj)
                                break
                    continue

                elif user_input.lower() == "/summarize":
                    try:
                        memgpt_agent.summarize_messages_inplace()
                        typer.secho(
                            f"/summarize succeeded",
                            fg=typer.colors.GREEN,
                            bold=True,
                        )
                    except (errors.LLMError, requests.exceptions.HTTPError) as e:
                        typer.secho(
                            f"/summarize failed:\n{e}",
                            fg=typer.colors.RED,
                            bold=True,
                        )
                    continue

                elif user_input.lower().startswith("/add_function"):
                    try:
                        if len(user_input) < len("/add_function "):
                            print("Missing function name after the command")
                            continue
                        function_name = user_input[len("/add_function ") :].strip()
                        result = memgpt_agent.add_function(function_name)
                        typer.secho(
                            f"/add_function succeeded: {result}",
                            fg=typer.colors.GREEN,
                            bold=True,
                        )
                    except ValueError as e:
                        typer.secho(
                            f"/add_function failed:\n{e}",
                            fg=typer.colors.RED,
                            bold=True,
                        )
                        continue
                elif user_input.lower().startswith("/remove_function"):
                    try:
                        if len(user_input) < len("/remove_function "):
                            print("Missing function name after the command")
                            continue
                        function_name = user_input[len("/remove_function ") :].strip()
                        result = memgpt_agent.remove_function(function_name)
                        typer.secho(
                            f"/remove_function succeeded: {result}",
                            fg=typer.colors.GREEN,
                            bold=True,
                        )
                    except ValueError as e:
                        typer.secho(
                            f"/remove_function failed:\n{e}",
                            fg=typer.colors.RED,
                            bold=True,
                        )
                        continue

                # No skip options
                elif user_input.lower() == "/wipe":
                    memgpt_agent = agent.Agent(memgpt_agent.interface)
                    user_message = None

                elif user_input.lower() == "/heartbeat":
                    user_message = system.get_heartbeat()

                elif user_input.lower() == "/memorywarning":
                    user_message = system.get_token_limit_warning()

                elif user_input.lower() == "//":
                    multiline_input = not multiline_input
                    continue

                elif user_input.lower() == "/" or user_input.lower() == "/help":
                    questionary.print("CLI commands", "bold")
                    for cmd, desc in USER_COMMANDS:
                        questionary.print(cmd, "bold")
                        questionary.print(f" {desc}")
                    continue

                else:
                    print(f"Unrecognized command: {user_input}")
                    continue

            else:
                # If message did not begin with command prefix, pass inputs to MemGPT
                # Handle user message and append to messages
                user_message = system.package_user_message(user_input)

        skip_next_user_input = False

        def process_agent_step(user_message, no_verify):
            new_messages, heartbeat_request, function_failed, token_warning, tokens_accumulated = memgpt_agent.step(
                user_message,
                first_message=False,
                skip_verify=no_verify,
                stream=stream,
            )

            skip_next_user_input = False
            if token_warning:
                user_message = system.get_token_limit_warning()
                skip_next_user_input = True
            elif function_failed:
                user_message = system.get_heartbeat(FUNC_FAILED_HEARTBEAT_MESSAGE)
                skip_next_user_input = True
            elif heartbeat_request:
                user_message = system.get_heartbeat(REQ_HEARTBEAT_MESSAGE)
                skip_next_user_input = True

            return new_messages, user_message, skip_next_user_input

        while True:
            try:
                if strip_ui:
                    new_messages, user_message, skip_next_user_input = process_agent_step(user_message, no_verify)
                    break
                else:
                    if stream:
                        # Don't display the "Thinking..." if streaming
                        new_messages, user_message, skip_next_user_input = process_agent_step(user_message, no_verify)
                    else:
                        with console.status("[bold cyan]Thinking...") as status:
                            new_messages, user_message, skip_next_user_input = process_agent_step(user_message, no_verify)
                    break
            except KeyboardInterrupt:
                print("User interrupt occurred.")
                retry = questionary.confirm("Retry agent.step()?").ask()
                if not retry:
                    break
<<<<<<< HEAD
            except Exception:
=======
            except Exception as e:
>>>>>>> 0681e89c
                print("An exception occurred when running agent.step(): ")
                traceback.print_exc()
                retry = questionary.confirm("Retry agent.step()?").ask()
                if not retry:
                    break

        counter += 1

    print("Finished.")


USER_COMMANDS = [
    ("//", "toggle multiline input mode"),
    ("/exit", "exit the CLI"),
    ("/save", "save a checkpoint of the current agent/conversation state"),
    ("/load", "load a saved checkpoint"),
    ("/dump <count>", "view the last <count> messages (all if <count> is omitted)"),
    ("/memory", "print the current contents of agent memory"),
    ("/pop <count>", "undo <count> messages in the conversation (default is 3)"),
    ("/retry", "pops the last answer and tries to get another one"),
    ("/rethink <text>", "changes the inner thoughts of the last agent message"),
    ("/rewrite <text>", "changes the reply of the last agent message"),
    ("/heartbeat", "send a heartbeat system message to the agent"),
    ("/memorywarning", "send a memory warning system message to the agent"),
    ("/attach", "attach data source to agent"),
]<|MERGE_RESOLUTION|>--- conflicted
+++ resolved
@@ -419,11 +419,7 @@
                 retry = questionary.confirm("Retry agent.step()?").ask()
                 if not retry:
                     break
-<<<<<<< HEAD
-            except Exception:
-=======
             except Exception as e:
->>>>>>> 0681e89c
                 print("An exception occurred when running agent.step(): ")
                 traceback.print_exc()
                 retry = questionary.confirm("Retry agent.step()?").ask()
